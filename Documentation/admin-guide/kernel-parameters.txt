	acpi=		[HW,ACPI,X86,ARM64]
			Advanced Configuration and Power Interface
			Format: { force | on | off | strict | noirq | rsdt |
				  copy_dsdt }
			force -- enable ACPI if default was off
			on -- enable ACPI but allow fallback to DT [arm64]
			off -- disable ACPI if default was on
			noirq -- do not use ACPI for IRQ routing
			strict -- Be less tolerant of platforms that are not
				strictly ACPI specification compliant.
			rsdt -- prefer RSDT over (default) XSDT
			copy_dsdt -- copy DSDT to memory
			For ARM64, ONLY "acpi=off", "acpi=on" or "acpi=force"
			are available

			See also Documentation/power/runtime_pm.rst, pci=noacpi

	acpi_apic_instance=	[ACPI, IOAPIC]
			Format: <int>
			2: use 2nd APIC table, if available
			1,0: use 1st APIC table
			default: 0

	acpi_backlight=	[HW,ACPI]
			{ vendor | video | native | none }
			If set to vendor, prefer vendor-specific driver
			(e.g. thinkpad_acpi, sony_acpi, etc.) instead
			of the ACPI video.ko driver.
			If set to video, use the ACPI video.ko driver.
			If set to native, use the device's native backlight mode.
			If set to none, disable the ACPI backlight interface.

	acpi_force_32bit_fadt_addr
			force FADT to use 32 bit addresses rather than the
			64 bit X_* addresses. Some firmware have broken 64
			bit addresses for force ACPI ignore these and use
			the older legacy 32 bit addresses.

	acpica_no_return_repair [HW, ACPI]
			Disable AML predefined validation mechanism
			This mechanism can repair the evaluation result to make
			the return objects more ACPI specification compliant.
			This option is useful for developers to identify the
			root cause of an AML interpreter issue when the issue
			has something to do with the repair mechanism.

	acpi.debug_layer=	[HW,ACPI,ACPI_DEBUG]
	acpi.debug_level=	[HW,ACPI,ACPI_DEBUG]
			Format: <int>
			CONFIG_ACPI_DEBUG must be enabled to produce any ACPI
			debug output.  Bits in debug_layer correspond to a
			_COMPONENT in an ACPI source file, e.g.,
			    #define _COMPONENT ACPI_EVENTS
			Bits in debug_level correspond to a level in
			ACPI_DEBUG_PRINT statements, e.g.,
			    ACPI_DEBUG_PRINT((ACPI_DB_INFO, ...
			The debug_level mask defaults to "info".  See
			Documentation/firmware-guide/acpi/debug.rst for more information about
			debug layers and levels.

			Enable processor driver info messages:
			    acpi.debug_layer=0x20000000
			Enable AML "Debug" output, i.e., stores to the Debug
			object while interpreting AML:
			    acpi.debug_layer=0xffffffff acpi.debug_level=0x2
			Enable all messages related to ACPI hardware:
			    acpi.debug_layer=0x2 acpi.debug_level=0xffffffff

			Some values produce so much output that the system is
			unusable.  The "log_buf_len" parameter may be useful
			if you need to capture more output.

	acpi_enforce_resources=	[ACPI]
			{ strict | lax | no }
			Check for resource conflicts between native drivers
			and ACPI OperationRegions (SystemIO and SystemMemory
			only). IO ports and memory declared in ACPI might be
			used by the ACPI subsystem in arbitrary AML code and
			can interfere with legacy drivers.
			strict (default): access to resources claimed by ACPI
			is denied; legacy drivers trying to access reserved
			resources will fail to bind to device using them.
			lax: access to resources claimed by ACPI is allowed;
			legacy drivers trying to access reserved resources
			will bind successfully but a warning message is logged.
			no: ACPI OperationRegions are not marked as reserved,
			no further checks are performed.

	acpi_force_table_verification	[HW,ACPI]
			Enable table checksum verification during early stage.
			By default, this is disabled due to x86 early mapping
			size limitation.

	acpi_irq_balance [HW,ACPI]
			ACPI will balance active IRQs
			default in APIC mode

	acpi_irq_nobalance [HW,ACPI]
			ACPI will not move active IRQs (default)
			default in PIC mode

	acpi_irq_isa=	[HW,ACPI] If irq_balance, mark listed IRQs used by ISA
			Format: <irq>,<irq>...

	acpi_irq_pci=	[HW,ACPI] If irq_balance, clear listed IRQs for
			use by PCI
			Format: <irq>,<irq>...

	acpi_mask_gpe=	[HW,ACPI]
			Due to the existence of _Lxx/_Exx, some GPEs triggered
			by unsupported hardware/firmware features can result in
			GPE floodings that cannot be automatically disabled by
			the GPE dispatcher.
			This facility can be used to prevent such uncontrolled
			GPE floodings.
			Format: <byte>

	acpi_no_auto_serialize	[HW,ACPI]
			Disable auto-serialization of AML methods
			AML control methods that contain the opcodes to create
			named objects will be marked as "Serialized" by the
			auto-serialization feature.
			This feature is enabled by default.
			This option allows to turn off the feature.

	acpi_no_memhotplug [ACPI] Disable memory hotplug.  Useful for kdump
			   kernels.

	acpi_no_static_ssdt	[HW,ACPI]
			Disable installation of static SSDTs at early boot time
			By default, SSDTs contained in the RSDT/XSDT will be
			installed automatically and they will appear under
			/sys/firmware/acpi/tables.
			This option turns off this feature.
			Note that specifying this option does not affect
			dynamic table installation which will install SSDT
			tables to /sys/firmware/acpi/tables/dynamic.

	acpi_no_watchdog	[HW,ACPI,WDT]
			Ignore the ACPI-based watchdog interface (WDAT) and let
			a native driver control the watchdog device instead.

	acpi_rsdp=	[ACPI,EFI,KEXEC]
			Pass the RSDP address to the kernel, mostly used
			on machines running EFI runtime service to boot the
			second kernel for kdump.

	acpi_os_name=	[HW,ACPI] Tell ACPI BIOS the name of the OS
			Format: To spoof as Windows 98: ="Microsoft Windows"

	acpi_rev_override [ACPI] Override the _REV object to return 5 (instead
			of 2 which is mandated by ACPI 6) as the supported ACPI
			specification revision (when using this switch, it may
			be necessary to carry out a cold reboot _twice_ in a
			row to make it take effect on the platform firmware).

	acpi_osi=	[HW,ACPI] Modify list of supported OS interface strings
			acpi_osi="string1"	# add string1
			acpi_osi="!string2"	# remove string2
			acpi_osi=!*		# remove all strings
			acpi_osi=!		# disable all built-in OS vendor
						  strings
			acpi_osi=!!		# enable all built-in OS vendor
						  strings
			acpi_osi=		# disable all strings

			'acpi_osi=!' can be used in combination with single or
			multiple 'acpi_osi="string1"' to support specific OS
			vendor string(s).  Note that such command can only
			affect the default state of the OS vendor strings, thus
			it cannot affect the default state of the feature group
			strings and the current state of the OS vendor strings,
			specifying it multiple times through kernel command line
			is meaningless.  This command is useful when one do not
			care about the state of the feature group strings which
			should be controlled by the OSPM.
			Examples:
			  1. 'acpi_osi=! acpi_osi="Windows 2000"' is equivalent
			     to 'acpi_osi="Windows 2000" acpi_osi=!', they all
			     can make '_OSI("Windows 2000")' TRUE.

			'acpi_osi=' cannot be used in combination with other
			'acpi_osi=' command lines, the _OSI method will not
			exist in the ACPI namespace.  NOTE that such command can
			only affect the _OSI support state, thus specifying it
			multiple times through kernel command line is also
			meaningless.
			Examples:
			  1. 'acpi_osi=' can make 'CondRefOf(_OSI, Local1)'
			     FALSE.

			'acpi_osi=!*' can be used in combination with single or
			multiple 'acpi_osi="string1"' to support specific
			string(s).  Note that such command can affect the
			current state of both the OS vendor strings and the
			feature group strings, thus specifying it multiple times
			through kernel command line is meaningful.  But it may
			still not able to affect the final state of a string if
			there are quirks related to this string.  This command
			is useful when one want to control the state of the
			feature group strings to debug BIOS issues related to
			the OSPM features.
			Examples:
			  1. 'acpi_osi="Module Device" acpi_osi=!*' can make
			     '_OSI("Module Device")' FALSE.
			  2. 'acpi_osi=!* acpi_osi="Module Device"' can make
			     '_OSI("Module Device")' TRUE.
			  3. 'acpi_osi=! acpi_osi=!* acpi_osi="Windows 2000"' is
			     equivalent to
			     'acpi_osi=!* acpi_osi=! acpi_osi="Windows 2000"'
			     and
			     'acpi_osi=!* acpi_osi="Windows 2000" acpi_osi=!',
			     they all will make '_OSI("Windows 2000")' TRUE.

	acpi_pm_good	[X86]
			Override the pmtimer bug detection: force the kernel
			to assume that this machine's pmtimer latches its value
			and always returns good values.

	acpi_sci=	[HW,ACPI] ACPI System Control Interrupt trigger mode
			Format: { level | edge | high | low }

	acpi_skip_timer_override [HW,ACPI]
			Recognize and ignore IRQ0/pin2 Interrupt Override.
			For broken nForce2 BIOS resulting in XT-PIC timer.

	acpi_sleep=	[HW,ACPI] Sleep options
			Format: { s3_bios, s3_mode, s3_beep, s4_nohwsig,
				  old_ordering, nonvs, sci_force_enable, nobl }
			See Documentation/power/video.rst for information on
			s3_bios and s3_mode.
			s3_beep is for debugging; it makes the PC's speaker beep
			as soon as the kernel's real-mode entry point is called.
			s4_nohwsig prevents ACPI hardware signature from being
			used during resume from hibernation.
			old_ordering causes the ACPI 1.0 ordering of the _PTS
			control method, with respect to putting devices into
			low power states, to be enforced (the ACPI 2.0 ordering
			of _PTS is used by default).
			nonvs prevents the kernel from saving/restoring the
			ACPI NVS memory during suspend/hibernation and resume.
			sci_force_enable causes the kernel to set SCI_EN directly
			on resume from S1/S3 (which is against the ACPI spec,
			but some broken systems don't work without it).
			nobl causes the internal blacklist of systems known to
			behave incorrectly in some ways with respect to system
			suspend and resume to be ignored (use wisely).

	acpi_use_timer_override [HW,ACPI]
			Use timer override. For some broken Nvidia NF5 boards
			that require a timer override, but don't have HPET

	add_efi_memmap	[EFI; X86] Include EFI memory map in
			kernel's map of available physical RAM.

	agp=		[AGP]
			{ off | try_unsupported }
			off: disable AGP support
			try_unsupported: try to drive unsupported chipsets
				(may crash computer or cause data corruption)

	ALSA		[HW,ALSA]
			See Documentation/sound/alsa-configuration.rst

	alignment=	[KNL,ARM]
			Allow the default userspace alignment fault handler
			behaviour to be specified.  Bit 0 enables warnings,
			bit 1 enables fixups, and bit 2 sends a segfault.

	align_va_addr=	[X86-64]
			Align virtual addresses by clearing slice [14:12] when
			allocating a VMA at process creation time. This option
			gives you up to 3% performance improvement on AMD F15h
			machines (where it is enabled by default) for a
			CPU-intensive style benchmark, and it can vary highly in
			a microbenchmark depending on workload and compiler.

			32: only for 32-bit processes
			64: only for 64-bit processes
			on: enable for both 32- and 64-bit processes
			off: disable for both 32- and 64-bit processes

	alloc_snapshot	[FTRACE]
			Allocate the ftrace snapshot buffer on boot up when the
			main buffer is allocated. This is handy if debugging
			and you need to use tracing_snapshot() on boot up, and
			do not want to use tracing_snapshot_alloc() as it needs
			to be done where GFP_KERNEL allocations are allowed.

	amd_iommu=	[HW,X86-64]
			Pass parameters to the AMD IOMMU driver in the system.
			Possible values are:
			fullflush - enable flushing of IO/TLB entries when
				    they are unmapped. Otherwise they are
				    flushed before they will be reused, which
				    is a lot of faster
			off	  - do not initialize any AMD IOMMU found in
				    the system
			force_isolation - Force device isolation for all
					  devices. The IOMMU driver is not
					  allowed anymore to lift isolation
					  requirements as needed. This option
					  does not override iommu=pt

	amd_iommu_dump=	[HW,X86-64]
			Enable AMD IOMMU driver option to dump the ACPI table
			for AMD IOMMU. With this option enabled, AMD IOMMU
			driver will print ACPI tables for AMD IOMMU during
			IOMMU initialization.

	amd_iommu_intr=	[HW,X86-64]
			Specifies one of the following AMD IOMMU interrupt
			remapping modes:
			legacy     - Use legacy interrupt remapping mode.
			vapic      - Use virtual APIC mode, which allows IOMMU
			             to inject interrupts directly into guest.
			             This mode requires kvm-amd.avic=1.
			             (Default when IOMMU HW support is present.)

	amijoy.map=	[HW,JOY] Amiga joystick support
			Map of devices attached to JOY0DAT and JOY1DAT
			Format: <a>,<b>
			See also Documentation/input/joydev/joystick.rst

	analog.map=	[HW,JOY] Analog joystick and gamepad support
			Specifies type or capabilities of an analog joystick
			connected to one of 16 gameports
			Format: <type1>,<type2>,..<type16>

	apc=		[HW,SPARC]
			Power management functions (SPARCstation-4/5 + deriv.)
			Format: noidle
			Disable APC CPU standby support. SPARCstation-Fox does
			not play well with APC CPU idle - disable it if you have
			APC and your system crashes randomly.

	apic=		[APIC,X86] Advanced Programmable Interrupt Controller
			Change the output verbosity while booting
			Format: { quiet (default) | verbose | debug }
			Change the amount of debugging information output
			when initialising the APIC and IO-APIC components.
			For X86-32, this can also be used to specify an APIC
			driver name.
			Format: apic=driver_name
			Examples: apic=bigsmp

	apic_extnmi=	[APIC,X86] External NMI delivery setting
			Format: { bsp (default) | all | none }
			bsp:  External NMI is delivered only to CPU 0
			all:  External NMIs are broadcast to all CPUs as a
			      backup of CPU 0
			none: External NMI is masked for all CPUs. This is
			      useful so that a dump capture kernel won't be
			      shot down by NMI

	autoconf=	[IPV6]
			See Documentation/networking/ipv6.rst.

	show_lapic=	[APIC,X86] Advanced Programmable Interrupt Controller
			Limit apic dumping. The parameter defines the maximal
			number of local apics being dumped. Also it is possible
			to set it to "all" by meaning -- no limit here.
			Format: { 1 (default) | 2 | ... | all }.
			The parameter valid if only apic=debug or
			apic=verbose is specified.
			Example: apic=debug show_lapic=all

	apm=		[APM] Advanced Power Management
			See header of arch/x86/kernel/apm_32.c.

	arcrimi=	[HW,NET] ARCnet - "RIM I" (entirely mem-mapped) cards
			Format: <io>,<irq>,<nodeID>

	arm64.nobti	[ARM64] Unconditionally disable Branch Target
			Identification support

	arm64.nopauth	[ARM64] Unconditionally disable Pointer Authentication
			support

	ataflop=	[HW,M68k]

	atarimouse=	[HW,MOUSE] Atari Mouse

	atkbd.extra=	[HW] Enable extra LEDs and keys on IBM RapidAccess,
			EzKey and similar keyboards

	atkbd.reset=	[HW] Reset keyboard during initialization

	atkbd.set=	[HW] Select keyboard code set
			Format: <int> (2 = AT (default), 3 = PS/2)

	atkbd.scroll=	[HW] Enable scroll wheel on MS Office and similar
			keyboards

	atkbd.softraw=	[HW] Choose between synthetic and real raw mode
			Format: <bool> (0 = real, 1 = synthetic (default))

	atkbd.softrepeat= [HW]
			Use software keyboard repeat

	audit=		[KNL] Enable the audit sub-system
			Format: { "0" | "1" | "off" | "on" }
			0 | off - kernel audit is disabled and can not be
			    enabled until the next reboot
			unset - kernel audit is initialized but disabled and
			    will be fully enabled by the userspace auditd.
			1 | on - kernel audit is initialized and partially
			    enabled, storing at most audit_backlog_limit
			    messages in RAM until it is fully enabled by the
			    userspace auditd.
			Default: unset

	audit_backlog_limit= [KNL] Set the audit queue size limit.
			Format: <int> (must be >=0)
			Default: 64

	bau=		[X86_UV] Enable the BAU on SGI UV.  The default
			behavior is to disable the BAU (i.e. bau=0).
			Format: { "0" | "1" }
			0 - Disable the BAU.
			1 - Enable the BAU.
			unset - Disable the BAU.

	baycom_epp=	[HW,AX25]
			Format: <io>,<mode>

	baycom_par=	[HW,AX25] BayCom Parallel Port AX.25 Modem
			Format: <io>,<mode>
			See header of drivers/net/hamradio/baycom_par.c.

	baycom_ser_fdx=	[HW,AX25]
			BayCom Serial Port AX.25 Modem (Full Duplex Mode)
			Format: <io>,<irq>,<mode>[,<baud>]
			See header of drivers/net/hamradio/baycom_ser_fdx.c.

	baycom_ser_hdx=	[HW,AX25]
			BayCom Serial Port AX.25 Modem (Half Duplex Mode)
			Format: <io>,<irq>,<mode>
			See header of drivers/net/hamradio/baycom_ser_hdx.c.

	blkdevparts=	Manual partition parsing of block device(s) for
			embedded devices based on command line input.
			See Documentation/block/cmdline-partition.rst

	boot_delay=	Milliseconds to delay each printk during boot.
			Values larger than 10 seconds (10000) are changed to
			no delay (0).
			Format: integer

	bootconfig	[KNL]
			Extended command line options can be added to an initrd
			and this will cause the kernel to look for it.

			See Documentation/admin-guide/bootconfig.rst

	bert_disable	[ACPI]
			Disable BERT OS support on buggy BIOSes.

	bgrt_disable	[ACPI][X86]
			Disable BGRT to avoid flickering OEM logo.

	bttv.card=	[HW,V4L] bttv (bt848 + bt878 based grabber cards)
	bttv.radio=	Most important insmod options are available as
			kernel args too.
	bttv.pll=	See Documentation/admin-guide/media/bttv.rst
	bttv.tuner=

	bulk_remove=off	[PPC]  This parameter disables the use of the pSeries
			firmware feature for flushing multiple hpte entries
			at a time.

	c101=		[NET] Moxa C101 synchronous serial card

	cachesize=	[BUGS=X86-32] Override level 2 CPU cache size detection.
			Sometimes CPU hardware bugs make them report the cache
			size incorrectly. The kernel will attempt work arounds
			to fix known problems, but for some CPUs it is not
			possible to determine what the correct size should be.
			This option provides an override for these situations.

	carrier_timeout=
			[NET] Specifies amount of time (in seconds) that
			the kernel should wait for a network carrier. By default
			it waits 120 seconds.

	ca_keys=	[KEYS] This parameter identifies a specific key(s) on
			the system trusted keyring to be used for certificate
			trust validation.
			format: { id:<keyid> | builtin }

	cca=		[MIPS] Override the kernel pages' cache coherency
			algorithm.  Accepted values range from 0 to 7
			inclusive. See arch/mips/include/asm/pgtable-bits.h
			for platform specific values (SB1, Loongson3 and
			others).

	ccw_timeout_log	[S390]
			See Documentation/s390/common_io.rst for details.

	cgroup_disable=	[KNL] Disable a particular controller
			Format: {name of the controller(s) to disable}
			The effects of cgroup_disable=foo are:
			- foo isn't auto-mounted if you mount all cgroups in
			  a single hierarchy
			- foo isn't visible as an individually mountable
			  subsystem
			{Currently only "memory" controller deal with this and
			cut the overhead, others just disable the usage. So
			only cgroup_disable=memory is actually worthy}

	cgroup_no_v1=	[KNL] Disable cgroup controllers and named hierarchies in v1
			Format: { { controller | "all" | "named" }
			          [,{ controller | "all" | "named" }...] }
			Like cgroup_disable, but only applies to cgroup v1;
			the blacklisted controllers remain available in cgroup2.
			"all" blacklists all controllers and "named" disables
			named mounts. Specifying both "all" and "named" disables
			all v1 hierarchies.

	cgroup.memory=	[KNL] Pass options to the cgroup memory controller.
			Format: <string>
			nosocket -- Disable socket memory accounting.
			nokmem -- Disable kernel memory accounting.

	checkreqprot	[SELINUX] Set initial checkreqprot flag value.
			Format: { "0" | "1" }
			See security/selinux/Kconfig help text.
			0 -- check protection applied by kernel (includes
				any implied execute protection).
			1 -- check protection requested by application.
			Default value is set via a kernel config option.
			Value can be changed at runtime via
				/sys/fs/selinux/checkreqprot.
			Setting checkreqprot to 1 is deprecated.

	cio_ignore=	[S390]
			See Documentation/s390/common_io.rst for details.
	clk_ignore_unused
			[CLK]
			Prevents the clock framework from automatically gating
			clocks that have not been explicitly enabled by a Linux
			device driver but are enabled in hardware at reset or
			by the bootloader/firmware. Note that this does not
			force such clocks to be always-on nor does it reserve
			those clocks in any way. This parameter is useful for
			debug and development, but should not be needed on a
			platform with proper driver support.  For more
			information, see Documentation/driver-api/clk.rst.

	clock=		[BUGS=X86-32, HW] gettimeofday clocksource override.
			[Deprecated]
			Forces specified clocksource (if available) to be used
			when calculating gettimeofday(). If specified
			clocksource is not available, it defaults to PIT.
			Format: { pit | tsc | cyclone | pmtmr }

	clocksource=	Override the default clocksource
			Format: <string>
			Override the default clocksource and use the clocksource
			with the name specified.
			Some clocksource names to choose from, depending on
			the platform:
			[all] jiffies (this is the base, fallback clocksource)
			[ACPI] acpi_pm
			[ARM] imx_timer1,OSTS,netx_timer,mpu_timer2,
				pxa_timer,timer3,32k_counter,timer0_1
			[X86-32] pit,hpet,tsc;
				scx200_hrt on Geode; cyclone on IBM x440
			[MIPS] MIPS
			[PARISC] cr16
			[S390] tod
			[SH] SuperH
			[SPARC64] tick
			[X86-64] hpet,tsc

	clocksource.arm_arch_timer.evtstrm=
			[ARM,ARM64]
			Format: <bool>
			Enable/disable the eventstream feature of the ARM
			architected timer so that code using WFE-based polling
			loops can be debugged more effectively on production
			systems.

	clearcpuid=BITNUM[,BITNUM...] [X86]
			Disable CPUID feature X for the kernel. See
			arch/x86/include/asm/cpufeatures.h for the valid bit
			numbers. Note the Linux specific bits are not necessarily
			stable over kernel options, but the vendor specific
			ones should be.
			Also note that user programs calling CPUID directly
			or using the feature without checking anything
			will still see it. This just prevents it from
			being used by the kernel or shown in /proc/cpuinfo.
			Also note the kernel might malfunction if you disable
			some critical bits.

	cma=nn[MG]@[start[MG][-end[MG]]]
			[KNL,CMA]
			Sets the size of kernel global memory area for
			contiguous memory allocations and optionally the
			placement constraint by the physical address range of
			memory allocations. A value of 0 disables CMA
			altogether. For more information, see
			kernel/dma/contiguous.c

	cma_pernuma=nn[MG]
			[ARM64,KNL,CMA]
			Sets the size of kernel per-numa memory area for
			contiguous memory allocations. A value of 0 disables
			per-numa CMA altogether. And If this option is not
			specificed, the default value is 0.
			With per-numa CMA enabled, DMA users on node nid will
			first try to allocate buffer from the pernuma area
			which is located in node nid, if the allocation fails,
			they will fallback to the global default memory area.

	cmo_free_hint=	[PPC] Format: { yes | no }
			Specify whether pages are marked as being inactive
			when they are freed.  This is used in CMO environments
			to determine OS memory pressure for page stealing by
			a hypervisor.
			Default: yes

	coherent_pool=nn[KMG]	[ARM,KNL]
			Sets the size of memory pool for coherent, atomic dma
			allocations, by default set to 256K.

	com20020=	[HW,NET] ARCnet - COM20020 chipset
			Format:
			<io>[,<irq>[,<nodeID>[,<backplane>[,<ckp>[,<timeout>]]]]]

	com90io=	[HW,NET] ARCnet - COM90xx chipset (IO-mapped buffers)
			Format: <io>[,<irq>]

	com90xx=	[HW,NET]
			ARCnet - COM90xx chipset (memory-mapped buffers)
			Format: <io>[,<irq>[,<memstart>]]

	condev=		[HW,S390] console device
	conmode=

	console=	[KNL] Output console device and options.

		tty<n>	Use the virtual console device <n>.

		ttyS<n>[,options]
		ttyUSB0[,options]
			Use the specified serial port.  The options are of
			the form "bbbbpnf", where "bbbb" is the baud rate,
			"p" is parity ("n", "o", or "e"), "n" is number of
			bits, and "f" is flow control ("r" for RTS or
			omit it).  Default is "9600n8".

			See Documentation/admin-guide/serial-console.rst for more
			information.  See
			Documentation/networking/netconsole.rst for an
			alternative.

		uart[8250],io,<addr>[,options]
		uart[8250],mmio,<addr>[,options]
		uart[8250],mmio16,<addr>[,options]
		uart[8250],mmio32,<addr>[,options]
		uart[8250],0x<addr>[,options]
			Start an early, polled-mode console on the 8250/16550
			UART at the specified I/O port or MMIO address,
			switching to the matching ttyS device later.
			MMIO inter-register address stride is either 8-bit
			(mmio), 16-bit (mmio16), or 32-bit (mmio32).
			If none of [io|mmio|mmio16|mmio32], <addr> is assumed
			to be equivalent to 'mmio'. 'options' are specified in
			the same format described for ttyS above; if unspecified,
			the h/w is not re-initialized.

		hvc<n>	Use the hypervisor console device <n>. This is for
			both Xen and PowerPC hypervisors.

		If the device connected to the port is not a TTY but a braille
		device, prepend "brl," before the device type, for instance
			console=brl,ttyS0
		For now, only VisioBraille is supported.

	console_msg_format=
			[KNL] Change console messages format
		default
			By default we print messages on consoles in
			"[time stamp] text\n" format (time stamp may not be
			printed, depending on CONFIG_PRINTK_TIME or
			`printk_time' param).
		syslog
			Switch to syslog format: "<%u>[time stamp] text\n"
			IOW, each message will have a facility and loglevel
			prefix. The format is similar to one used by syslog()
			syscall, or to executing "dmesg -S --raw" or to reading
			from /proc/kmsg.

	consoleblank=	[KNL] The console blank (screen saver) timeout in
			seconds. A value of 0 disables the blank timer.
			Defaults to 0.

	coredump_filter=
			[KNL] Change the default value for
			/proc/<pid>/coredump_filter.
			See also Documentation/filesystems/proc.rst.

	coresight_cpu_debug.enable
			[ARM,ARM64]
			Format: <bool>
			Enable/disable the CPU sampling based debugging.
			0: default value, disable debugging
			1: enable debugging at boot time

	cpuidle.off=1	[CPU_IDLE]
			disable the cpuidle sub-system

	cpuidle.governor=
			[CPU_IDLE] Name of the cpuidle governor to use.

	cpufreq.off=1	[CPU_FREQ]
			disable the cpufreq sub-system

	cpufreq.default_governor=
			[CPU_FREQ] Name of the default cpufreq governor or
			policy to use. This governor must be registered in the
			kernel before the cpufreq driver probes.

	cpu_init_udelay=N
			[X86] Delay for N microsec between assert and de-assert
			of APIC INIT to start processors.  This delay occurs
			on every CPU online, such as boot, and resume from suspend.
			Default: 10000

	cpcihp_generic=	[HW,PCI] Generic port I/O CompactPCI driver
			Format:
			<first_slot>,<last_slot>,<port>,<enum_bit>[,<debug>]

	crashkernel=size[KMG][@offset[KMG]]
			[KNL] Using kexec, Linux can switch to a 'crash kernel'
			upon panic. This parameter reserves the physical
			memory region [offset, offset + size] for that kernel
			image. If '@offset' is omitted, then a suitable offset
			is selected automatically.
			[KNL, X86-64] Select a region under 4G first, and
			fall back to reserve region above 4G when '@offset'
			hasn't been specified.
			See Documentation/admin-guide/kdump/kdump.rst for further details.

	crashkernel=range1:size1[,range2:size2,...][@offset]
			[KNL] Same as above, but depends on the memory
			in the running system. The syntax of range is
			start-[end] where start and end are both
			a memory unit (amount[KMG]). See also
			Documentation/admin-guide/kdump/kdump.rst for an example.

	crashkernel=size[KMG],high
			[KNL, X86-64] range could be above 4G. Allow kernel
			to allocate physical memory region from top, so could
			be above 4G if system have more than 4G ram installed.
			Otherwise memory region will be allocated below 4G, if
			available.
			It will be ignored if crashkernel=X is specified.
	crashkernel=size[KMG],low
			[KNL, X86-64] range under 4G. When crashkernel=X,high
			is passed, kernel could allocate physical memory region
			above 4G, that cause second kernel crash on system
			that require some amount of low memory, e.g. swiotlb
			requires at least 64M+32K low memory, also enough extra
			low memory is needed to make sure DMA buffers for 32-bit
			devices won't run out. Kernel would try to allocate at
			at least 256M below 4G automatically.
			This one let user to specify own low range under 4G
			for second kernel instead.
			0: to disable low allocation.
			It will be ignored when crashkernel=X,high is not used
			or memory reserved is below 4G.

	cryptomgr.notests
			[KNL] Disable crypto self-tests

	cs89x0_dma=	[HW,NET]
			Format: <dma>

	cs89x0_media=	[HW,NET]
			Format: { rj45 | aui | bnc }

	csdlock_debug=	[KNL] Enable debug add-ons of cross-CPU function call
			handling. When switched on, additional debug data is
			printed to the console in case a hanging CPU is
			detected, and that CPU is pinged again in order to try
			to resolve the hang situation.
			0: disable csdlock debugging (default)
			1: enable basic csdlock debugging (minor impact)
			ext: enable extended csdlock debugging (more impact,
			     but more data)

	dasd=		[HW,NET]
			See header of drivers/s390/block/dasd_devmap.c.

	db9.dev[2|3]=	[HW,JOY] Multisystem joystick support via parallel port
			(one device per port)
			Format: <port#>,<type>
			See also Documentation/input/devices/joystick-parport.rst

	ddebug_query=	[KNL,DYNAMIC_DEBUG] Enable debug messages at early boot
			time. See
			Documentation/admin-guide/dynamic-debug-howto.rst for
			details.  Deprecated, see dyndbg.

	debug		[KNL] Enable kernel debugging (events log level).

	debug_boot_weak_hash
			[KNL] Enable printing [hashed] pointers early in the
			boot sequence.  If enabled, we use a weak hash instead
			of siphash to hash pointers.  Use this option if you are
			seeing instances of '(___ptrval___)') and need to see a
			value (hashed pointer) instead. Cryptographically
			insecure, please do not use on production kernels.

	debug_locks_verbose=
			[KNL] verbose locking self-tests
			Format: <int>
			Print debugging info while doing the locking API
			self-tests.
			Bitmask for the various LOCKTYPE_ tests. Defaults to 0
			(no extra messages), setting it to -1 (all bits set)
			will print _a_lot_ more information - normally only
			useful to lockdep developers.

	debug_objects	[KNL] Enable object debugging

	no_debug_objects
			[KNL] Disable object debugging

	debug_guardpage_minorder=
			[KNL] When CONFIG_DEBUG_PAGEALLOC is set, this
			parameter allows control of the order of pages that will
			be intentionally kept free (and hence protected) by the
			buddy allocator. Bigger value increase the probability
			of catching random memory corruption, but reduce the
			amount of memory for normal system use. The maximum
			possible value is MAX_ORDER/2.  Setting this parameter
			to 1 or 2 should be enough to identify most random
			memory corruption problems caused by bugs in kernel or
			driver code when a CPU writes to (or reads from) a
			random memory location. Note that there exists a class
			of memory corruptions problems caused by buggy H/W or
			F/W or by drivers badly programing DMA (basically when
			memory is written at bus level and the CPU MMU is
			bypassed) which are not detectable by
			CONFIG_DEBUG_PAGEALLOC, hence this option will not help
			tracking down these problems.

	debug_pagealloc=
			[KNL] When CONFIG_DEBUG_PAGEALLOC is set, this parameter
			enables the feature at boot time. By default, it is
			disabled and the system will work mostly the same as a
			kernel built without CONFIG_DEBUG_PAGEALLOC.
			Note: to get most of debug_pagealloc error reports, it's
			useful to also enable the page_owner functionality.
			on: enable the feature

	debugfs=    	[KNL] This parameter enables what is exposed to userspace
			and debugfs internal clients.
			Format: { on, no-mount, off }
			on: 	All functions are enabled.
			no-mount:
				Filesystem is not registered but kernel clients can
			        access APIs and a crashkernel can be used to read
				its content. There is nothing to mount.
			off: 	Filesystem is not registered and clients
			        get a -EPERM as result when trying to register files
				or directories within debugfs.
				This is equivalent of the runtime functionality if
				debugfs was not enabled in the kernel at all.
			Default value is set in build-time with a kernel configuration.

	debugpat	[X86] Enable PAT debugging

	decnet.addr=	[HW,NET]
			Format: <area>[,<node>]
			See also Documentation/networking/decnet.rst.

	default_hugepagesz=
			[HW] The size of the default HugeTLB page. This is
			the size represented by the legacy /proc/ hugepages
			APIs.  In addition, this is the default hugetlb size
			used for shmget(), mmap() and mounting hugetlbfs
			filesystems.  If not specified, defaults to the
			architecture's default huge page size.  Huge page
			sizes are architecture dependent.  See also
			Documentation/admin-guide/mm/hugetlbpage.rst.
			Format: size[KMG]

	deferred_probe_timeout=
			[KNL] Debugging option to set a timeout in seconds for
			deferred probe to give up waiting on dependencies to
			probe. Only specific dependencies (subsystems or
			drivers) that have opted in will be ignored. A timeout of 0
			will timeout at the end of initcalls. This option will also
			dump out devices still on the deferred probe list after
			retrying.

	dfltcc=		[HW,S390]
			Format: { on | off | def_only | inf_only | always }
			on:       s390 zlib hardware support for compression on
			          level 1 and decompression (default)
			off:      No s390 zlib hardware support
			def_only: s390 zlib hardware support for deflate
			          only (compression on level 1)
			inf_only: s390 zlib hardware support for inflate
			          only (decompression)
			always:   Same as 'on' but ignores the selected compression
			          level always using hardware support (used for debugging)

	dhash_entries=	[KNL]
			Set number of hash buckets for dentry cache.

	disable_1tb_segments [PPC]
			Disables the use of 1TB hash page table segments. This
			causes the kernel to fall back to 256MB segments which
			can be useful when debugging issues that require an SLB
			miss to occur.

	stress_slb	[PPC]
			Limits the number of kernel SLB entries, and flushes
			them frequently to increase the rate of SLB faults
			on kernel addresses.

	disable=	[IPV6]
			See Documentation/networking/ipv6.rst.

	hardened_usercopy=
                        [KNL] Under CONFIG_HARDENED_USERCOPY, whether
                        hardening is enabled for this boot. Hardened
                        usercopy checking is used to protect the kernel
                        from reading or writing beyond known memory
                        allocation boundaries as a proactive defense
                        against bounds-checking flaws in the kernel's
                        copy_to_user()/copy_from_user() interface.
                on      Perform hardened usercopy checks (default).
                off     Disable hardened usercopy checks.

	disable_radix	[PPC]
			Disable RADIX MMU mode on POWER9

	radix_hcall_invalidate=on  [PPC/PSERIES]
			Disable RADIX GTSE feature and use hcall for TLB
			invalidate.

	disable_tlbie	[PPC]
			Disable TLBIE instruction. Currently does not work
			with KVM, with HASH MMU, or with coherent accelerators.

	disable_cpu_apicid= [X86,APIC,SMP]
			Format: <int>
			The number of initial APIC ID for the
			corresponding CPU to be disabled at boot,
			mostly used for the kdump 2nd kernel to
			disable BSP to wake up multiple CPUs without
			causing system reset or hang due to sending
			INIT from AP to BSP.

	disable_ddw	[PPC/PSERIES]
			Disable Dynamic DMA Window support. Use this
			to workaround buggy firmware.

	disable_ipv6=	[IPV6]
			See Documentation/networking/ipv6.rst.

	disable_mtrr_cleanup [X86]
			The kernel tries to adjust MTRR layout from continuous
			to discrete, to make X server driver able to add WB
			entry later. This parameter disables that.

	disable_mtrr_trim [X86, Intel and AMD only]
			By default the kernel will trim any uncacheable
			memory out of your available memory pool based on
			MTRR settings.  This parameter disables that behavior,
			possibly causing your machine to run very slowly.

	disable_timer_pin_1 [X86]
			Disable PIN 1 of APIC timer
			Can be useful to work around chipset bugs.

	dis_ucode_ldr	[X86] Disable the microcode loader.

	dma_debug=off	If the kernel is compiled with DMA_API_DEBUG support,
			this option disables the debugging code at boot.

	dma_debug_entries=<number>
			This option allows to tune the number of preallocated
			entries for DMA-API debugging code. One entry is
			required per DMA-API allocation. Use this if the
			DMA-API debugging code disables itself because the
			architectural default is too low.

	dma_debug_driver=<driver_name>
			With this option the DMA-API debugging driver
			filter feature can be enabled at boot time. Just
			pass the driver to filter for as the parameter.
			The filter can be disabled or changed to another
			driver later using sysfs.

	driver_async_probe=  [KNL]
			List of driver names to be probed asynchronously.
			Format: <driver_name1>,<driver_name2>...

	drm.edid_firmware=[<connector>:]<file>[,[<connector>:]<file>]
			Broken monitors, graphic adapters, KVMs and EDIDless
			panels may send no or incorrect EDID data sets.
			This parameter allows to specify an EDID data sets
			in the /lib/firmware directory that are used instead.
			Generic built-in EDID data sets are used, if one of
			edid/1024x768.bin, edid/1280x1024.bin,
			edid/1680x1050.bin, or edid/1920x1080.bin is given
			and no file with the same name exists. Details and
			instructions how to build your own EDID data are
			available in Documentation/admin-guide/edid.rst. An EDID
			data set will only be used for a particular connector,
			if its name and a colon are prepended to the EDID
			name. Each connector may use a unique EDID data
			set by separating the files with a comma.  An EDID
			data set with no connector name will be used for
			any connectors not explicitly specified.

	dscc4.setup=	[NET]

	dt_cpu_ftrs=	[PPC]
			Format: {"off" | "known"}
			Control how the dt_cpu_ftrs device-tree binding is
			used for CPU feature discovery and setup (if it
			exists).
			off: Do not use it, fall back to legacy cpu table.
			known: Do not pass through unknown features to guests
			or userspace, only those that the kernel is aware of.

	dump_apple_properties	[X86]
			Dump name and content of EFI device properties on
			x86 Macs.  Useful for driver authors to determine
			what data is available or for reverse-engineering.

	dyndbg[="val"]		[KNL,DYNAMIC_DEBUG]
	<module>.dyndbg[="val"]
			Enable debug messages at boot time.  See
			Documentation/admin-guide/dynamic-debug-howto.rst
			for details.

	nopku		[X86] Disable Memory Protection Keys CPU feature found
			in some Intel CPUs.

	<module>.async_probe [KNL]
			Enable asynchronous probe on this module.

	early_ioremap_debug [KNL]
			Enable debug messages in early_ioremap support. This
			is useful for tracking down temporary early mappings
			which are not unmapped.

	earlycon=	[KNL] Output early console device and options.

			When used with no options, the early console is
			determined by stdout-path property in device tree's
			chosen node or the ACPI SPCR table if supported by
			the platform.

		cdns,<addr>[,options]
			Start an early, polled-mode console on a Cadence
			(xuartps) serial port at the specified address. Only
			supported option is baud rate. If baud rate is not
			specified, the serial port must already be setup and
			configured.

		uart[8250],io,<addr>[,options]
		uart[8250],mmio,<addr>[,options]
		uart[8250],mmio32,<addr>[,options]
		uart[8250],mmio32be,<addr>[,options]
		uart[8250],0x<addr>[,options]
			Start an early, polled-mode console on the 8250/16550
			UART at the specified I/O port or MMIO address.
			MMIO inter-register address stride is either 8-bit
			(mmio) or 32-bit (mmio32 or mmio32be).
			If none of [io|mmio|mmio32|mmio32be], <addr> is assumed
			to be equivalent to 'mmio'. 'options' are specified
			in the same format described for "console=ttyS<n>"; if
			unspecified, the h/w is not initialized.

		pl011,<addr>
		pl011,mmio32,<addr>
			Start an early, polled-mode console on a pl011 serial
			port at the specified address. The pl011 serial port
			must already be setup and configured. Options are not
			yet supported.  If 'mmio32' is specified, then only
			the driver will use only 32-bit accessors to read/write
			the device registers.

		meson,<addr>
			Start an early, polled-mode console on a meson serial
			port at the specified address. The serial port must
			already be setup and configured. Options are not yet
			supported.

		msm_serial,<addr>
			Start an early, polled-mode console on an msm serial
			port at the specified address. The serial port
			must already be setup and configured. Options are not
			yet supported.

		msm_serial_dm,<addr>
			Start an early, polled-mode console on an msm serial
			dm port at the specified address. The serial port
			must already be setup and configured. Options are not
			yet supported.

		owl,<addr>
			Start an early, polled-mode console on a serial port
			of an Actions Semi SoC, such as S500 or S900, at the
			specified address. The serial port must already be
			setup and configured. Options are not yet supported.

		rda,<addr>
			Start an early, polled-mode console on a serial port
			of an RDA Micro SoC, such as RDA8810PL, at the
			specified address. The serial port must already be
			setup and configured. Options are not yet supported.

		sbi
			Use RISC-V SBI (Supervisor Binary Interface) for early
			console.

		smh	Use ARM semihosting calls for early console.

		s3c2410,<addr>
		s3c2412,<addr>
		s3c2440,<addr>
		s3c6400,<addr>
		s5pv210,<addr>
		exynos4210,<addr>
			Use early console provided by serial driver available
			on Samsung SoCs, requires selecting proper type and
			a correct base address of the selected UART port. The
			serial port must already be setup and configured.
			Options are not yet supported.

		lantiq,<addr>
			Start an early, polled-mode console on a lantiq serial
			(lqasc) port at the specified address. The serial port
			must already be setup and configured. Options are not
			yet supported.

		lpuart,<addr>
		lpuart32,<addr>
			Use early console provided by Freescale LP UART driver
			found on Freescale Vybrid and QorIQ LS1021A processors.
			A valid base address must be provided, and the serial
			port must already be setup and configured.

		ec_imx21,<addr>
		ec_imx6q,<addr>
			Start an early, polled-mode, output-only console on the
			Freescale i.MX UART at the specified address. The UART
			must already be setup and configured.

		ar3700_uart,<addr>
			Start an early, polled-mode console on the
			Armada 3700 serial port at the specified
			address. The serial port must already be setup
			and configured. Options are not yet supported.

		qcom_geni,<addr>
			Start an early, polled-mode console on a Qualcomm
			Generic Interface (GENI) based serial port at the
			specified address. The serial port must already be
			setup and configured. Options are not yet supported.

		efifb,[options]
			Start an early, unaccelerated console on the EFI
			memory mapped framebuffer (if available). On cache
			coherent non-x86 systems that use system memory for
			the framebuffer, pass the 'ram' option so that it is
			mapped with the correct attributes.

		linflex,<addr>
			Use early console provided by Freescale LINFlexD UART
			serial driver for NXP S32V234 SoCs. A valid base
			address must be provided, and the serial port must
			already be setup and configured.

	earlyprintk=	[X86,SH,ARM,M68k,S390]
			earlyprintk=vga
			earlyprintk=sclp
			earlyprintk=xen
			earlyprintk=serial[,ttySn[,baudrate]]
			earlyprintk=serial[,0x...[,baudrate]]
			earlyprintk=ttySn[,baudrate]
			earlyprintk=dbgp[debugController#]
			earlyprintk=pciserial[,force],bus:device.function[,baudrate]
			earlyprintk=xdbc[xhciController#]

			earlyprintk is useful when the kernel crashes before
			the normal console is initialized. It is not enabled by
			default because it has some cosmetic problems.

			Append ",keep" to not disable it when the real console
			takes over.

			Only one of vga, efi, serial, or usb debug port can
			be used at a time.

			Currently only ttyS0 and ttyS1 may be specified by
			name.  Other I/O ports may be explicitly specified
			on some architectures (x86 and arm at least) by
			replacing ttySn with an I/O port address, like this:
				earlyprintk=serial,0x1008,115200
			You can find the port for a given device in
			/proc/tty/driver/serial:
				2: uart:ST16650V2 port:00001008 irq:18 ...

			Interaction with the standard serial driver is not
			very good.

			The VGA and EFI output is eventually overwritten by
			the real console.

			The xen output can only be used by Xen PV guests.

			The sclp output can only be used on s390.

			The optional "force" to "pciserial" enables use of a
			PCI device even when its classcode is not of the
			UART class.

	edac_report=	[HW,EDAC] Control how to report EDAC event
			Format: {"on" | "off" | "force"}
			on: enable EDAC to report H/W event. May be overridden
			by other higher priority error reporting module.
			off: disable H/W event reporting through EDAC.
			force: enforce the use of EDAC to report H/W event.
			default: on.

	ekgdboc=	[X86,KGDB] Allow early kernel console debugging
			ekgdboc=kbd

			This is designed to be used in conjunction with
			the boot argument: earlyprintk=vga

			This parameter works in place of the kgdboc parameter
			but can only be used if the backing tty is available
			very early in the boot process. For early debugging
			via a serial port see kgdboc_earlycon instead.

	edd=		[EDD]
			Format: {"off" | "on" | "skip[mbr]"}

	efi=		[EFI]
			Format: { "debug", "disable_early_pci_dma",
				  "nochunk", "noruntime", "nosoftreserve",
				  "novamap", "no_disable_early_pci_dma" }
			debug: enable misc debug output.
			disable_early_pci_dma: disable the busmaster bit on all
			PCI bridges while in the EFI boot stub.
			nochunk: disable reading files in "chunks" in the EFI
			boot stub, as chunking can cause problems with some
			firmware implementations.
			noruntime : disable EFI runtime services support
			nosoftreserve: The EFI_MEMORY_SP (Specific Purpose)
			attribute may cause the kernel to reserve the
			memory range for a memory mapping driver to
			claim. Specify efi=nosoftreserve to disable this
			reservation and treat the memory by its base type
			(i.e. EFI_CONVENTIONAL_MEMORY / "System RAM").
			novamap: do not call SetVirtualAddressMap().
			no_disable_early_pci_dma: Leave the busmaster bit set
			on all PCI bridges while in the EFI boot stub

	efi_no_storage_paranoia [EFI; X86]
			Using this parameter you can use more than 50% of
			your efi variable storage. Use this parameter only if
			you are really sure that your UEFI does sane gc and
			fulfills the spec otherwise your board may brick.

	efi_fake_mem=	nn[KMG]@ss[KMG]:aa[,nn[KMG]@ss[KMG]:aa,..] [EFI; X86]
			Add arbitrary attribute to specific memory range by
			updating original EFI memory map.
			Region of memory which aa attribute is added to is
			from ss to ss+nn.

			If efi_fake_mem=2G@4G:0x10000,2G@0x10a0000000:0x10000
			is specified, EFI_MEMORY_MORE_RELIABLE(0x10000)
			attribute is added to range 0x100000000-0x180000000 and
			0x10a0000000-0x1120000000.

			If efi_fake_mem=8G@9G:0x40000 is specified, the
			EFI_MEMORY_SP(0x40000) attribute is added to
			range 0x240000000-0x43fffffff.

			Using this parameter you can do debugging of EFI memmap
			related features. For example, you can do debugging of
			Address Range Mirroring feature even if your box
			doesn't support it, or mark specific memory as
			"soft reserved".

	efivar_ssdt=	[EFI; X86] Name of an EFI variable that contains an SSDT
			that is to be dynamically loaded by Linux. If there are
			multiple variables with the same name but with different
			vendor GUIDs, all of them will be loaded. See
			Documentation/admin-guide/acpi/ssdt-overlays.rst for details.


	eisa_irq_edge=	[PARISC,HW]
			See header of drivers/parisc/eisa.c.

	elanfreq=	[X86-32]
			See comment before function elanfreq_setup() in
			arch/x86/kernel/cpu/cpufreq/elanfreq.c.

	elfcorehdr=[size[KMG]@]offset[KMG] [IA64,PPC,SH,X86,S390]
			Specifies physical address of start of kernel core
			image elf header and optionally the size. Generally
			kexec loader will pass this option to capture kernel.
			See Documentation/admin-guide/kdump/kdump.rst for details.

	enable_mtrr_cleanup [X86]
			The kernel tries to adjust MTRR layout from continuous
			to discrete, to make X server driver able to add WB
			entry later. This parameter enables that.

	enable_timer_pin_1 [X86]
			Enable PIN 1 of APIC timer
			Can be useful to work around chipset bugs
			(in particular on some ATI chipsets).
			The kernel tries to set a reasonable default.

	enforcing	[SELINUX] Set initial enforcing status.
			Format: {"0" | "1"}
			See security/selinux/Kconfig help text.
			0 -- permissive (log only, no denials).
			1 -- enforcing (deny and log).
			Default value is 0.
			Value can be changed at runtime via
			/sys/fs/selinux/enforce.

	erst_disable	[ACPI]
			Disable Error Record Serialization Table (ERST)
			support.

	ether=		[HW,NET] Ethernet cards parameters
			This option is obsoleted by the "netdev=" option, which
			has equivalent usage. See its documentation for details.

	evm=		[EVM]
			Format: { "fix" }
			Permit 'security.evm' to be updated regardless of
			current integrity status.

	failslab=
	fail_usercopy=
	fail_page_alloc=
	fail_make_request=[KNL]
			General fault injection mechanism.
			Format: <interval>,<probability>,<space>,<times>
			See also Documentation/fault-injection/.

	fb_tunnels=	[NET]
			Format: { initns | none }
			See Documentation/admin-guide/sysctl/net.rst for
			fb_tunnels_only_for_init_ns

	floppy=		[HW]
			See Documentation/admin-guide/blockdev/floppy.rst.

	force_pal_cache_flush
			[IA-64] Avoid check_sal_cache_flush which may hang on
			buggy SAL_CACHE_FLUSH implementations. Using this
			parameter will force ia64_sal_cache_flush to call
			ia64_pal_cache_flush instead of SAL_CACHE_FLUSH.

	forcepae	[X86-32]
			Forcefully enable Physical Address Extension (PAE).
			Many Pentium M systems disable PAE but may have a
			functionally usable PAE implementation.
			Warning: use of this parameter will taint the kernel
			and may cause unknown problems.

	ftrace=[tracer]
			[FTRACE] will set and start the specified tracer
			as early as possible in order to facilitate early
			boot debugging.

	ftrace_dump_on_oops[=orig_cpu]
			[FTRACE] will dump the trace buffers on oops.
			If no parameter is passed, ftrace will dump
			buffers of all CPUs, but if you pass orig_cpu, it will
			dump only the buffer of the CPU that triggered the
			oops.

	ftrace_filter=[function-list]
			[FTRACE] Limit the functions traced by the function
			tracer at boot up. function-list is a comma-separated
			list of functions. This list can be changed at run
			time by the set_ftrace_filter file in the debugfs
			tracing directory.

	ftrace_notrace=[function-list]
			[FTRACE] Do not trace the functions specified in
			function-list. This list can be changed at run time
			by the set_ftrace_notrace file in the debugfs
			tracing directory.

	ftrace_graph_filter=[function-list]
			[FTRACE] Limit the top level callers functions traced
			by the function graph tracer at boot up.
			function-list is a comma-separated list of functions
			that can be changed at run time by the
			set_graph_function file in the debugfs tracing directory.

	ftrace_graph_notrace=[function-list]
			[FTRACE] Do not trace from the functions specified in
			function-list.  This list is a comma-separated list of
			functions that can be changed at run time by the
			set_graph_notrace file in the debugfs tracing directory.

	ftrace_graph_max_depth=<uint>
			[FTRACE] Used with the function graph tracer. This is
			the max depth it will trace into a function. This value
			can be changed at run time by the max_graph_depth file
			in the tracefs tracing directory. default: 0 (no limit)

	fw_devlink=	[KNL] Create device links between consumer and supplier
			devices by scanning the firmware to infer the
			consumer/supplier relationships. This feature is
			especially useful when drivers are loaded as modules as
			it ensures proper ordering of tasks like device probing
			(suppliers first, then consumers), supplier boot state
			clean up (only after all consumers have probed),
			suspend/resume & runtime PM (consumers first, then
			suppliers).
			Format: { off | permissive | on | rpm }
			off --	Don't create device links from firmware info.
			permissive -- Create device links from firmware info
				but use it only for ordering boot state clean
				up (sync_state() calls).
			on -- 	Create device links from firmware info and use it
				to enforce probe and suspend/resume ordering.
			rpm --	Like "on", but also use to order runtime PM.

	fw_devlink.strict=<bool>
			[KNL] Treat all inferred dependencies as mandatory
			dependencies. This only applies for fw_devlink=on|rpm.
			Format: <bool>

	gamecon.map[2|3]=
			[HW,JOY] Multisystem joystick and NES/SNES/PSX pad
			support via parallel port (up to 5 devices per port)
			Format: <port#>,<pad1>,<pad2>,<pad3>,<pad4>,<pad5>
			See also Documentation/input/devices/joystick-parport.rst

	gamma=		[HW,DRM]

	gart_fix_e820=	[X86-64] disable the fix e820 for K8 GART
			Format: off | on
			default: on

	gcov_persist=	[GCOV] When non-zero (default), profiling data for
			kernel modules is saved and remains accessible via
			debugfs, even when the module is unloaded/reloaded.
			When zero, profiling data is discarded and associated
			debugfs files are removed at module unload time.

	goldfish	[X86] Enable the goldfish android emulator platform.
			Don't use this when you are not running on the
			android emulator

	gpio-mockup.gpio_mockup_ranges
			[HW] Sets the ranges of gpiochip of for this device.
			Format: <start1>,<end1>,<start2>,<end2>...
	gpio-mockup.gpio_mockup_named_lines
			[HW] Let the driver know GPIO lines should be named.

	gpt		[EFI] Forces disk with valid GPT signature but
			invalid Protective MBR to be treated as GPT. If the
			primary GPT is corrupted, it enables the backup/alternate
			GPT to be used instead.

	grcan.enable0=	[HW] Configuration of physical interface 0. Determines
			the "Enable 0" bit of the configuration register.
			Format: 0 | 1
			Default: 0
	grcan.enable1=	[HW] Configuration of physical interface 1. Determines
			the "Enable 0" bit of the configuration register.
			Format: 0 | 1
			Default: 0
	grcan.select=	[HW] Select which physical interface to use.
			Format: 0 | 1
			Default: 0
	grcan.txsize=	[HW] Sets the size of the tx buffer.
			Format: <unsigned int> such that (txsize & ~0x1fffc0) == 0.
			Default: 1024
	grcan.rxsize=	[HW] Sets the size of the rx buffer.
			Format: <unsigned int> such that (rxsize & ~0x1fffc0) == 0.
			Default: 1024

	hardlockup_all_cpu_backtrace=
			[KNL] Should the hard-lockup detector generate
			backtraces on all cpus.
			Format: 0 | 1

	hashdist=	[KNL,NUMA] Large hashes allocated during boot
			are distributed across NUMA nodes.  Defaults on
			for 64-bit NUMA, off otherwise.
			Format: 0 | 1 (for off | on)

	hcl=		[IA-64] SGI's Hardware Graph compatibility layer

	hd=		[EIDE] (E)IDE hard drive subsystem geometry
			Format: <cyl>,<head>,<sect>

	hest_disable	[ACPI]
			Disable Hardware Error Source Table (HEST) support;
			corresponding firmware-first mode error processing
			logic will be disabled.

	highmem=nn[KMG]	[KNL,BOOT] forces the highmem zone to have an exact
			size of <nn>. This works even on boxes that have no
			highmem otherwise. This also works to reduce highmem
			size on bigger boxes.

	highres=	[KNL] Enable/disable high resolution timer mode.
			Valid parameters: "on", "off"
			Default: "on"

	hlt		[BUGS=ARM,SH]

	hpet=		[X86-32,HPET] option to control HPET usage
			Format: { enable (default) | disable | force |
				verbose }
			disable: disable HPET and use PIT instead
			force: allow force enabled of undocumented chips (ICH4,
				VIA, nVidia)
			verbose: show contents of HPET registers during setup

	hpet_mmap=	[X86, HPET_MMAP] Allow userspace to mmap HPET
			registers.  Default set by CONFIG_HPET_MMAP_DEFAULT.

	hugetlb_cma=	[HW,CMA] The size of a CMA area used for allocation
			of gigantic hugepages.
			Format: nn[KMGTPE]

			Reserve a CMA area of given size and allocate gigantic
			hugepages using the CMA allocator. If enabled, the
			boot-time allocation of gigantic hugepages is skipped.

	hugepages=	[HW] Number of HugeTLB pages to allocate at boot.
			If this follows hugepagesz (below), it specifies
			the number of pages of hugepagesz to be allocated.
			If this is the first HugeTLB parameter on the command
			line, it specifies the number of pages to allocate for
			the default huge page size.  See also
			Documentation/admin-guide/mm/hugetlbpage.rst.
			Format: <integer>

	hugepagesz=
			[HW] The size of the HugeTLB pages.  This is used in
			conjunction with hugepages (above) to allocate huge
			pages of a specific size at boot.  The pair
			hugepagesz=X hugepages=Y can be specified once for
			each supported huge page size. Huge page sizes are
			architecture dependent.  See also
			Documentation/admin-guide/mm/hugetlbpage.rst.
			Format: size[KMG]

	hung_task_panic=
			[KNL] Should the hung task detector generate panics.
			Format: 0 | 1

			A value of 1 instructs the kernel to panic when a
			hung task is detected. The default value is controlled
			by the CONFIG_BOOTPARAM_HUNG_TASK_PANIC build-time
			option. The value selected by this boot parameter can
			be changed later by the kernel.hung_task_panic sysctl.

	hvc_iucv=	[S390]	Number of z/VM IUCV hypervisor console (HVC)
				terminal devices. Valid values: 0..8
	hvc_iucv_allow=	[S390]	Comma-separated list of z/VM user IDs.
				If specified, z/VM IUCV HVC accepts connections
				from listed z/VM user IDs only.

	hv_nopvspin	[X86,HYPER_V] Disables the paravirt spinlock optimizations
				      which allow the hypervisor to 'idle' the
				      guest on lock contention.

	keep_bootcon	[KNL]
			Do not unregister boot console at start. This is only
			useful for debugging when something happens in the window
			between unregistering the boot console and initializing
			the real console.

	i2c_bus=	[HW]	Override the default board specific I2C bus speed
				or register an additional I2C bus that is not
				registered from board initialization code.
				Format:
				<bus_id>,<clkrate>

	i8042.debug	[HW] Toggle i8042 debug mode
	i8042.unmask_kbd_data
			[HW] Enable printing of interrupt data from the KBD port
			     (disabled by default, and as a pre-condition
			     requires that i8042.debug=1 be enabled)
	i8042.direct	[HW] Put keyboard port into non-translated mode
	i8042.dumbkbd	[HW] Pretend that controller can only read data from
			     keyboard and cannot control its state
			     (Don't attempt to blink the leds)
	i8042.noaux	[HW] Don't check for auxiliary (== mouse) port
	i8042.nokbd	[HW] Don't check/create keyboard port
	i8042.noloop	[HW] Disable the AUX Loopback command while probing
			     for the AUX port
	i8042.nomux	[HW] Don't check presence of an active multiplexing
			     controller
	i8042.nopnp	[HW] Don't use ACPIPnP / PnPBIOS to discover KBD/AUX
			     controllers
	i8042.notimeout	[HW] Ignore timeout condition signalled by controller
	i8042.reset	[HW] Reset the controller during init, cleanup and
			     suspend-to-ram transitions, only during s2r
			     transitions, or never reset
			Format: { 1 | Y | y | 0 | N | n }
			1, Y, y: always reset controller
			0, N, n: don't ever reset controller
			Default: only on s2r transitions on x86; most other
			architectures force reset to be always executed
	i8042.unlock	[HW] Unlock (ignore) the keylock
	i8042.kbdreset	[HW] Reset device connected to KBD port

	i810=		[HW,DRM]

	i8k.ignore_dmi	[HW] Continue probing hardware even if DMI data
			indicates that the driver is running on unsupported
			hardware.
	i8k.force	[HW] Activate i8k driver even if SMM BIOS signature
			does not match list of supported models.
	i8k.power_status
			[HW] Report power status in /proc/i8k
			(disabled by default)
	i8k.restricted	[HW] Allow controlling fans only if SYS_ADMIN
			capability is set.

	i915.invert_brightness=
			[DRM] Invert the sense of the variable that is used to
			set the brightness of the panel backlight. Normally a
			brightness value of 0 indicates backlight switched off,
			and the maximum of the brightness value sets the backlight
			to maximum brightness. If this parameter is set to 0
			(default) and the machine requires it, or this parameter
			is set to 1, a brightness value of 0 sets the backlight
			to maximum brightness, and the maximum of the brightness
			value switches the backlight off.
			-1 -- never invert brightness
			 0 -- machine default
			 1 -- force brightness inversion

	icn=		[HW,ISDN]
			Format: <io>[,<membase>[,<icn_id>[,<icn_id2>]]]

	ide-core.nodma=	[HW] (E)IDE subsystem
			Format: =0.0 to prevent dma on hda, =0.1 hdb =1.0 hdc
			.vlb_clock .pci_clock .noflush .nohpa .noprobe .nowerr
			.cdrom .chs .ignore_cable are additional options
			See Documentation/ide/ide.rst.

	ide-generic.probe-mask= [HW] (E)IDE subsystem
			Format: <int>
			Probe mask for legacy ISA IDE ports.  Depending on
			platform up to 6 ports are supported, enabled by
			setting corresponding bits in the mask to 1.  The
			default value is 0x0, which has a special meaning.
			On systems that have PCI, it triggers scanning the
			PCI bus for the first and the second port, which
			are then probed.  On systems without PCI the value
			of 0x0 enables probing the two first ports as if it
			was 0x3.

	ide-pci-generic.all-generic-ide [HW] (E)IDE subsystem
			Claim all unknown PCI IDE storage controllers.

	idle=		[X86]
			Format: idle=poll, idle=halt, idle=nomwait
			Poll forces a polling idle loop that can slightly
			improve the performance of waking up a idle CPU, but
			will use a lot of power and make the system run hot.
			Not recommended.
			idle=halt: Halt is forced to be used for CPU idle.
			In such case C2/C3 won't be used again.
			idle=nomwait: Disable mwait for CPU C-states

	idxd.sva=	[HW]
			Format: <bool>
			Allow force disabling of Shared Virtual Memory (SVA)
			support for the idxd driver. By default it is set to
			true (1).

	ieee754=	[MIPS] Select IEEE Std 754 conformance mode
			Format: { strict | legacy | 2008 | relaxed }
			Default: strict

			Choose which programs will be accepted for execution
			based on the IEEE 754 NaN encoding(s) supported by
			the FPU and the NaN encoding requested with the value
			of an ELF file header flag individually set by each
			binary.  Hardware implementations are permitted to
			support either or both of the legacy and the 2008 NaN
			encoding mode.

			Available settings are as follows:
			strict	accept binaries that request a NaN encoding
				supported by the FPU
			legacy	only accept legacy-NaN binaries, if supported
				by the FPU
			2008	only accept 2008-NaN binaries, if supported
				by the FPU
			relaxed	accept any binaries regardless of whether
				supported by the FPU

			The FPU emulator is always able to support both NaN
			encodings, so if no FPU hardware is present or it has
			been disabled with 'nofpu', then the settings of
			'legacy' and '2008' strap the emulator accordingly,
			'relaxed' straps the emulator for both legacy-NaN and
			2008-NaN, whereas 'strict' enables legacy-NaN only on
			legacy processors and both NaN encodings on MIPS32 or
			MIPS64 CPUs.

			The setting for ABS.fmt/NEG.fmt instruction execution
			mode generally follows that for the NaN encoding,
			except where unsupported by hardware.

	ignore_loglevel	[KNL]
			Ignore loglevel setting - this will print /all/
			kernel messages to the console. Useful for debugging.
			We also add it as printk module parameter, so users
			could change it dynamically, usually by
			/sys/module/printk/parameters/ignore_loglevel.

	ignore_rlimit_data
			Ignore RLIMIT_DATA setting for data mappings,
			print warning at first misuse.  Can be changed via
			/sys/module/kernel/parameters/ignore_rlimit_data.

	ihash_entries=	[KNL]
			Set number of hash buckets for inode cache.

	ima_appraise=	[IMA] appraise integrity measurements
			Format: { "off" | "enforce" | "fix" | "log" }
			default: "enforce"

	ima_appraise_tcb [IMA] Deprecated.  Use ima_policy= instead.
			The builtin appraise policy appraises all files
			owned by uid=0.

	ima_canonical_fmt [IMA]
			Use the canonical format for the binary runtime
			measurements, instead of host native format.

	ima_hash=	[IMA]
			Format: { md5 | sha1 | rmd160 | sha256 | sha384
				   | sha512 | ... }
			default: "sha1"

			The list of supported hash algorithms is defined
			in crypto/hash_info.h.

	ima_policy=	[IMA]
			The builtin policies to load during IMA setup.
			Format: "tcb | appraise_tcb | secure_boot |
				 fail_securely | critical_data"

			The "tcb" policy measures all programs exec'd, files
			mmap'd for exec, and all files opened with the read
			mode bit set by either the effective uid (euid=0) or
			uid=0.

			The "appraise_tcb" policy appraises the integrity of
			all files owned by root.

			The "secure_boot" policy appraises the integrity
			of files (eg. kexec kernel image, kernel modules,
			firmware, policy, etc) based on file signatures.

			The "fail_securely" policy forces file signature
			verification failure also on privileged mounted
			filesystems with the SB_I_UNVERIFIABLE_SIGNATURE
			flag.

			The "critical_data" policy measures kernel integrity
			critical data.

	ima_tcb		[IMA] Deprecated.  Use ima_policy= instead.
			Load a policy which meets the needs of the Trusted
			Computing Base.  This means IMA will measure all
			programs exec'd, files mmap'd for exec, and all files
			opened for read by uid=0.

	ima_template=	[IMA]
			Select one of defined IMA measurements template formats.
			Formats: { "ima" | "ima-ng" | "ima-sig" }
			Default: "ima-ng"

	ima_template_fmt=
			[IMA] Define a custom template format.
			Format: { "field1|...|fieldN" }

	ima.ahash_minsize= [IMA] Minimum file size for asynchronous hash usage
			Format: <min_file_size>
			Set the minimal file size for using asynchronous hash.
			If left unspecified, ahash usage is disabled.

			ahash performance varies for different data sizes on
			different crypto accelerators. This option can be used
			to achieve the best performance for a particular HW.

	ima.ahash_bufsize= [IMA] Asynchronous hash buffer size
			Format: <bufsize>
			Set hashing buffer size. Default: 4k.

			ahash performance varies for different chunk sizes on
			different crypto accelerators. This option can be used
			to achieve best performance for particular HW.

	init=		[KNL]
			Format: <full_path>
			Run specified binary instead of /sbin/init as init
			process.

	initcall_debug	[KNL] Trace initcalls as they are executed.  Useful
			for working out where the kernel is dying during
			startup.

	initcall_blacklist=  [KNL] Do not execute a comma-separated list of
			initcall functions.  Useful for debugging built-in
			modules and initcalls.

	initrd=		[BOOT] Specify the location of the initial ramdisk

	initrdmem=	[KNL] Specify a physical address and size from which to
			load the initrd. If an initrd is compiled in or
			specified in the bootparams, it takes priority over this
			setting.
			Format: ss[KMG],nn[KMG]
			Default is 0, 0

	init_on_alloc=	[MM] Fill newly allocated pages and heap objects with
			zeroes.
			Format: 0 | 1
			Default set by CONFIG_INIT_ON_ALLOC_DEFAULT_ON.

	init_on_free=	[MM] Fill freed pages and heap objects with zeroes.
			Format: 0 | 1
			Default set by CONFIG_INIT_ON_FREE_DEFAULT_ON.

	init_pkru=	[X86] Specify the default memory protection keys rights
			register contents for all processes.  0x55555554 by
			default (disallow access to all but pkey 0).  Can
			override in debugfs after boot.

	inport.irq=	[HW] Inport (ATI XL and Microsoft) busmouse driver
			Format: <irq>

	int_pln_enable	[X86] Enable power limit notification interrupt

	integrity_audit=[IMA]
			Format: { "0" | "1" }
			0 -- basic integrity auditing messages. (Default)
			1 -- additional integrity auditing messages.

	intel_iommu=	[DMAR] Intel IOMMU driver (DMAR) option
		on
			Enable intel iommu driver.
		off
			Disable intel iommu driver.
		igfx_off [Default Off]
			By default, gfx is mapped as normal device. If a gfx
			device has a dedicated DMAR unit, the DMAR unit is
			bypassed by not enabling DMAR with this option. In
			this case, gfx device will use physical address for
			DMA.
		strict [Default Off]
			With this option on every unmap_single operation will
			result in a hardware IOTLB flush operation as opposed
			to batching them for performance.
		sp_off [Default Off]
			By default, super page will be supported if Intel IOMMU
			has the capability. With this option, super page will
			not be supported.
		sm_on [Default Off]
			By default, scalable mode will be disabled even if the
			hardware advertises that it has support for the scalable
			mode translation. With this option set, scalable mode
			will be used on hardware which claims to support it.
		tboot_noforce [Default Off]
			Do not force the Intel IOMMU enabled under tboot.
			By default, tboot will force Intel IOMMU on, which
			could harm performance of some high-throughput
			devices like 40GBit network cards, even if identity
			mapping is enabled.
			Note that using this option lowers the security
			provided by tboot because it makes the system
			vulnerable to DMA attacks.

	intel_idle.max_cstate=	[KNL,HW,ACPI,X86]
			0	disables intel_idle and fall back on acpi_idle.
			1 to 9	specify maximum depth of C-state.

	intel_pstate=	[X86]
			disable
			  Do not enable intel_pstate as the default
			  scaling driver for the supported processors
			passive
			  Use intel_pstate as a scaling driver, but configure it
			  to work with generic cpufreq governors (instead of
			  enabling its internal governor).  This mode cannot be
			  used along with the hardware-managed P-states (HWP)
			  feature.
			force
			  Enable intel_pstate on systems that prohibit it by default
			  in favor of acpi-cpufreq. Forcing the intel_pstate driver
			  instead of acpi-cpufreq may disable platform features, such
			  as thermal controls and power capping, that rely on ACPI
			  P-States information being indicated to OSPM and therefore
			  should be used with caution. This option does not work with
			  processors that aren't supported by the intel_pstate driver
			  or on platforms that use pcc-cpufreq instead of acpi-cpufreq.
			no_hwp
			  Do not enable hardware P state control (HWP)
			  if available.
			hwp_only
			  Only load intel_pstate on systems which support
			  hardware P state control (HWP) if available.
			support_acpi_ppc
			  Enforce ACPI _PPC performance limits. If the Fixed ACPI
			  Description Table, specifies preferred power management
			  profile as "Enterprise Server" or "Performance Server",
			  then this feature is turned on by default.
			per_cpu_perf_limits
			  Allow per-logical-CPU P-State performance control limits using
			  cpufreq sysfs interface

	intremap=	[X86-64, Intel-IOMMU]
			on	enable Interrupt Remapping (default)
			off	disable Interrupt Remapping
			nosid	disable Source ID checking
			no_x2apic_optout
				BIOS x2APIC opt-out request will be ignored
			nopost	disable Interrupt Posting

	iomem=		Disable strict checking of access to MMIO memory
		strict	regions from userspace.
		relaxed

	iommu=		[X86]
		off
		force
		noforce
		biomerge
		panic
		nopanic
		merge
		nomerge
		soft
		pt		[X86]
		nopt		[X86]
		nobypass	[PPC/POWERNV]
			Disable IOMMU bypass, using IOMMU for PCI devices.

	iommu.forcedac=	[ARM64, X86] Control IOVA allocation for PCI devices.
			Format: { "0" | "1" }
			0 - Try to allocate a 32-bit DMA address first, before
			  falling back to the full range if needed.
			1 - Allocate directly from the full usable range,
			  forcing Dual Address Cycle for PCI cards supporting
			  greater than 32-bit addressing.

	iommu.strict=	[ARM64] Configure TLB invalidation behaviour
			Format: { "0" | "1" }
			0 - Lazy mode.
			  Request that DMA unmap operations use deferred
			  invalidation of hardware TLBs, for increased
			  throughput at the cost of reduced device isolation.
			  Will fall back to strict mode if not supported by
			  the relevant IOMMU driver.
			1 - Strict mode (default).
			  DMA unmap operations invalidate IOMMU hardware TLBs
			  synchronously.

	iommu.passthrough=
			[ARM64, X86] Configure DMA to bypass the IOMMU by default.
			Format: { "0" | "1" }
			0 - Use IOMMU translation for DMA.
			1 - Bypass the IOMMU for DMA.
			unset - Use value of CONFIG_IOMMU_DEFAULT_PASSTHROUGH.

	io7=		[HW] IO7 for Marvel-based Alpha systems
			See comment before marvel_specify_io7 in
			arch/alpha/kernel/core_marvel.c.

	io_delay=	[X86] I/O delay method
		0x80
			Standard port 0x80 based delay
		0xed
			Alternate port 0xed based delay (needed on some systems)
		udelay
			Simple two microseconds delay
		none
			No delay

	ip=		[IP_PNP]
			See Documentation/admin-guide/nfs/nfsroot.rst.

	ipcmni_extend	[KNL] Extend the maximum number of unique System V
			IPC identifiers from 32,768 to 16,777,216.

	irqaffinity=	[SMP] Set the default irq affinity mask
			The argument is a cpu list, as described above.

	irqchip.gicv2_force_probe=
			[ARM, ARM64]
			Format: <bool>
			Force the kernel to look for the second 4kB page
			of a GICv2 controller even if the memory range
			exposed by the device tree is too small.

	irqchip.gicv3_nolpi=
			[ARM, ARM64]
			Force the kernel to ignore the availability of
			LPIs (and by consequence ITSs). Intended for system
			that use the kernel as a bootloader, and thus want
			to let secondary kernels in charge of setting up
			LPIs.

	irqchip.gicv3_pseudo_nmi= [ARM64]
			Enables support for pseudo-NMIs in the kernel. This
			requires the kernel to be built with
			CONFIG_ARM64_PSEUDO_NMI.

	irqfixup	[HW]
			When an interrupt is not handled search all handlers
			for it. Intended to get systems with badly broken
			firmware running.

	irqpoll		[HW]
			When an interrupt is not handled search all handlers
			for it. Also check all handlers each timer
			interrupt. Intended to get systems with badly broken
			firmware running.

	isapnp=		[ISAPNP]
			Format: <RDP>,<reset>,<pci_scan>,<verbosity>

	isolcpus=	[KNL,SMP,ISOL] Isolate a given set of CPUs from disturbance.
			[Deprecated - use cpusets instead]
			Format: [flag-list,]<cpu-list>

			Specify one or more CPUs to isolate from disturbances
			specified in the flag list (default: domain):

			nohz
			  Disable the tick when a single task runs.

			  A residual 1Hz tick is offloaded to workqueues, which you
			  need to affine to housekeeping through the global
			  workqueue's affinity configured via the
			  /sys/devices/virtual/workqueue/cpumask sysfs file, or
			  by using the 'domain' flag described below.

			  NOTE: by default the global workqueue runs on all CPUs,
			  so to protect individual CPUs the 'cpumask' file has to
			  be configured manually after bootup.

			domain
			  Isolate from the general SMP balancing and scheduling
			  algorithms. Note that performing domain isolation this way
			  is irreversible: it's not possible to bring back a CPU to
			  the domains once isolated through isolcpus. It's strongly
			  advised to use cpusets instead to disable scheduler load
			  balancing through the "cpuset.sched_load_balance" file.
			  It offers a much more flexible interface where CPUs can
			  move in and out of an isolated set anytime.

			  You can move a process onto or off an "isolated" CPU via
			  the CPU affinity syscalls or cpuset.
			  <cpu number> begins at 0 and the maximum value is
			  "number of CPUs in system - 1".

			managed_irq

			  Isolate from being targeted by managed interrupts
			  which have an interrupt mask containing isolated
			  CPUs. The affinity of managed interrupts is
			  handled by the kernel and cannot be changed via
			  the /proc/irq/* interfaces.

			  This isolation is best effort and only effective
			  if the automatically assigned interrupt mask of a
			  device queue contains isolated and housekeeping
			  CPUs. If housekeeping CPUs are online then such
			  interrupts are directed to the housekeeping CPU
			  so that IO submitted on the housekeeping CPU
			  cannot disturb the isolated CPU.

			  If a queue's affinity mask contains only isolated
			  CPUs then this parameter has no effect on the
			  interrupt routing decision, though interrupts are
			  only delivered when tasks running on those
			  isolated CPUs submit IO. IO submitted on
			  housekeeping CPUs has no influence on those
			  queues.

			The format of <cpu-list> is described above.

	iucv=		[HW,NET]

	ivrs_ioapic	[HW,X86-64]
			Provide an override to the IOAPIC-ID<->DEVICE-ID
			mapping provided in the IVRS ACPI table. For
			example, to map IOAPIC-ID decimal 10 to
			PCI device 00:14.0 write the parameter as:
				ivrs_ioapic[10]=00:14.0

	ivrs_hpet	[HW,X86-64]
			Provide an override to the HPET-ID<->DEVICE-ID
			mapping provided in the IVRS ACPI table. For
			example, to map HPET-ID decimal 0 to
			PCI device 00:14.0 write the parameter as:
				ivrs_hpet[0]=00:14.0

	ivrs_acpihid	[HW,X86-64]
			Provide an override to the ACPI-HID:UID<->DEVICE-ID
			mapping provided in the IVRS ACPI table. For
			example, to map UART-HID:UID AMD0020:0 to
			PCI device 00:14.5 write the parameter as:
				ivrs_acpihid[00:14.5]=AMD0020:0

	js=		[HW,JOY] Analog joystick
			See Documentation/input/joydev/joystick.rst.

	nokaslr		[KNL]
			When CONFIG_RANDOMIZE_BASE is set, this disables
			kernel and module base offset ASLR (Address Space
			Layout Randomization).

	kasan_multi_shot
			[KNL] Enforce KASAN (Kernel Address Sanitizer) to print
			report on every invalid memory access. Without this
			parameter KASAN will print report only for the first
			invalid access.

	keepinitrd	[HW,ARM]

	kernelcore=	[KNL,X86,IA-64,PPC]
			Format: nn[KMGTPE] | nn% | "mirror"
			This parameter specifies the amount of memory usable by
			the kernel for non-movable allocations.  The requested
			amount is spread evenly throughout all nodes in the
			system as ZONE_NORMAL.  The remaining memory is used for
			movable memory in its own zone, ZONE_MOVABLE.  In the
			event, a node is too small to have both ZONE_NORMAL and
			ZONE_MOVABLE, kernelcore memory will take priority and
			other nodes will have a larger ZONE_MOVABLE.

			ZONE_MOVABLE is used for the allocation of pages that
			may be reclaimed or moved by the page migration
			subsystem.  Note that allocations like PTEs-from-HighMem
			still use the HighMem zone if it exists, and the Normal
			zone if it does not.

			It is possible to specify the exact amount of memory in
			the form of "nn[KMGTPE]", a percentage of total system
			memory in the form of "nn%", or "mirror".  If "mirror"
			option is specified, mirrored (reliable) memory is used
			for non-movable allocations and remaining memory is used
			for Movable pages.  "nn[KMGTPE]", "nn%", and "mirror"
			are exclusive, so you cannot specify multiple forms.

	kgdbdbgp=	[KGDB,HW] kgdb over EHCI usb debug port.
			Format: <Controller#>[,poll interval]
			The controller # is the number of the ehci usb debug
			port as it is probed via PCI.  The poll interval is
			optional and is the number seconds in between
			each poll cycle to the debug port in case you need
			the functionality for interrupting the kernel with
			gdb or control-c on the dbgp connection.  When
			not using this parameter you use sysrq-g to break into
			the kernel debugger.

	kgdboc=		[KGDB,HW] kgdb over consoles.
			Requires a tty driver that supports console polling,
			or a supported polling keyboard driver (non-usb).
			 Serial only format: <serial_device>[,baud]
			 keyboard only format: kbd
			 keyboard and serial format: kbd,<serial_device>[,baud]
			Optional Kernel mode setting:
			 kms, kbd format: kms,kbd
			 kms, kbd and serial format: kms,kbd,<ser_dev>[,baud]

	kgdboc_earlycon=	[KGDB,HW]
			If the boot console provides the ability to read
			characters and can work in polling mode, you can use
			this parameter to tell kgdb to use it as a backend
			until the normal console is registered. Intended to
			be used together with the kgdboc parameter which
			specifies the normal console to transition to.

			The name of the early console should be specified
			as the value of this parameter. Note that the name of
			the early console might be different than the tty
			name passed to kgdboc. It's OK to leave the value
			blank and the first boot console that implements
			read() will be picked.

	kgdbwait	[KGDB] Stop kernel execution and enter the
			kernel debugger at the earliest opportunity.

	kmac=		[MIPS] Korina ethernet MAC address.
			Configure the RouterBoard 532 series on-chip
			Ethernet adapter MAC address.

	kmemleak=	[KNL] Boot-time kmemleak enable/disable
			Valid arguments: on, off
			Default: on
			Built with CONFIG_DEBUG_KMEMLEAK_DEFAULT_OFF=y,
			the default is off.

	kprobe_event=[probe-list]
			[FTRACE] Add kprobe events and enable at boot time.
			The probe-list is a semicolon delimited list of probe
			definitions. Each definition is same as kprobe_events
			interface, but the parameters are comma delimited.
			For example, to add a kprobe event on vfs_read with
			arg1 and arg2, add to the command line;

			      kprobe_event=p,vfs_read,$arg1,$arg2

			See also Documentation/trace/kprobetrace.rst "Kernel
			Boot Parameter" section.

	kpti=		[ARM64] Control page table isolation of user
			and kernel address spaces.
			Default: enabled on cores which need mitigation.
			0: force disabled
			1: force enabled

	kvm.ignore_msrs=[KVM] Ignore guest accesses to unhandled MSRs.
			Default is 0 (don't ignore, but inject #GP)

	kvm.enable_vmware_backdoor=[KVM] Support VMware backdoor PV interface.
				   Default is false (don't support).

	kvm.mmu_audit=	[KVM] This is a R/W parameter which allows audit
			KVM MMU at runtime.
			Default is 0 (off)

	kvm.nx_huge_pages=
			[KVM] Controls the software workaround for the
			X86_BUG_ITLB_MULTIHIT bug.
			force	: Always deploy workaround.
			off	: Never deploy workaround.
			auto    : Deploy workaround based on the presence of
				  X86_BUG_ITLB_MULTIHIT.

			Default is 'auto'.

			If the software workaround is enabled for the host,
			guests do need not to enable it for nested guests.

	kvm.nx_huge_pages_recovery_ratio=
			[KVM] Controls how many 4KiB pages are periodically zapped
			back to huge pages.  0 disables the recovery, otherwise if
			the value is N KVM will zap 1/Nth of the 4KiB pages every
			minute.  The default is 60.

	kvm-amd.nested=	[KVM,AMD] Allow nested virtualization in KVM/SVM.
			Default is 1 (enabled)

	kvm-amd.npt=	[KVM,AMD] Disable nested paging (virtualized MMU)
			for all guests.
			Default is 1 (enabled) if in 64-bit or 32-bit PAE mode.

	kvm-arm.mode=
			[KVM,ARM] Select one of KVM/arm64's modes of operation.

			nvhe: Standard nVHE-based mode, without support for
			      protected guests.

			protected: nVHE-based mode with support for guests whose
				   state is kept private from the host.
				   Not valid if the kernel is running in EL2.

			Defaults to VHE/nVHE based on hardware support.

	kvm-arm.vgic_v3_group0_trap=
			[KVM,ARM] Trap guest accesses to GICv3 group-0
			system registers

	kvm-arm.vgic_v3_group1_trap=
			[KVM,ARM] Trap guest accesses to GICv3 group-1
			system registers

	kvm-arm.vgic_v3_common_trap=
			[KVM,ARM] Trap guest accesses to GICv3 common
			system registers

	kvm-arm.vgic_v4_enable=
			[KVM,ARM] Allow use of GICv4 for direct injection of
			LPIs.

	kvm_cma_resv_ratio=n [PPC]
			Reserves given percentage from system memory area for
			contiguous memory allocation for KVM hash pagetable
			allocation.
			By default it reserves 5% of total system memory.
			Format: <integer>
			Default: 5

	kvm-intel.ept=	[KVM,Intel] Disable extended page tables
			(virtualized MMU) support on capable Intel chips.
			Default is 1 (enabled)

	kvm-intel.emulate_invalid_guest_state=
			[KVM,Intel] Enable emulation of invalid guest states
			Default is 0 (disabled)

	kvm-intel.flexpriority=
			[KVM,Intel] Disable FlexPriority feature (TPR shadow).
			Default is 1 (enabled)

	kvm-intel.nested=
			[KVM,Intel] Enable VMX nesting (nVMX).
			Default is 0 (disabled)

	kvm-intel.unrestricted_guest=
			[KVM,Intel] Disable unrestricted guest feature
			(virtualized real and unpaged mode) on capable
			Intel chips. Default is 1 (enabled)

	kvm-intel.vmentry_l1d_flush=[KVM,Intel] Mitigation for L1 Terminal Fault
			CVE-2018-3620.

			Valid arguments: never, cond, always

			always: L1D cache flush on every VMENTER.
			cond:	Flush L1D on VMENTER only when the code between
				VMEXIT and VMENTER can leak host memory.
			never:	Disables the mitigation

			Default is cond (do L1 cache flush in specific instances)

	kvm-intel.vpid=	[KVM,Intel] Disable Virtual Processor Identification
			feature (tagged TLBs) on capable Intel chips.
			Default is 1 (enabled)

	l1tf=           [X86] Control mitigation of the L1TF vulnerability on
			      affected CPUs

			The kernel PTE inversion protection is unconditionally
			enabled and cannot be disabled.

			full
				Provides all available mitigations for the
				L1TF vulnerability. Disables SMT and
				enables all mitigations in the
				hypervisors, i.e. unconditional L1D flush.

				SMT control and L1D flush control via the
				sysfs interface is still possible after
				boot.  Hypervisors will issue a warning
				when the first VM is started in a
				potentially insecure configuration,
				i.e. SMT enabled or L1D flush disabled.

			full,force
				Same as 'full', but disables SMT and L1D
				flush runtime control. Implies the
				'nosmt=force' command line option.
				(i.e. sysfs control of SMT is disabled.)

			flush
				Leaves SMT enabled and enables the default
				hypervisor mitigation, i.e. conditional
				L1D flush.

				SMT control and L1D flush control via the
				sysfs interface is still possible after
				boot.  Hypervisors will issue a warning
				when the first VM is started in a
				potentially insecure configuration,
				i.e. SMT enabled or L1D flush disabled.

			flush,nosmt

				Disables SMT and enables the default
				hypervisor mitigation.

				SMT control and L1D flush control via the
				sysfs interface is still possible after
				boot.  Hypervisors will issue a warning
				when the first VM is started in a
				potentially insecure configuration,
				i.e. SMT enabled or L1D flush disabled.

			flush,nowarn
				Same as 'flush', but hypervisors will not
				warn when a VM is started in a potentially
				insecure configuration.

			off
				Disables hypervisor mitigations and doesn't
				emit any warnings.
				It also drops the swap size and available
				RAM limit restriction on both hypervisor and
				bare metal.

			Default is 'flush'.

			For details see: Documentation/admin-guide/hw-vuln/l1tf.rst

	l2cr=		[PPC]

	l3cr=		[PPC]

	lapic		[X86-32,APIC] Enable the local APIC even if BIOS
			disabled it.

	lapic=		[X86,APIC] Do not use TSC deadline
			value for LAPIC timer one-shot implementation. Default
			back to the programmable timer unit in the LAPIC.
			Format: notscdeadline

	lapic_timer_c2_ok	[X86,APIC] trust the local apic timer
			in C2 power state.

	libata.dma=	[LIBATA] DMA control
			libata.dma=0	  Disable all PATA and SATA DMA
			libata.dma=1	  PATA and SATA Disk DMA only
			libata.dma=2	  ATAPI (CDROM) DMA only
			libata.dma=4	  Compact Flash DMA only
			Combinations also work, so libata.dma=3 enables DMA
			for disks and CDROMs, but not CFs.

	libata.ignore_hpa=	[LIBATA] Ignore HPA limit
			libata.ignore_hpa=0	  keep BIOS limits (default)
			libata.ignore_hpa=1	  ignore limits, using full disk

	libata.noacpi	[LIBATA] Disables use of ACPI in libata suspend/resume
			when set.
			Format: <int>

	libata.force=	[LIBATA] Force configurations.  The format is comma-
			separated list of "[ID:]VAL" where ID is
			PORT[.DEVICE].  PORT and DEVICE are decimal numbers
			matching port, link or device.  Basically, it matches
			the ATA ID string printed on console by libata.  If
			the whole ID part is omitted, the last PORT and DEVICE
			values are used.  If ID hasn't been specified yet, the
			configuration applies to all ports, links and devices.

			If only DEVICE is omitted, the parameter applies to
			the port and all links and devices behind it.  DEVICE
			number of 0 either selects the first device or the
			first fan-out link behind PMP device.  It does not
			select the host link.  DEVICE number of 15 selects the
			host link and device attached to it.

			The VAL specifies the configuration to force.  As long
			as there's no ambiguity shortcut notation is allowed.
			For example, both 1.5 and 1.5G would work for 1.5Gbps.
			The following configurations can be forced.

			* Cable type: 40c, 80c, short40c, unk, ign or sata.
			  Any ID with matching PORT is used.

			* SATA link speed limit: 1.5Gbps or 3.0Gbps.

			* Transfer mode: pio[0-7], mwdma[0-4] and udma[0-7].
			  udma[/][16,25,33,44,66,100,133] notation is also
			  allowed.

			* [no]ncq: Turn on or off NCQ.

			* [no]ncqtrim: Turn off queued DSM TRIM.

			* nohrst, nosrst, norst: suppress hard, soft
			  and both resets.

			* rstonce: only attempt one reset during
			  hot-unplug link recovery

			* dump_id: dump IDENTIFY data.

			* atapi_dmadir: Enable ATAPI DMADIR bridge support

			* disable: Disable this device.

			If there are multiple matching configurations changing
			the same attribute, the last one is used.

	memblock=debug	[KNL] Enable memblock debug messages.

	load_ramdisk=	[RAM] [Deprecated]

	lockd.nlm_grace_period=P  [NFS] Assign grace period.
			Format: <integer>

	lockd.nlm_tcpport=N	[NFS] Assign TCP port.
			Format: <integer>

	lockd.nlm_timeout=T	[NFS] Assign timeout value.
			Format: <integer>

	lockd.nlm_udpport=M	[NFS] Assign UDP port.
			Format: <integer>

	lockdown=	[SECURITY]
			{ integrity | confidentiality }
			Enable the kernel lockdown feature. If set to
			integrity, kernel features that allow userland to
			modify the running kernel are disabled. If set to
			confidentiality, kernel features that allow userland
			to extract confidential information from the kernel
			are also disabled.

	locktorture.nreaders_stress= [KNL]
			Set the number of locking read-acquisition kthreads.
			Defaults to being automatically set based on the
			number of online CPUs.

	locktorture.nwriters_stress= [KNL]
			Set the number of locking write-acquisition kthreads.

	locktorture.onoff_holdoff= [KNL]
			Set time (s) after boot for CPU-hotplug testing.

	locktorture.onoff_interval= [KNL]
			Set time (s) between CPU-hotplug operations, or
			zero to disable CPU-hotplug testing.

	locktorture.shuffle_interval= [KNL]
			Set task-shuffle interval (jiffies).  Shuffling
			tasks allows some CPUs to go into dyntick-idle
			mode during the locktorture test.

	locktorture.shutdown_secs= [KNL]
			Set time (s) after boot system shutdown.  This
			is useful for hands-off automated testing.

	locktorture.stat_interval= [KNL]
			Time (s) between statistics printk()s.

	locktorture.stutter= [KNL]
			Time (s) to stutter testing, for example,
			specifying five seconds causes the test to run for
			five seconds, wait for five seconds, and so on.
			This tests the locking primitive's ability to
			transition abruptly to and from idle.

	locktorture.torture_type= [KNL]
			Specify the locking implementation to test.

	locktorture.verbose= [KNL]
			Enable additional printk() statements.

	logibm.irq=	[HW,MOUSE] Logitech Bus Mouse Driver
			Format: <irq>

	loglevel=	All Kernel Messages with a loglevel smaller than the
			console loglevel will be printed to the console. It can
			also be changed with klogd or other programs. The
			loglevels are defined as follows:

			0 (KERN_EMERG)		system is unusable
			1 (KERN_ALERT)		action must be taken immediately
			2 (KERN_CRIT)		critical conditions
			3 (KERN_ERR)		error conditions
			4 (KERN_WARNING)	warning conditions
			5 (KERN_NOTICE)		normal but significant condition
			6 (KERN_INFO)		informational
			7 (KERN_DEBUG)		debug-level messages

	log_buf_len=n[KMG]	Sets the size of the printk ring buffer,
			in bytes.  n must be a power of two and greater
			than the minimal size. The minimal size is defined
			by LOG_BUF_SHIFT kernel config parameter. There is
			also CONFIG_LOG_CPU_MAX_BUF_SHIFT config parameter
			that allows to increase the default size depending on
			the number of CPUs. See init/Kconfig for more details.

	logo.nologo	[FB] Disables display of the built-in Linux logo.
			This may be used to provide more screen space for
			kernel log messages and is useful when debugging
			kernel boot problems.

	lp=0		[LP]	Specify parallel ports to use, e.g,
	lp=port[,port...]	lp=none,parport0 (lp0 not configured, lp1 uses
	lp=reset		first parallel port). 'lp=0' disables the
	lp=auto			printer driver. 'lp=reset' (which can be
				specified in addition to the ports) causes
				attached printers to be reset. Using
				lp=port1,port2,... specifies the parallel ports
				to associate lp devices with, starting with
				lp0. A port specification may be 'none' to skip
				that lp device, or a parport name such as
				'parport0'. Specifying 'lp=auto' instead of a
				port specification list means that device IDs
				from each port should be examined, to see if
				an IEEE 1284-compliant printer is attached; if
				so, the driver will manage that printer.
				See also header of drivers/char/lp.c.

	lpj=n		[KNL]
			Sets loops_per_jiffy to given constant, thus avoiding
			time-consuming boot-time autodetection (up to 250 ms per
			CPU). 0 enables autodetection (default). To determine
			the correct value for your kernel, boot with normal
			autodetection and see what value is printed. Note that
			on SMP systems the preset will be applied to all CPUs,
			which is likely to cause problems if your CPUs need
			significantly divergent settings. An incorrect value
			will cause delays in the kernel to be wrong, leading to
			unpredictable I/O errors and other breakage. Although
			unlikely, in the extreme case this might damage your
			hardware.

	ltpc=		[NET]
			Format: <io>,<irq>,<dma>

	lsm.debug	[SECURITY] Enable LSM initialization debugging output.

	lsm=lsm1,...,lsmN
			[SECURITY] Choose order of LSM initialization. This
			overrides CONFIG_LSM, and the "security=" parameter.

	machvec=	[IA-64] Force the use of a particular machine-vector
			(machvec) in a generic kernel.
			Example: machvec=hpzx1

	machtype=	[Loongson] Share the same kernel image file between
			different yeeloong laptops.
			Example: machtype=lemote-yeeloong-2f-7inch

	max_addr=nn[KMG]	[KNL,BOOT,ia64] All physical memory greater
			than or equal to this physical address is ignored.

	maxcpus=	[SMP] Maximum number of processors that	an SMP kernel
			will bring up during bootup.  maxcpus=n : n >= 0 limits
			the kernel to bring up 'n' processors. Surely after
			bootup you can bring up the other plugged cpu by executing
			"echo 1 > /sys/devices/system/cpu/cpuX/online". So maxcpus
			only takes effect during system bootup.
			While n=0 is a special case, it is equivalent to "nosmp",
			which also disables the IO APIC.

	max_loop=	[LOOP] The number of loop block devices that get
	(loop.max_loop)	unconditionally pre-created at init time. The default
			number is configured by BLK_DEV_LOOP_MIN_COUNT. Instead
			of statically allocating a predefined number, loop
			devices can be requested on-demand with the
			/dev/loop-control interface.

	mce		[X86-32] Machine Check Exception

	mce=option	[X86-64] See Documentation/x86/x86_64/boot-options.rst

	md=		[HW] RAID subsystems devices and level
			See Documentation/admin-guide/md.rst.

	mdacon=		[MDA]
			Format: <first>,<last>
			Specifies range of consoles to be captured by the MDA.

	mds=		[X86,INTEL]
			Control mitigation for the Micro-architectural Data
			Sampling (MDS) vulnerability.

			Certain CPUs are vulnerable to an exploit against CPU
			internal buffers which can forward information to a
			disclosure gadget under certain conditions.

			In vulnerable processors, the speculatively
			forwarded data can be used in a cache side channel
			attack, to access data to which the attacker does
			not have direct access.

			This parameter controls the MDS mitigation. The
			options are:

			full       - Enable MDS mitigation on vulnerable CPUs
			full,nosmt - Enable MDS mitigation and disable
				     SMT on vulnerable CPUs
			off        - Unconditionally disable MDS mitigation

			On TAA-affected machines, mds=off can be prevented by
			an active TAA mitigation as both vulnerabilities are
			mitigated with the same mechanism so in order to disable
			this mitigation, you need to specify tsx_async_abort=off
			too.

			Not specifying this option is equivalent to
			mds=full.

			For details see: Documentation/admin-guide/hw-vuln/mds.rst

	mem=nn[KMG]	[KNL,BOOT] Force usage of a specific amount of memory
			Amount of memory to be used in cases as follows:

			1 for test;
			2 when the kernel is not able to see the whole system memory;
			3 memory that lies after 'mem=' boundary is excluded from
			 the hypervisor, then assigned to KVM guests.

			[X86] Work as limiting max address. Use together
			with memmap= to avoid physical address space collisions.
			Without memmap= PCI devices could be placed at addresses
			belonging to unused RAM.

			Note that this only takes effects during boot time since
			in above case 3, memory may need be hot added after boot
			if system memory of hypervisor is not sufficient.

	mem=nopentium	[BUGS=X86-32] Disable usage of 4MB pages for kernel
			memory.

	memchunk=nn[KMG]
			[KNL,SH] Allow user to override the default size for
			per-device physically contiguous DMA buffers.

	memhp_default_state=online/offline
			[KNL] Set the initial state for the memory hotplug
			onlining policy. If not specified, the default value is
			set according to the
			CONFIG_MEMORY_HOTPLUG_DEFAULT_ONLINE kernel config
			option.
			See Documentation/admin-guide/mm/memory-hotplug.rst.

	memmap=exactmap	[KNL,X86] Enable setting of an exact
			E820 memory map, as specified by the user.
			Such memmap=exactmap lines can be constructed based on
			BIOS output or other requirements. See the memmap=nn@ss
			option description.

	memmap=nn[KMG]@ss[KMG]
			[KNL, X86, MIPS, XTENSA] Force usage of a specific region of memory.
			Region of memory to be used is from ss to ss+nn.
			If @ss[KMG] is omitted, it is equivalent to mem=nn[KMG],
			which limits max address to nn[KMG].
			Multiple different regions can be specified,
			comma delimited.
			Example:
				memmap=100M@2G,100M#3G,1G!1024G

	memmap=nn[KMG]#ss[KMG]
			[KNL,ACPI] Mark specific memory as ACPI data.
			Region of memory to be marked is from ss to ss+nn.

	memmap=nn[KMG]$ss[KMG]
			[KNL,ACPI] Mark specific memory as reserved.
			Region of memory to be reserved is from ss to ss+nn.
			Example: Exclude memory from 0x18690000-0x1869ffff
			         memmap=64K$0x18690000
			         or
			         memmap=0x10000$0x18690000
			Some bootloaders may need an escape character before '$',
			like Grub2, otherwise '$' and the following number
			will be eaten.

	memmap=nn[KMG]!ss[KMG]
			[KNL,X86] Mark specific memory as protected.
			Region of memory to be used, from ss to ss+nn.
			The memory region may be marked as e820 type 12 (0xc)
			and is NVDIMM or ADR memory.

	memmap=<size>%<offset>-<oldtype>+<newtype>
			[KNL,ACPI] Convert memory within the specified region
			from <oldtype> to <newtype>. If "-<oldtype>" is left
			out, the whole region will be marked as <newtype>,
			even if previously unavailable. If "+<newtype>" is left
			out, matching memory will be removed. Types are
			specified as e820 types, e.g., 1 = RAM, 2 = reserved,
			3 = ACPI, 12 = PRAM.

	memory_corruption_check=0/1 [X86]
			Some BIOSes seem to corrupt the first 64k of
			memory when doing things like suspend/resume.
			Setting this option will scan the memory
			looking for corruption.  Enabling this will
			both detect corruption and prevent the kernel
			from using the memory being corrupted.
			However, its intended as a diagnostic tool; if
			repeatable BIOS-originated corruption always
			affects the same memory, you can use memmap=
			to prevent the kernel from using that memory.

	memory_corruption_check_size=size [X86]
			By default it checks for corruption in the low
			64k, making this memory unavailable for normal
			use.  Use this parameter to scan for
			corruption in more or less memory.

	memory_corruption_check_period=seconds [X86]
			By default it checks for corruption every 60
			seconds.  Use this parameter to check at some
			other rate.  0 disables periodic checking.

<<<<<<< HEAD
	memory_hotplug.memmap_on_memory
			[KNL,X86,ARM] Boolean flag to enable this feature.
			Format: {on | off (default)}
			When enabled, runtime hotplugged memory will
			allocate its internal metadata (struct pages)
			from the hotadded memory which will allow to
			hotadd a lot of memory without requiring
			additional memory to do so.
			This feature is disabled by default because it
			has some implication on large (e.g. GB)
			allocations in some configurations (e.g. small
			memory blocks).
			The state of the flag can be read in
			/sys/module/memory_hotplug/parameters/memmap_on_memory.
			Note that even when enabled, there are a few cases where
			the feature is not effective.

	memtest=	[KNL,X86,ARM,PPC] Enable memtest
=======
	memtest=	[KNL,X86,ARM,PPC,RISCV] Enable memtest
>>>>>>> f54c7b58
			Format: <integer>
			default : 0 <disable>
			Specifies the number of memtest passes to be
			performed. Each pass selects another test
			pattern from a given set of patterns. Memtest
			fills the memory with this pattern, validates
			memory contents and reserves bad memory
			regions that are detected.

	mem_encrypt=	[X86-64] AMD Secure Memory Encryption (SME) control
			Valid arguments: on, off
			Default (depends on kernel configuration option):
			  on  (CONFIG_AMD_MEM_ENCRYPT_ACTIVE_BY_DEFAULT=y)
			  off (CONFIG_AMD_MEM_ENCRYPT_ACTIVE_BY_DEFAULT=n)
			mem_encrypt=on:		Activate SME
			mem_encrypt=off:	Do not activate SME

			Refer to Documentation/virt/kvm/amd-memory-encryption.rst
			for details on when memory encryption can be activated.

	mem_sleep_default=	[SUSPEND] Default system suspend mode:
			s2idle  - Suspend-To-Idle
			shallow - Power-On Suspend or equivalent (if supported)
			deep    - Suspend-To-RAM or equivalent (if supported)
			See Documentation/admin-guide/pm/sleep-states.rst.

	meye.*=		[HW] Set MotionEye Camera parameters
			See Documentation/admin-guide/media/meye.rst.

	mfgpt_irq=	[IA-32] Specify the IRQ to use for the
			Multi-Function General Purpose Timers on AMD Geode
			platforms.

	mfgptfix	[X86-32] Fix MFGPT timers on AMD Geode platforms when
			the BIOS has incorrectly applied a workaround. TinyBIOS
			version 0.98 is known to be affected, 0.99 fixes the
			problem by letting the user disable the workaround.

	mga=		[HW,DRM]

	min_addr=nn[KMG]	[KNL,BOOT,ia64] All physical memory below this
			physical address is ignored.

	mini2440=	[ARM,HW,KNL]
			Format:[0..2][b][c][t]
			Default: "0tb"
			MINI2440 configuration specification:
			0 - The attached screen is the 3.5" TFT
			1 - The attached screen is the 7" TFT
			2 - The VGA Shield is attached (1024x768)
			Leaving out the screen size parameter will not load
			the TFT driver, and the framebuffer will be left
			unconfigured.
			b - Enable backlight. The TFT backlight pin will be
			linked to the kernel VESA blanking code and a GPIO
			LED. This parameter is not necessary when using the
			VGA shield.
			c - Enable the s3c camera interface.
			t - Reserved for enabling touchscreen support. The
			touchscreen support is not enabled in the mainstream
			kernel as of 2.6.30, a preliminary port can be found
			in the "bleeding edge" mini2440 support kernel at
			https://repo.or.cz/w/linux-2.6/mini2440.git

	mitigations=
			[X86,PPC,S390,ARM64] Control optional mitigations for
			CPU vulnerabilities.  This is a set of curated,
			arch-independent options, each of which is an
			aggregation of existing arch-specific options.

			off
				Disable all optional CPU mitigations.  This
				improves system performance, but it may also
				expose users to several CPU vulnerabilities.
				Equivalent to: nopti [X86,PPC]
					       kpti=0 [ARM64]
					       nospectre_v1 [X86,PPC]
					       nobp=0 [S390]
					       nospectre_v2 [X86,PPC,S390,ARM64]
					       spectre_v2_user=off [X86]
					       spec_store_bypass_disable=off [X86,PPC]
					       ssbd=force-off [ARM64]
					       l1tf=off [X86]
					       mds=off [X86]
					       tsx_async_abort=off [X86]
					       kvm.nx_huge_pages=off [X86]
					       no_entry_flush [PPC]
					       no_uaccess_flush [PPC]

				Exceptions:
					       This does not have any effect on
					       kvm.nx_huge_pages when
					       kvm.nx_huge_pages=force.

			auto (default)
				Mitigate all CPU vulnerabilities, but leave SMT
				enabled, even if it's vulnerable.  This is for
				users who don't want to be surprised by SMT
				getting disabled across kernel upgrades, or who
				have other ways of avoiding SMT-based attacks.
				Equivalent to: (default behavior)

			auto,nosmt
				Mitigate all CPU vulnerabilities, disabling SMT
				if needed.  This is for users who always want to
				be fully mitigated, even if it means losing SMT.
				Equivalent to: l1tf=flush,nosmt [X86]
					       mds=full,nosmt [X86]
					       tsx_async_abort=full,nosmt [X86]

	mminit_loglevel=
			[KNL] When CONFIG_DEBUG_MEMORY_INIT is set, this
			parameter allows control of the logging verbosity for
			the additional memory initialisation checks. A value
			of 0 disables mminit logging and a level of 4 will
			log everything. Information is printed at KERN_DEBUG
			so loglevel=8 may also need to be specified.

	module.sig_enforce
			[KNL] When CONFIG_MODULE_SIG is set, this means that
			modules without (valid) signatures will fail to load.
			Note that if CONFIG_MODULE_SIG_FORCE is set, that
			is always true, so this option does nothing.

	module_blacklist=  [KNL] Do not load a comma-separated list of
			modules.  Useful for debugging problem modules.

	mousedev.tap_time=
			[MOUSE] Maximum time between finger touching and
			leaving touchpad surface for touch to be considered
			a tap and be reported as a left button click (for
			touchpads working in absolute mode only).
			Format: <msecs>
	mousedev.xres=	[MOUSE] Horizontal screen resolution, used for devices
			reporting absolute coordinates, such as tablets
	mousedev.yres=	[MOUSE] Vertical screen resolution, used for devices
			reporting absolute coordinates, such as tablets

	movablecore=	[KNL,X86,IA-64,PPC]
			Format: nn[KMGTPE] | nn%
			This parameter is the complement to kernelcore=, it
			specifies the amount of memory used for migratable
			allocations.  If both kernelcore and movablecore is
			specified, then kernelcore will be at *least* the
			specified value but may be more.  If movablecore on its
			own is specified, the administrator must be careful
			that the amount of memory usable for all allocations
			is not too small.

	movable_node	[KNL] Boot-time switch to make hotplugable memory
			NUMA nodes to be movable. This means that the memory
			of such nodes will be usable only for movable
			allocations which rules out almost all kernel
			allocations. Use with caution!

	MTD_Partition=	[MTD]
			Format: <name>,<region-number>,<size>,<offset>

	MTD_Region=	[MTD] Format:
			<name>,<region-number>[,<base>,<size>,<buswidth>,<altbuswidth>]

	mtdparts=	[MTD]
			See drivers/mtd/parsers/cmdlinepart.c

	multitce=off	[PPC]  This parameter disables the use of the pSeries
			firmware feature for updating multiple TCE entries
			at a time.

	onenand.bdry=	[HW,MTD] Flex-OneNAND Boundary Configuration

			Format: [die0_boundary][,die0_lock][,die1_boundary][,die1_lock]

			boundary - index of last SLC block on Flex-OneNAND.
				   The remaining blocks are configured as MLC blocks.
			lock	 - Configure if Flex-OneNAND boundary should be locked.
				   Once locked, the boundary cannot be changed.
				   1 indicates lock status, 0 indicates unlock status.

	mtdset=		[ARM]
			ARM/S3C2412 JIVE boot control

			See arch/arm/mach-s3c/mach-jive.c

	mtouchusb.raw_coordinates=
			[HW] Make the MicroTouch USB driver use raw coordinates
			('y', default) or cooked coordinates ('n')

	mtrr_chunk_size=nn[KMG] [X86]
			used for mtrr cleanup. It is largest continuous chunk
			that could hold holes aka. UC entries.

	mtrr_gran_size=nn[KMG] [X86]
			Used for mtrr cleanup. It is granularity of mtrr block.
			Default is 1.
			Large value could prevent small alignment from
			using up MTRRs.

	mtrr_spare_reg_nr=n [X86]
			Format: <integer>
			Range: 0,7 : spare reg number
			Default : 1
			Used for mtrr cleanup. It is spare mtrr entries number.
			Set to 2 or more if your graphical card needs more.

	n2=		[NET] SDL Inc. RISCom/N2 synchronous serial card

	netdev=		[NET] Network devices parameters
			Format: <irq>,<io>,<mem_start>,<mem_end>,<name>
			Note that mem_start is often overloaded to mean
			something different and driver-specific.
			This usage is only documented in each driver source
			file if at all.

	nf_conntrack.acct=
			[NETFILTER] Enable connection tracking flow accounting
			0 to disable accounting
			1 to enable accounting
			Default value is 0.

	nfsaddrs=	[NFS] Deprecated.  Use ip= instead.
			See Documentation/admin-guide/nfs/nfsroot.rst.

	nfsroot=	[NFS] nfs root filesystem for disk-less boxes.
			See Documentation/admin-guide/nfs/nfsroot.rst.

	nfsrootdebug	[NFS] enable nfsroot debugging messages.
			See Documentation/admin-guide/nfs/nfsroot.rst.

	nfs.callback_nr_threads=
			[NFSv4] set the total number of threads that the
			NFS client will assign to service NFSv4 callback
			requests.

	nfs.callback_tcpport=
			[NFS] set the TCP port on which the NFSv4 callback
			channel should listen.

	nfs.cache_getent=
			[NFS] sets the pathname to the program which is used
			to update the NFS client cache entries.

	nfs.cache_getent_timeout=
			[NFS] sets the timeout after which an attempt to
			update a cache entry is deemed to have failed.

	nfs.idmap_cache_timeout=
			[NFS] set the maximum lifetime for idmapper cache
			entries.

	nfs.enable_ino64=
			[NFS] enable 64-bit inode numbers.
			If zero, the NFS client will fake up a 32-bit inode
			number for the readdir() and stat() syscalls instead
			of returning the full 64-bit number.
			The default is to return 64-bit inode numbers.

	nfs.max_session_cb_slots=
			[NFSv4.1] Sets the maximum number of session
			slots the client will assign to the callback
			channel. This determines the maximum number of
			callbacks the client will process in parallel for
			a particular server.

	nfs.max_session_slots=
			[NFSv4.1] Sets the maximum number of session slots
			the client will attempt to negotiate with the server.
			This limits the number of simultaneous RPC requests
			that the client can send to the NFSv4.1 server.
			Note that there is little point in setting this
			value higher than the max_tcp_slot_table_limit.

	nfs.nfs4_disable_idmapping=
			[NFSv4] When set to the default of '1', this option
			ensures that both the RPC level authentication
			scheme and the NFS level operations agree to use
			numeric uids/gids if the mount is using the
			'sec=sys' security flavour. In effect it is
			disabling idmapping, which can make migration from
			legacy NFSv2/v3 systems to NFSv4 easier.
			Servers that do not support this mode of operation
			will be autodetected by the client, and it will fall
			back to using the idmapper.
			To turn off this behaviour, set the value to '0'.
	nfs.nfs4_unique_id=
			[NFS4] Specify an additional fixed unique ident-
			ification string that NFSv4 clients can insert into
			their nfs_client_id4 string.  This is typically a
			UUID that is generated at system install time.

	nfs.send_implementation_id =
			[NFSv4.1] Send client implementation identification
			information in exchange_id requests.
			If zero, no implementation identification information
			will be sent.
			The default is to send the implementation identification
			information.

	nfs.recover_lost_locks =
			[NFSv4] Attempt to recover locks that were lost due
			to a lease timeout on the server. Please note that
			doing this risks data corruption, since there are
			no guarantees that the file will remain unchanged
			after the locks are lost.
			If you want to enable the kernel legacy behaviour of
			attempting to recover these locks, then set this
			parameter to '1'.
			The default parameter value of '0' causes the kernel
			not to attempt recovery of lost locks.

	nfs4.layoutstats_timer =
			[NFSv4.2] Change the rate at which the kernel sends
			layoutstats to the pNFS metadata server.

			Setting this to value to 0 causes the kernel to use
			whatever value is the default set by the layout
			driver. A non-zero value sets the minimum interval
			in seconds between layoutstats transmissions.

	nfsd.nfs4_disable_idmapping=
			[NFSv4] When set to the default of '1', the NFSv4
			server will return only numeric uids and gids to
			clients using auth_sys, and will accept numeric uids
			and gids from such clients.  This is intended to ease
			migration from NFSv2/v3.

	nmi_backtrace.backtrace_idle [KNL]
			Dump stacks even of idle CPUs in response to an
			NMI stack-backtrace request.

	nmi_debug=	[KNL,SH] Specify one or more actions to take
			when a NMI is triggered.
			Format: [state][,regs][,debounce][,die]

	nmi_watchdog=	[KNL,BUGS=X86] Debugging features for SMP kernels
			Format: [panic,][nopanic,][num]
			Valid num: 0 or 1
			0 - turn hardlockup detector in nmi_watchdog off
			1 - turn hardlockup detector in nmi_watchdog on
			When panic is specified, panic when an NMI watchdog
			timeout occurs (or 'nopanic' to not panic on an NMI
			watchdog, if CONFIG_BOOTPARAM_HARDLOCKUP_PANIC is set)
			To disable both hard and soft lockup detectors,
			please see 'nowatchdog'.
			This is useful when you use a panic=... timeout and
			need the box quickly up again.

			These settings can be accessed at runtime via
			the nmi_watchdog and hardlockup_panic sysctls.

	netpoll.carrier_timeout=
			[NET] Specifies amount of time (in seconds) that
			netpoll should wait for a carrier. By default netpoll
			waits 4 seconds.

	no387		[BUGS=X86-32] Tells the kernel to use the 387 maths
			emulation library even if a 387 maths coprocessor
			is present.

	no5lvl		[X86-64] Disable 5-level paging mode. Forces
			kernel to use 4-level paging instead.

	nofsgsbase	[X86] Disables FSGSBASE instructions.

	no_console_suspend
			[HW] Never suspend the console
			Disable suspending of consoles during suspend and
			hibernate operations.  Once disabled, debugging
			messages can reach various consoles while the rest
			of the system is being put to sleep (ie, while
			debugging driver suspend/resume hooks).  This may
			not work reliably with all consoles, but is known
			to work with serial and VGA consoles.
			To facilitate more flexible debugging, we also add
			console_suspend, a printk module parameter to control
			it. Users could use console_suspend (usually
			/sys/module/printk/parameters/console_suspend) to
			turn on/off it dynamically.

	novmcoredd	[KNL,KDUMP]
			Disable device dump. Device dump allows drivers to
			append dump data to vmcore so you can collect driver
			specified debug info.  Drivers can append the data
			without any limit and this data is stored in memory,
			so this may cause significant memory stress.  Disabling
			device dump can help save memory but the driver debug
			data will be no longer available.  This parameter
			is only available when CONFIG_PROC_VMCORE_DEVICE_DUMP
			is set.

	noaliencache	[MM, NUMA, SLAB] Disables the allocation of alien
			caches in the slab allocator.  Saves per-node memory,
			but will impact performance.

	noalign		[KNL,ARM]

	noaltinstr	[S390] Disables alternative instructions patching
			(CPU alternatives feature).

	noapic		[SMP,APIC] Tells the kernel to not make use of any
			IOAPICs that may be present in the system.

	noautogroup	Disable scheduler automatic task group creation.

	nobats		[PPC] Do not use BATs for mapping kernel lowmem
			on "Classic" PPC cores.

	nocache		[ARM]

	noclflush	[BUGS=X86] Don't use the CLFLUSH instruction

	nodelayacct	[KNL] Disable per-task delay accounting

	nodsp		[SH] Disable hardware DSP at boot time.

	noefi		Disable EFI runtime services support.

	no_entry_flush  [PPC] Don't flush the L1-D cache when entering the kernel.

	noexec		[IA-64]

	noexec		[X86]
			On X86-32 available only on PAE configured kernels.
			noexec=on: enable non-executable mappings (default)
			noexec=off: disable non-executable mappings

	nosmap		[X86,PPC]
			Disable SMAP (Supervisor Mode Access Prevention)
			even if it is supported by processor.

	nosmep		[X86,PPC]
			Disable SMEP (Supervisor Mode Execution Prevention)
			even if it is supported by processor.

	noexec32	[X86-64]
			This affects only 32-bit executables.
			noexec32=on: enable non-executable mappings (default)
				read doesn't imply executable mappings
			noexec32=off: disable non-executable mappings
				read implies executable mappings

	nofpu		[MIPS,SH] Disable hardware FPU at boot time.

	nofxsr		[BUGS=X86-32] Disables x86 floating point extended
			register save and restore. The kernel will only save
			legacy floating-point registers on task switch.

	nohugeiomap	[KNL,X86,PPC,ARM64] Disable kernel huge I/O mappings.

	nosmt		[KNL,S390] Disable symmetric multithreading (SMT).
			Equivalent to smt=1.

			[KNL,X86] Disable symmetric multithreading (SMT).
			nosmt=force: Force disable SMT, cannot be undone
				     via the sysfs control file.

	nospectre_v1	[X86,PPC] Disable mitigations for Spectre Variant 1
			(bounds check bypass). With this option data leaks are
			possible in the system.

	nospectre_v2	[X86,PPC_FSL_BOOK3E,ARM64] Disable all mitigations for
			the Spectre variant 2 (indirect branch prediction)
			vulnerability. System may allow data leaks with this
			option.

	nospec_store_bypass_disable
			[HW] Disable all mitigations for the Speculative Store Bypass vulnerability

	no_uaccess_flush
	                [PPC] Don't flush the L1-D cache after accessing user data.

	noxsave		[BUGS=X86] Disables x86 extended register state save
			and restore using xsave. The kernel will fallback to
			enabling legacy floating-point and sse state.

	noxsaveopt	[X86] Disables xsaveopt used in saving x86 extended
			register states. The kernel will fall back to use
			xsave to save the states. By using this parameter,
			performance of saving the states is degraded because
			xsave doesn't support modified optimization while
			xsaveopt supports it on xsaveopt enabled systems.

	noxsaves	[X86] Disables xsaves and xrstors used in saving and
			restoring x86 extended register state in compacted
			form of xsave area. The kernel will fall back to use
			xsaveopt and xrstor to save and restore the states
			in standard form of xsave area. By using this
			parameter, xsave area per process might occupy more
			memory on xsaves enabled systems.

	nohlt		[ARM,ARM64,MICROBLAZE,SH] Forces the kernel to busy wait
			in do_idle() and not use the arch_cpu_idle()
			implementation; requires CONFIG_GENERIC_IDLE_POLL_SETUP
			to be effective. This is useful on platforms where the
			sleep(SH) or wfi(ARM,ARM64) instructions do not work
			correctly or when doing power measurements to evalute
			the impact of the sleep instructions. This is also
			useful when using JTAG debugger.

	no_file_caps	Tells the kernel not to honor file capabilities.  The
			only way then for a file to be executed with privilege
			is to be setuid root or executed by root.

	nohalt		[IA-64] Tells the kernel not to use the power saving
			function PAL_HALT_LIGHT when idle. This increases
			power-consumption. On the positive side, it reduces
			interrupt wake-up latency, which may improve performance
			in certain environments such as networked servers or
			real-time systems.

	no_hash_pointers
			Force pointers printed to the console or buffers to be
			unhashed.  By default, when a pointer is printed via %p
			format string, that pointer is "hashed", i.e. obscured
			by hashing the pointer value.  This is a security feature
			that hides actual kernel addresses from unprivileged
			users, but it also makes debugging the kernel more
			difficult since unequal pointers can no longer be
			compared.  However, if this command-line option is
			specified, then all normal pointers will have their true
			value printed.  Pointers printed via %pK may still be
			hashed.  This option should only be specified when
			debugging the kernel.  Please do not use on production
			kernels.

	nohibernate	[HIBERNATION] Disable hibernation and resume.

	nohz=		[KNL] Boottime enable/disable dynamic ticks
			Valid arguments: on, off
			Default: on

	nohz_full=	[KNL,BOOT,SMP,ISOL]
			The argument is a cpu list, as described above.
			In kernels built with CONFIG_NO_HZ_FULL=y, set
			the specified list of CPUs whose tick will be stopped
			whenever possible. The boot CPU will be forced outside
			the range to maintain the timekeeping.  Any CPUs
			in this list will have their RCU callbacks offloaded,
			just as if they had also been called out in the
			rcu_nocbs= boot parameter.

	noiotrap	[SH] Disables trapped I/O port accesses.

	noirqdebug	[X86-32] Disables the code which attempts to detect and
			disable unhandled interrupt sources.

	no_timer_check	[X86,APIC] Disables the code which tests for
			broken timer IRQ sources.

	noisapnp	[ISAPNP] Disables ISA PnP code.

	noinitrd	[RAM] Tells the kernel not to load any configured
			initial RAM disk.

	nointremap	[X86-64, Intel-IOMMU] Do not enable interrupt
			remapping.
			[Deprecated - use intremap=off]

	nointroute	[IA-64]

	noinvpcid	[X86] Disable the INVPCID cpu feature.

	nojitter	[IA-64] Disables jitter checking for ITC timers.

	no-kvmclock	[X86,KVM] Disable paravirtualized KVM clock driver

	no-kvmapf	[X86,KVM] Disable paravirtualized asynchronous page
			fault handling.

	no-vmw-sched-clock
			[X86,PV_OPS] Disable paravirtualized VMware scheduler
			clock and use the default one.

	no-steal-acc	[X86,PV_OPS,ARM64] Disable paravirtualized steal time
			accounting. steal time is computed, but won't
			influence scheduler behaviour

	nolapic		[X86-32,APIC] Do not enable or use the local APIC.

	nolapic_timer	[X86-32,APIC] Do not use the local APIC timer.

	noltlbs		[PPC] Do not use large page/tlb entries for kernel
			lowmem mapping on PPC40x and PPC8xx

	nomca		[IA-64] Disable machine check abort handling

	nomce		[X86-32] Disable Machine Check Exception

	nomfgpt		[X86-32] Disable Multi-Function General Purpose
			Timer usage (for AMD Geode machines).

	nonmi_ipi	[X86] Disable using NMI IPIs during panic/reboot to
			shutdown the other cpus.  Instead use the REBOOT_VECTOR
			irq.

	nomodule	Disable module load

	nopat		[X86] Disable PAT (page attribute table extension of
			pagetables) support.

	nopcid		[X86-64] Disable the PCID cpu feature.

	norandmaps	Don't use address space randomization.  Equivalent to
			echo 0 > /proc/sys/kernel/randomize_va_space

	noreplace-smp	[X86-32,SMP] Don't replace SMP instructions
			with UP alternatives

	nordrand	[X86] Disable kernel use of the RDRAND and
			RDSEED instructions even if they are supported
			by the processor.  RDRAND and RDSEED are still
			available to user space applications.

	noresume	[SWSUSP] Disables resume and restores original swap
			space.

	no-scroll	[VGA] Disables scrollback.
			This is required for the Braillex ib80-piezo Braille
			reader made by F.H. Papenmeier (Germany).

	nosbagart	[IA-64]

	nosep		[BUGS=X86-32] Disables x86 SYSENTER/SYSEXIT support.

	nosgx		[X86-64,SGX] Disables Intel SGX kernel support.

	nosmp		[SMP] Tells an SMP kernel to act as a UP kernel,
			and disable the IO APIC.  legacy for "maxcpus=0".

	nosoftlockup	[KNL] Disable the soft-lockup detector.

	nosync		[HW,M68K] Disables sync negotiation for all devices.

	nowatchdog	[KNL] Disable both lockup detectors, i.e.
			soft-lockup and NMI watchdog (hard-lockup).

	nowb		[ARM]

	nox2apic	[X86-64,APIC] Do not enable x2APIC mode.

	cpu0_hotplug	[X86] Turn on CPU0 hotplug feature when
			CONFIG_BOOTPARAM_HOTPLUG_CPU0 is off.
			Some features depend on CPU0. Known dependencies are:
			1. Resume from suspend/hibernate depends on CPU0.
			Suspend/hibernate will fail if CPU0 is offline and you
			need to online CPU0 before suspend/hibernate.
			2. PIC interrupts also depend on CPU0. CPU0 can't be
			removed if a PIC interrupt is detected.
			It's said poweroff/reboot may depend on CPU0 on some
			machines although I haven't seen such issues so far
			after CPU0 is offline on a few tested machines.
			If the dependencies are under your control, you can
			turn on cpu0_hotplug.

	nps_mtm_hs_ctr=	[KNL,ARC]
			This parameter sets the maximum duration, in
			cycles, each HW thread of the CTOP can run
			without interruptions, before HW switches it.
			The actual maximum duration is 16 times this
			parameter's value.
			Format: integer between 1 and 255
			Default: 255

	nptcg=		[IA-64] Override max number of concurrent global TLB
			purges which is reported from either PAL_VM_SUMMARY or
			SAL PALO.

	nr_cpus=	[SMP] Maximum number of processors that	an SMP kernel
			could support.  nr_cpus=n : n >= 1 limits the kernel to
			support 'n' processors. It could be larger than the
			number of already plugged CPU during bootup, later in
			runtime you can physically add extra cpu until it reaches
			n. So during boot up some boot time memory for per-cpu
			variables need be pre-allocated for later physical cpu
			hot plugging.

	nr_uarts=	[SERIAL] maximum number of UARTs to be registered.

	numa_balancing=	[KNL,ARM64,PPC,RISCV,S390,X86] Enable or disable automatic
			NUMA balancing.
			Allowed values are enable and disable

	numa_zonelist_order= [KNL, BOOT] Select zonelist order for NUMA.
			'node', 'default' can be specified
			This can be set from sysctl after boot.
			See Documentation/admin-guide/sysctl/vm.rst for details.

	ohci1394_dma=early	[HW] enable debugging via the ohci1394 driver.
			See Documentation/core-api/debugging-via-ohci1394.rst for more
			info.

	olpc_ec_timeout= [OLPC] ms delay when issuing EC commands
			Rather than timing out after 20 ms if an EC
			command is not properly ACKed, override the length
			of the timeout.  We have interrupts disabled while
			waiting for the ACK, so if this is set too high
			interrupts *may* be lost!

	omap_mux=	[OMAP] Override bootloader pin multiplexing.
			Format: <mux_mode0.mode_name=value>...
			For example, to override I2C bus2:
			omap_mux=i2c2_scl.i2c2_scl=0x100,i2c2_sda.i2c2_sda=0x100

	oops=panic	Always panic on oopses. Default is to just kill the
			process, but there is a small probability of
			deadlocking the machine.
			This will also cause panics on machine check exceptions.
			Useful together with panic=30 to trigger a reboot.

	page_alloc.shuffle=
			[KNL] Boolean flag to control whether the page allocator
			should randomize its free lists. The randomization may
			be automatically enabled if the kernel detects it is
			running on a platform with a direct-mapped memory-side
			cache, and this parameter can be used to
			override/disable that behavior. The state of the flag
			can be read from sysfs at:
			/sys/module/page_alloc/parameters/shuffle.

	page_owner=	[KNL] Boot-time page_owner enabling option.
			Storage of the information about who allocated
			each page is disabled in default. With this switch,
			we can turn it on.
			on: enable the feature

	page_poison=	[KNL] Boot-time parameter changing the state of
			poisoning on the buddy allocator, available with
			CONFIG_PAGE_POISONING=y.
			off: turn off poisoning (default)
			on: turn on poisoning

	panic=		[KNL] Kernel behaviour on panic: delay <timeout>
			timeout > 0: seconds before rebooting
			timeout = 0: wait forever
			timeout < 0: reboot immediately
			Format: <timeout>

	panic_print=	Bitmask for printing system info when panic happens.
			User can chose combination of the following bits:
			bit 0: print all tasks info
			bit 1: print system memory info
			bit 2: print timer info
			bit 3: print locks info if CONFIG_LOCKDEP is on
			bit 4: print ftrace buffer
			bit 5: print all printk messages in buffer

	panic_on_taint=	Bitmask for conditionally calling panic() in add_taint()
			Format: <hex>[,nousertaint]
			Hexadecimal bitmask representing the set of TAINT flags
			that will cause the kernel to panic when add_taint() is
			called with any of the flags in this set.
			The optional switch "nousertaint" can be utilized to
			prevent userspace forced crashes by writing to sysctl
			/proc/sys/kernel/tainted any flagset matching with the
			bitmask set on panic_on_taint.
			See Documentation/admin-guide/tainted-kernels.rst for
			extra details on the taint flags that users can pick
			to compose the bitmask to assign to panic_on_taint.

	panic_on_warn	panic() instead of WARN().  Useful to cause kdump
			on a WARN().

	crash_kexec_post_notifiers
			Run kdump after running panic-notifiers and dumping
			kmsg. This only for the users who doubt kdump always
			succeeds in any situation.
			Note that this also increases risks of kdump failure,
			because some panic notifiers can make the crashed
			kernel more unstable.

	parkbd.port=	[HW] Parallel port number the keyboard adapter is
			connected to, default is 0.
			Format: <parport#>
	parkbd.mode=	[HW] Parallel port keyboard adapter mode of operation,
			0 for XT, 1 for AT (default is AT).
			Format: <mode>

	parport=	[HW,PPT] Specify parallel ports. 0 disables.
			Format: { 0 | auto | 0xBBB[,IRQ[,DMA]] }
			Use 'auto' to force the driver to use any
			IRQ/DMA settings detected (the default is to
			ignore detected IRQ/DMA settings because of
			possible conflicts). You can specify the base
			address, IRQ, and DMA settings; IRQ and DMA
			should be numbers, or 'auto' (for using detected
			settings on that particular port), or 'nofifo'
			(to avoid using a FIFO even if it is detected).
			Parallel ports are assigned in the order they
			are specified on the command line, starting
			with parport0.

	parport_init_mode=	[HW,PPT]
			Configure VIA parallel port to operate in
			a specific mode. This is necessary on Pegasos
			computer where firmware has no options for setting
			up parallel port mode and sets it to spp.
			Currently this function knows 686a and 8231 chips.
			Format: [spp|ps2|epp|ecp|ecpepp]

	pata_legacy.all=	[HW,LIBATA]
			Format: <int>
			Set to non-zero to probe primary and secondary ISA
			port ranges on PCI systems where no PCI PATA device
			has been found at either range.  Disabled by default.

	pata_legacy.autospeed=	[HW,LIBATA]
			Format: <int>
			Set to non-zero if a chip is present that snoops speed
			changes.  Disabled by default.

	pata_legacy.ht6560a=	[HW,LIBATA]
			Format: <int>
			Set to 1, 2, or 3 for HT 6560A on the primary channel,
			the secondary channel, or both channels respectively.
			Disabled by default.

	pata_legacy.ht6560b=	[HW,LIBATA]
			Format: <int>
			Set to 1, 2, or 3 for HT 6560B on the primary channel,
			the secondary channel, or both channels respectively.
			Disabled by default.

	pata_legacy.iordy_mask=	[HW,LIBATA]
			Format: <int>
			IORDY enable mask.  Set individual bits to allow IORDY
			for the respective channel.  Bit 0 is for the first
			legacy channel handled by this driver, bit 1 is for
			the second channel, and so on.  The sequence will often
			correspond to the primary legacy channel, the secondary
			legacy channel, and so on, but the handling of a PCI
			bus and the use of other driver options may interfere
			with the sequence.  By default IORDY is allowed across
			all channels.

	pata_legacy.opti82c46x=	[HW,LIBATA]
			Format: <int>
			Set to 1, 2, or 3 for Opti 82c611A on the primary
			channel, the secondary channel, or both channels
			respectively.  Disabled by default.

	pata_legacy.opti82c611a=	[HW,LIBATA]
			Format: <int>
			Set to 1, 2, or 3 for Opti 82c465MV on the primary
			channel, the secondary channel, or both channels
			respectively.  Disabled by default.

	pata_legacy.pio_mask=	[HW,LIBATA]
			Format: <int>
			PIO mode mask for autospeed devices.  Set individual
			bits to allow the use of the respective PIO modes.
			Bit 0 is for mode 0, bit 1 is for mode 1, and so on.
			All modes allowed by default.

	pata_legacy.probe_all=	[HW,LIBATA]
			Format: <int>
			Set to non-zero to probe tertiary and further ISA
			port ranges on PCI systems.  Disabled by default.

	pata_legacy.probe_mask=	[HW,LIBATA]
			Format: <int>
			Probe mask for legacy ISA PATA ports.  Depending on
			platform configuration and the use of other driver
			options up to 6 legacy ports are supported: 0x1f0,
			0x170, 0x1e8, 0x168, 0x1e0, 0x160, however probing
			of individual ports can be disabled by setting the
			corresponding bits in the mask to 1.  Bit 0 is for
			the first port in the list above (0x1f0), and so on.
			By default all supported ports are probed.

	pata_legacy.qdi=	[HW,LIBATA]
			Format: <int>
			Set to non-zero to probe QDI controllers.  By default
			set to 1 if CONFIG_PATA_QDI_MODULE, 0 otherwise.

	pata_legacy.winbond=	[HW,LIBATA]
			Format: <int>
			Set to non-zero to probe Winbond controllers.  Use
			the standard I/O port (0x130) if 1, otherwise the
			value given is the I/O port to use (typically 0x1b0).
			By default set to 1 if CONFIG_PATA_WINBOND_VLB_MODULE,
			0 otherwise.

	pata_platform.pio_mask=	[HW,LIBATA]
			Format: <int>
			Supported PIO mode mask.  Set individual bits to allow
			the use of the respective PIO modes.  Bit 0 is for
			mode 0, bit 1 is for mode 1, and so on.  Mode 0 only
			allowed by default.

	pause_on_oops=
			Halt all CPUs after the first oops has been printed for
			the specified number of seconds.  This is to be used if
			your oopses keep scrolling off the screen.

	pcbit=		[HW,ISDN]

	pcd.		[PARIDE]
			See header of drivers/block/paride/pcd.c.
			See also Documentation/admin-guide/blockdev/paride.rst.

	pci=option[,option...]	[PCI] various PCI subsystem options.

				Some options herein operate on a specific device
				or a set of devices (<pci_dev>). These are
				specified in one of the following formats:

				[<domain>:]<bus>:<dev>.<func>[/<dev>.<func>]*
				pci:<vendor>:<device>[:<subvendor>:<subdevice>]

				Note: the first format specifies a PCI
				bus/device/function address which may change
				if new hardware is inserted, if motherboard
				firmware changes, or due to changes caused
				by other kernel parameters. If the
				domain is left unspecified, it is
				taken to be zero. Optionally, a path
				to a device through multiple device/function
				addresses can be specified after the base
				address (this is more robust against
				renumbering issues).  The second format
				selects devices using IDs from the
				configuration space which may match multiple
				devices in the system.

		earlydump	dump PCI config space before the kernel
				changes anything
		off		[X86] don't probe for the PCI bus
		bios		[X86-32] force use of PCI BIOS, don't access
				the hardware directly. Use this if your machine
				has a non-standard PCI host bridge.
		nobios		[X86-32] disallow use of PCI BIOS, only direct
				hardware access methods are allowed. Use this
				if you experience crashes upon bootup and you
				suspect they are caused by the BIOS.
		conf1		[X86] Force use of PCI Configuration Access
				Mechanism 1 (config address in IO port 0xCF8,
				data in IO port 0xCFC, both 32-bit).
		conf2		[X86] Force use of PCI Configuration Access
				Mechanism 2 (IO port 0xCF8 is an 8-bit port for
				the function, IO port 0xCFA, also 8-bit, sets
				bus number. The config space is then accessed
				through ports 0xC000-0xCFFF).
				See http://wiki.osdev.org/PCI for more info
				on the configuration access mechanisms.
		noaer		[PCIE] If the PCIEAER kernel config parameter is
				enabled, this kernel boot option can be used to
				disable the use of PCIE advanced error reporting.
		nodomains	[PCI] Disable support for multiple PCI
				root domains (aka PCI segments, in ACPI-speak).
		nommconf	[X86] Disable use of MMCONFIG for PCI
				Configuration
		check_enable_amd_mmconf [X86] check for and enable
				properly configured MMIO access to PCI
				config space on AMD family 10h CPU
		nomsi		[MSI] If the PCI_MSI kernel config parameter is
				enabled, this kernel boot option can be used to
				disable the use of MSI interrupts system-wide.
		noioapicquirk	[APIC] Disable all boot interrupt quirks.
				Safety option to keep boot IRQs enabled. This
				should never be necessary.
		ioapicreroute	[APIC] Enable rerouting of boot IRQs to the
				primary IO-APIC for bridges that cannot disable
				boot IRQs. This fixes a source of spurious IRQs
				when the system masks IRQs.
		noioapicreroute	[APIC] Disable workaround that uses the
				boot IRQ equivalent of an IRQ that connects to
				a chipset where boot IRQs cannot be disabled.
				The opposite of ioapicreroute.
		biosirq		[X86-32] Use PCI BIOS calls to get the interrupt
				routing table. These calls are known to be buggy
				on several machines and they hang the machine
				when used, but on other computers it's the only
				way to get the interrupt routing table. Try
				this option if the kernel is unable to allocate
				IRQs or discover secondary PCI buses on your
				motherboard.
		rom		[X86] Assign address space to expansion ROMs.
				Use with caution as certain devices share
				address decoders between ROMs and other
				resources.
		norom		[X86] Do not assign address space to
				expansion ROMs that do not already have
				BIOS assigned address ranges.
		nobar		[X86] Do not assign address space to the
				BARs that weren't assigned by the BIOS.
		irqmask=0xMMMM	[X86] Set a bit mask of IRQs allowed to be
				assigned automatically to PCI devices. You can
				make the kernel exclude IRQs of your ISA cards
				this way.
		pirqaddr=0xAAAAA	[X86] Specify the physical address
				of the PIRQ table (normally generated
				by the BIOS) if it is outside the
				F0000h-100000h range.
		lastbus=N	[X86] Scan all buses thru bus #N. Can be
				useful if the kernel is unable to find your
				secondary buses and you want to tell it
				explicitly which ones they are.
		assign-busses	[X86] Always assign all PCI bus
				numbers ourselves, overriding
				whatever the firmware may have done.
		usepirqmask	[X86] Honor the possible IRQ mask stored
				in the BIOS $PIR table. This is needed on
				some systems with broken BIOSes, notably
				some HP Pavilion N5400 and Omnibook XE3
				notebooks. This will have no effect if ACPI
				IRQ routing is enabled.
		noacpi		[X86] Do not use ACPI for IRQ routing
				or for PCI scanning.
		use_crs		[X86] Use PCI host bridge window information
				from ACPI.  On BIOSes from 2008 or later, this
				is enabled by default.  If you need to use this,
				please report a bug.
		nocrs		[X86] Ignore PCI host bridge windows from ACPI.
				If you need to use this, please report a bug.
		routeirq	Do IRQ routing for all PCI devices.
				This is normally done in pci_enable_device(),
				so this option is a temporary workaround
				for broken drivers that don't call it.
		skip_isa_align	[X86] do not align io start addr, so can
				handle more pci cards
		noearly		[X86] Don't do any early type 1 scanning.
				This might help on some broken boards which
				machine check when some devices' config space
				is read. But various workarounds are disabled
				and some IOMMU drivers will not work.
		bfsort		Sort PCI devices into breadth-first order.
				This sorting is done to get a device
				order compatible with older (<= 2.4) kernels.
		nobfsort	Don't sort PCI devices into breadth-first order.
		pcie_bus_tune_off	Disable PCIe MPS (Max Payload Size)
				tuning and use the BIOS-configured MPS defaults.
		pcie_bus_safe	Set every device's MPS to the largest value
				supported by all devices below the root complex.
		pcie_bus_perf	Set device MPS to the largest allowable MPS
				based on its parent bus. Also set MRRS (Max
				Read Request Size) to the largest supported
				value (no larger than the MPS that the device
				or bus can support) for best performance.
		pcie_bus_peer2peer	Set every device's MPS to 128B, which
				every device is guaranteed to support. This
				configuration allows peer-to-peer DMA between
				any pair of devices, possibly at the cost of
				reduced performance.  This also guarantees
				that hot-added devices will work.
		cbiosize=nn[KMG]	The fixed amount of bus space which is
				reserved for the CardBus bridge's IO window.
				The default value is 256 bytes.
		cbmemsize=nn[KMG]	The fixed amount of bus space which is
				reserved for the CardBus bridge's memory
				window. The default value is 64 megabytes.
		resource_alignment=
				Format:
				[<order of align>@]<pci_dev>[; ...]
				Specifies alignment and device to reassign
				aligned memory resources. How to
				specify the device is described above.
				If <order of align> is not specified,
				PAGE_SIZE is used as alignment.
				A PCI-PCI bridge can be specified if resource
				windows need to be expanded.
				To specify the alignment for several
				instances of a device, the PCI vendor,
				device, subvendor, and subdevice may be
				specified, e.g., 12@pci:8086:9c22:103c:198f
				for 4096-byte alignment.
		ecrc=		Enable/disable PCIe ECRC (transaction layer
				end-to-end CRC checking).
				bios: Use BIOS/firmware settings. This is the
				the default.
				off: Turn ECRC off
				on: Turn ECRC on.
		hpiosize=nn[KMG]	The fixed amount of bus space which is
				reserved for hotplug bridge's IO window.
				Default size is 256 bytes.
		hpmmiosize=nn[KMG]	The fixed amount of bus space which is
				reserved for hotplug bridge's MMIO window.
				Default size is 2 megabytes.
		hpmmioprefsize=nn[KMG]	The fixed amount of bus space which is
				reserved for hotplug bridge's MMIO_PREF window.
				Default size is 2 megabytes.
		hpmemsize=nn[KMG]	The fixed amount of bus space which is
				reserved for hotplug bridge's MMIO and
				MMIO_PREF window.
				Default size is 2 megabytes.
		hpbussize=nn	The minimum amount of additional bus numbers
				reserved for buses below a hotplug bridge.
				Default is 1.
		realloc=	Enable/disable reallocating PCI bridge resources
				if allocations done by BIOS are too small to
				accommodate resources required by all child
				devices.
				off: Turn realloc off
				on: Turn realloc on
		realloc		same as realloc=on
		noari		do not use PCIe ARI.
		noats		[PCIE, Intel-IOMMU, AMD-IOMMU]
				do not use PCIe ATS (and IOMMU device IOTLB).
		pcie_scan_all	Scan all possible PCIe devices.  Otherwise we
				only look for one device below a PCIe downstream
				port.
		big_root_window	Try to add a big 64bit memory window to the PCIe
				root complex on AMD CPUs. Some GFX hardware
				can resize a BAR to allow access to all VRAM.
				Adding the window is slightly risky (it may
				conflict with unreported devices), so this
				taints the kernel.
		disable_acs_redir=<pci_dev>[; ...]
				Specify one or more PCI devices (in the format
				specified above) separated by semicolons.
				Each device specified will have the PCI ACS
				redirect capabilities forced off which will
				allow P2P traffic between devices through
				bridges without forcing it upstream. Note:
				this removes isolation between devices and
				may put more devices in an IOMMU group.
		force_floating	[S390] Force usage of floating interrupts.
		nomio		[S390] Do not use MIO instructions.
		norid		[S390] ignore the RID field and force use of
				one PCI domain per PCI function

	pcie_aspm=	[PCIE] Forcibly enable or disable PCIe Active State Power
			Management.
		off	Disable ASPM.
		force	Enable ASPM even on devices that claim not to support it.
			WARNING: Forcing ASPM on may cause system lockups.

	pcie_ports=	[PCIE] PCIe port services handling:
		native	Use native PCIe services (PME, AER, DPC, PCIe hotplug)
			even if the platform doesn't give the OS permission to
			use them.  This may cause conflicts if the platform
			also tries to use these services.
		dpc-native	Use native PCIe service for DPC only.  May
				cause conflicts if firmware uses AER or DPC.
		compat	Disable native PCIe services (PME, AER, DPC, PCIe
			hotplug).

	pcie_port_pm=	[PCIE] PCIe port power management handling:
		off	Disable power management of all PCIe ports
		force	Forcibly enable power management of all PCIe ports

	pcie_pme=	[PCIE,PM] Native PCIe PME signaling options:
		nomsi	Do not use MSI for native PCIe PME signaling (this makes
			all PCIe root ports use INTx for all services).

	pcmv=		[HW,PCMCIA] BadgePAD 4

	pd_ignore_unused
			[PM]
			Keep all power-domains already enabled by bootloader on,
			even if no driver has claimed them. This is useful
			for debug and development, but should not be
			needed on a platform with proper driver support.

	pd.		[PARIDE]
			See Documentation/admin-guide/blockdev/paride.rst.

	pdcchassis=	[PARISC,HW] Disable/Enable PDC Chassis Status codes at
			boot time.
			Format: { 0 | 1 }
			See arch/parisc/kernel/pdc_chassis.c

	percpu_alloc=	Select which percpu first chunk allocator to use.
			Currently supported values are "embed" and "page".
			Archs may support subset or none of the	selections.
			See comments in mm/percpu.c for details on each
			allocator.  This parameter is primarily	for debugging
			and performance comparison.

	pf.		[PARIDE]
			See Documentation/admin-guide/blockdev/paride.rst.

	pg.		[PARIDE]
			See Documentation/admin-guide/blockdev/paride.rst.

	pirq=		[SMP,APIC] Manual mp-table setup
			See Documentation/x86/i386/IO-APIC.rst.

	plip=		[PPT,NET] Parallel port network link
			Format: { parport<nr> | timid | 0 }
			See also Documentation/admin-guide/parport.rst.

	pmtmr=		[X86] Manual setup of pmtmr I/O Port.
			Override pmtimer IOPort with a hex value.
			e.g. pmtmr=0x508

	pm_debug_messages	[SUSPEND,KNL]
			Enable suspend/resume debug messages during boot up.

	pnp.debug=1	[PNP]
			Enable PNP debug messages (depends on the
			CONFIG_PNP_DEBUG_MESSAGES option).  Change at run-time
			via /sys/module/pnp/parameters/debug.  We always show
			current resource usage; turning this on also shows
			possible settings and some assignment information.

	pnpacpi=	[ACPI]
			{ off }

	pnpbios=	[ISAPNP]
			{ on | off | curr | res | no-curr | no-res }

	pnp_reserve_irq=
			[ISAPNP] Exclude IRQs for the autoconfiguration

	pnp_reserve_dma=
			[ISAPNP] Exclude DMAs for the autoconfiguration

	pnp_reserve_io=	[ISAPNP] Exclude I/O ports for the autoconfiguration
			Ranges are in pairs (I/O port base and size).

	pnp_reserve_mem=
			[ISAPNP] Exclude memory regions for the
			autoconfiguration.
			Ranges are in pairs (memory base and size).

	ports=		[IP_VS_FTP] IPVS ftp helper module
			Default is 21.
			Up to 8 (IP_VS_APP_MAX_PORTS) ports
			may be specified.
			Format: <port>,<port>....

	powersave=off	[PPC] This option disables power saving features.
			It specifically disables cpuidle and sets the
			platform machine description specific power_save
			function to NULL. On Idle the CPU just reduces
			execution priority.

	ppc_strict_facility_enable
			[PPC] This option catches any kernel floating point,
			Altivec, VSX and SPE outside of regions specifically
			allowed (eg kernel_enable_fpu()/kernel_disable_fpu()).
			There is some performance impact when enabling this.

	ppc_tm=		[PPC]
			Format: {"off"}
			Disable Hardware Transactional Memory

	preempt=	[KNL]
			Select preemption mode if you have CONFIG_PREEMPT_DYNAMIC
			none - Limited to cond_resched() calls
			voluntary - Limited to cond_resched() and might_sleep() calls
			full - Any section that isn't explicitly preempt disabled
			       can be preempted anytime.

	print-fatal-signals=
			[KNL] debug: print fatal signals

			If enabled, warn about various signal handling
			related application anomalies: too many signals,
			too many POSIX.1 timers, fatal signals causing a
			coredump - etc.

			If you hit the warning due to signal overflow,
			you might want to try "ulimit -i unlimited".

			default: off.

	printk.always_kmsg_dump=
			Trigger kmsg_dump for cases other than kernel oops or
			panics
			Format: <bool>  (1/Y/y=enable, 0/N/n=disable)
			default: disabled

	printk.devkmsg={on,off,ratelimit}
			Control writing to /dev/kmsg.
			on - unlimited logging to /dev/kmsg from userspace
			off - logging to /dev/kmsg disabled
			ratelimit - ratelimit the logging
			Default: ratelimit

	printk.time=	Show timing data prefixed to each printk message line
			Format: <bool>  (1/Y/y=enable, 0/N/n=disable)

	processor.max_cstate=	[HW,ACPI]
			Limit processor to maximum C-state
			max_cstate=9 overrides any DMI blacklist limit.

	processor.nocst	[HW,ACPI]
			Ignore the _CST method to determine C-states,
			instead using the legacy FADT method

	profile=	[KNL] Enable kernel profiling via /proc/profile
			Format: [<profiletype>,]<number>
			Param: <profiletype>: "schedule", "sleep", or "kvm"
				[defaults to kernel profiling]
			Param: "schedule" - profile schedule points.
			Param: "sleep" - profile D-state sleeping (millisecs).
				Requires CONFIG_SCHEDSTATS
			Param: "kvm" - profile VM exits.
			Param: <number> - step/bucket size as a power of 2 for
				statistical time based profiling.

	prompt_ramdisk=	[RAM] [Deprecated]

	prot_virt=	[S390] enable hosting protected virtual machines
			isolated from the hypervisor (if hardware supports
			that).
			Format: <bool>

	psi=		[KNL] Enable or disable pressure stall information
			tracking.
			Format: <bool>

	psmouse.proto=	[HW,MOUSE] Highest PS2 mouse protocol extension to
			probe for; one of (bare|imps|exps|lifebook|any).
	psmouse.rate=	[HW,MOUSE] Set desired mouse report rate, in reports
			per second.
	psmouse.resetafter=	[HW,MOUSE]
			Try to reset the device after so many bad packets
			(0 = never).
	psmouse.resolution=
			[HW,MOUSE] Set desired mouse resolution, in dpi.
	psmouse.smartscroll=
			[HW,MOUSE] Controls Logitech smartscroll autorepeat.
			0 = disabled, 1 = enabled (default).

	pstore.backend=	Specify the name of the pstore backend to use

	pt.		[PARIDE]
			See Documentation/admin-guide/blockdev/paride.rst.

	pti=		[X86-64] Control Page Table Isolation of user and
			kernel address spaces.  Disabling this feature
			removes hardening, but improves performance of
			system calls and interrupts.

			on   - unconditionally enable
			off  - unconditionally disable
			auto - kernel detects whether your CPU model is
			       vulnerable to issues that PTI mitigates

			Not specifying this option is equivalent to pti=auto.

	nopti		[X86-64]
			Equivalent to pti=off

	pty.legacy_count=
			[KNL] Number of legacy pty's. Overwrites compiled-in
			default number.

	quiet		[KNL] Disable most log messages

	r128=		[HW,DRM]

	raid=		[HW,RAID]
			See Documentation/admin-guide/md.rst.

	ramdisk_size=	[RAM] Sizes of RAM disks in kilobytes
			See Documentation/admin-guide/blockdev/ramdisk.rst.

	ramdisk_start=	[RAM] RAM disk image start address

	random.trust_cpu={on,off}
			[KNL] Enable or disable trusting the use of the
			CPU's random number generator (if available) to
			fully seed the kernel's CRNG. Default is controlled
			by CONFIG_RANDOM_TRUST_CPU.

	randomize_kstack_offset=
			[KNL] Enable or disable kernel stack offset
			randomization, which provides roughly 5 bits of
			entropy, frustrating memory corruption attacks
			that depend on stack address determinism or
			cross-syscall address exposures. This is only
			available on architectures that have defined
			CONFIG_HAVE_ARCH_RANDOMIZE_KSTACK_OFFSET.
			Format: <bool>  (1/Y/y=enable, 0/N/n=disable)
			Default is CONFIG_RANDOMIZE_KSTACK_OFFSET_DEFAULT.

	ras=option[,option,...]	[KNL] RAS-specific options

		cec_disable	[X86]
				Disable the Correctable Errors Collector,
				see CONFIG_RAS_CEC help text.

	rcu_nocbs=	[KNL]
			The argument is a cpu list, as described above.

			In kernels built with CONFIG_RCU_NOCB_CPU=y, set
			the specified list of CPUs to be no-callback CPUs.
			Invocation of these CPUs' RCU callbacks will be
			offloaded to "rcuox/N" kthreads created for that
			purpose, where "x" is "p" for RCU-preempt, and
			"s" for RCU-sched, and "N" is the CPU number.
			This reduces OS jitter on the offloaded CPUs,
			which can be useful for HPC and real-time
			workloads.  It can also improve energy efficiency
			for asymmetric multiprocessors.

	rcu_nocb_poll	[KNL]
			Rather than requiring that offloaded CPUs
			(specified by rcu_nocbs= above) explicitly
			awaken the corresponding "rcuoN" kthreads,
			make these kthreads poll for callbacks.
			This improves the real-time response for the
			offloaded CPUs by relieving them of the need to
			wake up the corresponding kthread, but degrades
			energy efficiency by requiring that the kthreads
			periodically wake up to do the polling.

	rcutree.blimit=	[KNL]
			Set maximum number of finished RCU callbacks to
			process in one batch.

	rcutree.dump_tree=	[KNL]
			Dump the structure of the rcu_node combining tree
			out at early boot.  This is used for diagnostic
			purposes, to verify correct tree setup.

	rcutree.gp_cleanup_delay=	[KNL]
			Set the number of jiffies to delay each step of
			RCU grace-period cleanup.

	rcutree.gp_init_delay=	[KNL]
			Set the number of jiffies to delay each step of
			RCU grace-period initialization.

	rcutree.gp_preinit_delay=	[KNL]
			Set the number of jiffies to delay each step of
			RCU grace-period pre-initialization, that is,
			the propagation of recent CPU-hotplug changes up
			the rcu_node combining tree.

	rcutree.use_softirq=	[KNL]
			If set to zero, move all RCU_SOFTIRQ processing to
			per-CPU rcuc kthreads.  Defaults to a non-zero
			value, meaning that RCU_SOFTIRQ is used by default.
			Specify rcutree.use_softirq=0 to use rcuc kthreads.

			But note that CONFIG_PREEMPT_RT=y kernels disable
			this kernel boot parameter, forcibly setting it
			to zero.

	rcutree.rcu_fanout_exact= [KNL]
			Disable autobalancing of the rcu_node combining
			tree.  This is used by rcutorture, and might
			possibly be useful for architectures having high
			cache-to-cache transfer latencies.

	rcutree.rcu_fanout_leaf= [KNL]
			Change the number of CPUs assigned to each
			leaf rcu_node structure.  Useful for very
			large systems, which will choose the value 64,
			and for NUMA systems with large remote-access
			latencies, which will choose a value aligned
			with the appropriate hardware boundaries.

	rcutree.rcu_min_cached_objs= [KNL]
			Minimum number of objects which are cached and
			maintained per one CPU. Object size is equal
			to PAGE_SIZE. The cache allows to reduce the
			pressure to page allocator, also it makes the
			whole algorithm to behave better in low memory
			condition.

	rcutree.jiffies_till_first_fqs= [KNL]
			Set delay from grace-period initialization to
			first attempt to force quiescent states.
			Units are jiffies, minimum value is zero,
			and maximum value is HZ.

	rcutree.jiffies_till_next_fqs= [KNL]
			Set delay between subsequent attempts to force
			quiescent states.  Units are jiffies, minimum
			value is one, and maximum value is HZ.

	rcutree.jiffies_till_sched_qs= [KNL]
			Set required age in jiffies for a
			given grace period before RCU starts
			soliciting quiescent-state help from
			rcu_note_context_switch() and cond_resched().
			If not specified, the kernel will calculate
			a value based on the most recent settings
			of rcutree.jiffies_till_first_fqs
			and rcutree.jiffies_till_next_fqs.
			This calculated value may be viewed in
			rcutree.jiffies_to_sched_qs.  Any attempt to set
			rcutree.jiffies_to_sched_qs will be cheerfully
			overwritten.

	rcutree.kthread_prio= 	 [KNL,BOOT]
			Set the SCHED_FIFO priority of the RCU per-CPU
			kthreads (rcuc/N). This value is also used for
			the priority of the RCU boost threads (rcub/N)
			and for the RCU grace-period kthreads (rcu_bh,
			rcu_preempt, and rcu_sched). If RCU_BOOST is
			set, valid values are 1-99 and the default is 1
			(the least-favored priority).  Otherwise, when
			RCU_BOOST is not set, valid values are 0-99 and
			the default is zero (non-realtime operation).

	rcutree.rcu_nocb_gp_stride= [KNL]
			Set the number of NOCB callback kthreads in
			each group, which defaults to the square root
			of the number of CPUs.	Larger numbers reduce
			the wakeup overhead on the global grace-period
			kthread, but increases that same overhead on
			each group's NOCB grace-period kthread.

	rcutree.qhimark= [KNL]
			Set threshold of queued RCU callbacks beyond which
			batch limiting is disabled.

	rcutree.qlowmark= [KNL]
			Set threshold of queued RCU callbacks below which
			batch limiting is re-enabled.

	rcutree.qovld= [KNL]
			Set threshold of queued RCU callbacks beyond which
			RCU's force-quiescent-state scan will aggressively
			enlist help from cond_resched() and sched IPIs to
			help CPUs more quickly reach quiescent states.
			Set to less than zero to make this be set based
			on rcutree.qhimark at boot time and to zero to
			disable more aggressive help enlistment.

	rcutree.rcu_idle_gp_delay= [KNL]
			Set wakeup interval for idle CPUs that have
			RCU callbacks (RCU_FAST_NO_HZ=y).

	rcutree.rcu_kick_kthreads= [KNL]
			Cause the grace-period kthread to get an extra
			wake_up() if it sleeps three times longer than
			it should at force-quiescent-state time.
			This wake_up() will be accompanied by a
			WARN_ONCE() splat and an ftrace_dump().

	rcutree.rcu_unlock_delay= [KNL]
			In CONFIG_RCU_STRICT_GRACE_PERIOD=y kernels,
			this specifies an rcu_read_unlock()-time delay
			in microseconds.  This defaults to zero.
			Larger delays increase the probability of
			catching RCU pointer leaks, that is, buggy use
			of RCU-protected pointers after the relevant
			rcu_read_unlock() has completed.

	rcutree.sysrq_rcu= [KNL]
			Commandeer a sysrq key to dump out Tree RCU's
			rcu_node tree with an eye towards determining
			why a new grace period has not yet started.

	rcuscale.gp_async= [KNL]
			Measure performance of asynchronous
			grace-period primitives such as call_rcu().

	rcuscale.gp_async_max= [KNL]
			Specify the maximum number of outstanding
			callbacks per writer thread.  When a writer
			thread exceeds this limit, it invokes the
			corresponding flavor of rcu_barrier() to allow
			previously posted callbacks to drain.

	rcuscale.gp_exp= [KNL]
			Measure performance of expedited synchronous
			grace-period primitives.

	rcuscale.holdoff= [KNL]
			Set test-start holdoff period.  The purpose of
			this parameter is to delay the start of the
			test until boot completes in order to avoid
			interference.

	rcuscale.kfree_rcu_test= [KNL]
			Set to measure performance of kfree_rcu() flooding.

	rcuscale.kfree_rcu_test_double= [KNL]
			Test the double-argument variant of kfree_rcu().
			If this parameter has the same value as
			rcuscale.kfree_rcu_test_single, both the single-
			and double-argument variants are tested.

	rcuscale.kfree_rcu_test_single= [KNL]
			Test the single-argument variant of kfree_rcu().
			If this parameter has the same value as
			rcuscale.kfree_rcu_test_double, both the single-
			and double-argument variants are tested.

	rcuscale.kfree_nthreads= [KNL]
			The number of threads running loops of kfree_rcu().

	rcuscale.kfree_alloc_num= [KNL]
			Number of allocations and frees done in an iteration.

	rcuscale.kfree_loops= [KNL]
			Number of loops doing rcuscale.kfree_alloc_num number
			of allocations and frees.

	rcuscale.nreaders= [KNL]
			Set number of RCU readers.  The value -1 selects
			N, where N is the number of CPUs.  A value
			"n" less than -1 selects N-n+1, where N is again
			the number of CPUs.  For example, -2 selects N
			(the number of CPUs), -3 selects N+1, and so on.
			A value of "n" less than or equal to -N selects
			a single reader.

	rcuscale.nwriters= [KNL]
			Set number of RCU writers.  The values operate
			the same as for rcuscale.nreaders.
			N, where N is the number of CPUs

	rcuscale.perf_type= [KNL]
			Specify the RCU implementation to test.

	rcuscale.shutdown= [KNL]
			Shut the system down after performance tests
			complete.  This is useful for hands-off automated
			testing.

	rcuscale.verbose= [KNL]
			Enable additional printk() statements.

	rcuscale.writer_holdoff= [KNL]
			Write-side holdoff between grace periods,
			in microseconds.  The default of zero says
			no holdoff.

	rcutorture.fqs_duration= [KNL]
			Set duration of force_quiescent_state bursts
			in microseconds.

	rcutorture.fqs_holdoff= [KNL]
			Set holdoff time within force_quiescent_state bursts
			in microseconds.

	rcutorture.fqs_stutter= [KNL]
			Set wait time between force_quiescent_state bursts
			in seconds.

	rcutorture.fwd_progress= [KNL]
			Enable RCU grace-period forward-progress testing
			for the types of RCU supporting this notion.

	rcutorture.fwd_progress_div= [KNL]
			Specify the fraction of a CPU-stall-warning
			period to do tight-loop forward-progress testing.

	rcutorture.fwd_progress_holdoff= [KNL]
			Number of seconds to wait between successive
			forward-progress tests.

	rcutorture.fwd_progress_need_resched= [KNL]
			Enclose cond_resched() calls within checks for
			need_resched() during tight-loop forward-progress
			testing.

	rcutorture.gp_cond= [KNL]
			Use conditional/asynchronous update-side
			primitives, if available.

	rcutorture.gp_exp= [KNL]
			Use expedited update-side primitives, if available.

	rcutorture.gp_normal= [KNL]
			Use normal (non-expedited) asynchronous
			update-side primitives, if available.

	rcutorture.gp_sync= [KNL]
			Use normal (non-expedited) synchronous
			update-side primitives, if available.  If all
			of rcutorture.gp_cond=, rcutorture.gp_exp=,
			rcutorture.gp_normal=, and rcutorture.gp_sync=
			are zero, rcutorture acts as if is interpreted
			they are all non-zero.

	rcutorture.irqreader= [KNL]
			Run RCU readers from irq handlers, or, more
			accurately, from a timer handler.  Not all RCU
			flavors take kindly to this sort of thing.

	rcutorture.leakpointer= [KNL]
			Leak an RCU-protected pointer out of the reader.
			This can of course result in splats, and is
			intended to test the ability of things like
			CONFIG_RCU_STRICT_GRACE_PERIOD=y to detect
			such leaks.

	rcutorture.n_barrier_cbs= [KNL]
			Set callbacks/threads for rcu_barrier() testing.

	rcutorture.nfakewriters= [KNL]
			Set number of concurrent RCU writers.  These just
			stress RCU, they don't participate in the actual
			test, hence the "fake".

	rcutorture.nocbs_nthreads= [KNL]
			Set number of RCU callback-offload togglers.
			Zero (the default) disables toggling.

	rcutorture.nocbs_toggle= [KNL]
			Set the delay in milliseconds between successive
			callback-offload toggling attempts.

	rcutorture.nreaders= [KNL]
			Set number of RCU readers.  The value -1 selects
			N-1, where N is the number of CPUs.  A value
			"n" less than -1 selects N-n-2, where N is again
			the number of CPUs.  For example, -2 selects N
			(the number of CPUs), -3 selects N+1, and so on.

	rcutorture.object_debug= [KNL]
			Enable debug-object double-call_rcu() testing.

	rcutorture.onoff_holdoff= [KNL]
			Set time (s) after boot for CPU-hotplug testing.

	rcutorture.onoff_interval= [KNL]
			Set time (jiffies) between CPU-hotplug operations,
			or zero to disable CPU-hotplug testing.

	rcutorture.read_exit= [KNL]
			Set the number of read-then-exit kthreads used
			to test the interaction of RCU updaters and
			task-exit processing.

	rcutorture.read_exit_burst= [KNL]
			The number of times in a given read-then-exit
			episode that a set of read-then-exit kthreads
			is spawned.

	rcutorture.read_exit_delay= [KNL]
			The delay, in seconds, between successive
			read-then-exit testing episodes.

	rcutorture.shuffle_interval= [KNL]
			Set task-shuffle interval (s).  Shuffling tasks
			allows some CPUs to go into dyntick-idle mode
			during the rcutorture test.

	rcutorture.shutdown_secs= [KNL]
			Set time (s) after boot system shutdown.  This
			is useful for hands-off automated testing.

	rcutorture.stall_cpu= [KNL]
			Duration of CPU stall (s) to test RCU CPU stall
			warnings, zero to disable.

	rcutorture.stall_cpu_block= [KNL]
			Sleep while stalling if set.  This will result
			in warnings from preemptible RCU in addition
			to any other stall-related activity.

	rcutorture.stall_cpu_holdoff= [KNL]
			Time to wait (s) after boot before inducing stall.

	rcutorture.stall_cpu_irqsoff= [KNL]
			Disable interrupts while stalling if set.

	rcutorture.stall_gp_kthread= [KNL]
			Duration (s) of forced sleep within RCU
			grace-period kthread to test RCU CPU stall
			warnings, zero to disable.  If both stall_cpu
			and stall_gp_kthread are specified, the
			kthread is starved first, then the CPU.

	rcutorture.stat_interval= [KNL]
			Time (s) between statistics printk()s.

	rcutorture.stutter= [KNL]
			Time (s) to stutter testing, for example, specifying
			five seconds causes the test to run for five seconds,
			wait for five seconds, and so on.  This tests RCU's
			ability to transition abruptly to and from idle.

	rcutorture.test_boost= [KNL]
			Test RCU priority boosting?  0=no, 1=maybe, 2=yes.
			"Maybe" means test if the RCU implementation
			under test support RCU priority boosting.

	rcutorture.test_boost_duration= [KNL]
			Duration (s) of each individual boost test.

	rcutorture.test_boost_interval= [KNL]
			Interval (s) between each boost test.

	rcutorture.test_no_idle_hz= [KNL]
			Test RCU's dyntick-idle handling.  See also the
			rcutorture.shuffle_interval parameter.

	rcutorture.torture_type= [KNL]
			Specify the RCU implementation to test.

	rcutorture.verbose= [KNL]
			Enable additional printk() statements.

	rcupdate.rcu_cpu_stall_ftrace_dump= [KNL]
			Dump ftrace buffer after reporting RCU CPU
			stall warning.

	rcupdate.rcu_cpu_stall_suppress= [KNL]
			Suppress RCU CPU stall warning messages.

	rcupdate.rcu_cpu_stall_suppress_at_boot= [KNL]
			Suppress RCU CPU stall warning messages and
			rcutorture writer stall warnings that occur
			during early boot, that is, during the time
			before the init task is spawned.

	rcupdate.rcu_cpu_stall_timeout= [KNL]
			Set timeout for RCU CPU stall warning messages.

	rcupdate.rcu_expedited= [KNL]
			Use expedited grace-period primitives, for
			example, synchronize_rcu_expedited() instead
			of synchronize_rcu().  This reduces latency,
			but can increase CPU utilization, degrade
			real-time latency, and degrade energy efficiency.
			No effect on CONFIG_TINY_RCU kernels.

	rcupdate.rcu_normal= [KNL]
			Use only normal grace-period primitives,
			for example, synchronize_rcu() instead of
			synchronize_rcu_expedited().  This improves
			real-time latency, CPU utilization, and
			energy efficiency, but can expose users to
			increased grace-period latency.  This parameter
			overrides rcupdate.rcu_expedited.  No effect on
			CONFIG_TINY_RCU kernels.

	rcupdate.rcu_normal_after_boot= [KNL]
			Once boot has completed (that is, after
			rcu_end_inkernel_boot() has been invoked), use
			only normal grace-period primitives.  No effect
			on CONFIG_TINY_RCU kernels.

			But note that CONFIG_PREEMPT_RT=y kernels enables
			this kernel boot parameter, forcibly setting
			it to the value one, that is, converting any
			post-boot attempt at an expedited RCU grace
			period to instead use normal non-expedited
			grace-period processing.

	rcupdate.rcu_task_ipi_delay= [KNL]
			Set time in jiffies during which RCU tasks will
			avoid sending IPIs, starting with the beginning
			of a given grace period.  Setting a large
			number avoids disturbing real-time workloads,
			but lengthens grace periods.

	rcupdate.rcu_task_stall_timeout= [KNL]
			Set timeout in jiffies for RCU task stall warning
			messages.  Disable with a value less than or equal
			to zero.

	rcupdate.rcu_self_test= [KNL]
			Run the RCU early boot self tests

	rdinit=		[KNL]
			Format: <full_path>
			Run specified binary instead of /init from the ramdisk,
			used for early userspace startup. See initrd.

	rdrand=		[X86]
			force - Override the decision by the kernel to hide the
				advertisement of RDRAND support (this affects
				certain AMD processors because of buggy BIOS
				support, specifically around the suspend/resume
				path).

	rdt=		[HW,X86,RDT]
			Turn on/off individual RDT features. List is:
			cmt, mbmtotal, mbmlocal, l3cat, l3cdp, l2cat, l2cdp,
			mba.
			E.g. to turn on cmt and turn off mba use:
				rdt=cmt,!mba

	reboot=		[KNL]
			Format (x86 or x86_64):
				[w[arm] | c[old] | h[ard] | s[oft] | g[pio]] \
				[[,]s[mp]#### \
				[[,]b[ios] | a[cpi] | k[bd] | t[riple] | e[fi] | p[ci]] \
				[[,]f[orce]
			Where reboot_mode is one of warm (soft) or cold (hard) or gpio
					(prefix with 'panic_' to set mode for panic
					reboot only),
			      reboot_type is one of bios, acpi, kbd, triple, efi, or pci,
			      reboot_force is either force or not specified,
			      reboot_cpu is s[mp]#### with #### being the processor
					to be used for rebooting.

	refscale.holdoff= [KNL]
			Set test-start holdoff period.  The purpose of
			this parameter is to delay the start of the
			test until boot completes in order to avoid
			interference.

	refscale.loops= [KNL]
			Set the number of loops over the synchronization
			primitive under test.  Increasing this number
			reduces noise due to loop start/end overhead,
			but the default has already reduced the per-pass
			noise to a handful of picoseconds on ca. 2020
			x86 laptops.

	refscale.nreaders= [KNL]
			Set number of readers.  The default value of -1
			selects N, where N is roughly 75% of the number
			of CPUs.  A value of zero is an interesting choice.

	refscale.nruns= [KNL]
			Set number of runs, each of which is dumped onto
			the console log.

	refscale.readdelay= [KNL]
			Set the read-side critical-section duration,
			measured in microseconds.

	refscale.scale_type= [KNL]
			Specify the read-protection implementation to test.

	refscale.shutdown= [KNL]
			Shut down the system at the end of the performance
			test.  This defaults to 1 (shut it down) when
			refscale is built into the kernel and to 0 (leave
			it running) when refscale is built as a module.

	refscale.verbose= [KNL]
			Enable additional printk() statements.

	refscale.verbose_batched= [KNL]
			Batch the additional printk() statements.  If zero
			(the default) or negative, print everything.  Otherwise,
			print every Nth verbose statement, where N is the value
			specified.

	relax_domain_level=
			[KNL, SMP] Set scheduler's default relax_domain_level.
			See Documentation/admin-guide/cgroup-v1/cpusets.rst.

	reserve=	[KNL,BUGS] Force kernel to ignore I/O ports or memory
			Format: <base1>,<size1>[,<base2>,<size2>,...]
			Reserve I/O ports or memory so the kernel won't use
			them.  If <base> is less than 0x10000, the region
			is assumed to be I/O ports; otherwise it is memory.

	reservetop=	[X86-32]
			Format: nn[KMG]
			Reserves a hole at the top of the kernel virtual
			address space.

	reservelow=	[X86]
			Format: nn[K]
			Set the amount of memory to reserve for BIOS at
			the bottom of the address space.

	reset_devices	[KNL] Force drivers to reset the underlying device
			during initialization.

	resume=		[SWSUSP]
			Specify the partition device for software suspend
			Format:
			{/dev/<dev> | PARTUUID=<uuid> | <int>:<int> | <hex>}

	resume_offset=	[SWSUSP]
			Specify the offset from the beginning of the partition
			given by "resume=" at which the swap header is located,
			in <PAGE_SIZE> units (needed only for swap files).
			See  Documentation/power/swsusp-and-swap-files.rst

	resumedelay=	[HIBERNATION] Delay (in seconds) to pause before attempting to
			read the resume files

	resumewait	[HIBERNATION] Wait (indefinitely) for resume device to show up.
			Useful for devices that are detected asynchronously
			(e.g. USB and MMC devices).

	hibernate=	[HIBERNATION]
		noresume	Don't check if there's a hibernation image
				present during boot.
		nocompress	Don't compress/decompress hibernation images.
		no		Disable hibernation and resume.
		protect_image	Turn on image protection during restoration
				(that will set all pages holding image data
				during restoration read-only).

	retain_initrd	[RAM] Keep initrd memory after extraction

	rfkill.default_state=
		0	"airplane mode".  All wifi, bluetooth, wimax, gps, fm,
			etc. communication is blocked by default.
		1	Unblocked.

	rfkill.master_switch_mode=
		0	The "airplane mode" button does nothing.
		1	The "airplane mode" button toggles between everything
			blocked and the previous configuration.
		2	The "airplane mode" button toggles between everything
			blocked and everything unblocked.

	rhash_entries=	[KNL,NET]
			Set number of hash buckets for route cache

	ring3mwait=disable
			[KNL] Disable ring 3 MONITOR/MWAIT feature on supported
			CPUs.

	ro		[KNL] Mount root device read-only on boot

	rodata=		[KNL]
		on	Mark read-only kernel memory as read-only (default).
		off	Leave read-only kernel memory writable for debugging.

	rockchip.usb_uart
			Enable the uart passthrough on the designated usb port
			on Rockchip SoCs. When active, the signals of the
			debug-uart get routed to the D+ and D- pins of the usb
			port and the regular usb controller gets disabled.

	root=		[KNL] Root filesystem
			See name_to_dev_t comment in init/do_mounts.c.

	rootdelay=	[KNL] Delay (in seconds) to pause before attempting to
			mount the root filesystem

	rootflags=	[KNL] Set root filesystem mount option string

	rootfstype=	[KNL] Set root filesystem type

	rootwait	[KNL] Wait (indefinitely) for root device to show up.
			Useful for devices that are detected asynchronously
			(e.g. USB and MMC devices).

	rproc_mem=nn[KMG][@address]
			[KNL,ARM,CMA] Remoteproc physical memory block.
			Memory area to be used by remote processor image,
			managed by CMA.

	rw		[KNL] Mount root device read-write on boot

	S		[KNL] Run init in single mode

	s390_iommu=	[HW,S390]
			Set s390 IOTLB flushing mode
		strict
			With strict flushing every unmap operation will result in
			an IOTLB flush. Default is lazy flushing before reuse,
			which is faster.

	sa1100ir	[NET]
			See drivers/net/irda/sa1100_ir.c.

	sbni=		[NET] Granch SBNI12 leased line adapter

	sched_verbose	[KNL] Enables verbose scheduler debug messages.

	schedstats=	[KNL,X86] Enable or disable scheduled statistics.
			Allowed values are enable and disable. This feature
			incurs a small amount of overhead in the scheduler
			but is useful for debugging and performance tuning.

	sched_thermal_decay_shift=
			[KNL, SMP] Set a decay shift for scheduler thermal
			pressure signal. Thermal pressure signal follows the
			default decay period of other scheduler pelt
			signals(usually 32 ms but configurable). Setting
			sched_thermal_decay_shift will left shift the decay
			period for the thermal pressure signal by the shift
			value.
			i.e. with the default pelt decay period of 32 ms
			sched_thermal_decay_shift   thermal pressure decay pr
				1			64 ms
				2			128 ms
			and so on.
			Format: integer between 0 and 10
			Default is 0.

	scftorture.holdoff= [KNL]
			Number of seconds to hold off before starting
			test.  Defaults to zero for module insertion and
			to 10 seconds for built-in smp_call_function()
			tests.

	scftorture.longwait= [KNL]
			Request ridiculously long waits randomly selected
			up to the chosen limit in seconds.  Zero (the
			default) disables this feature.  Please note
			that requesting even small non-zero numbers of
			seconds can result in RCU CPU stall warnings,
			softlockup complaints, and so on.

	scftorture.nthreads= [KNL]
			Number of kthreads to spawn to invoke the
			smp_call_function() family of functions.
			The default of -1 specifies a number of kthreads
			equal to the number of CPUs.

	scftorture.onoff_holdoff= [KNL]
			Number seconds to wait after the start of the
			test before initiating CPU-hotplug operations.

	scftorture.onoff_interval= [KNL]
			Number seconds to wait between successive
			CPU-hotplug operations.  Specifying zero (which
			is the default) disables CPU-hotplug operations.

	scftorture.shutdown_secs= [KNL]
			The number of seconds following the start of the
			test after which to shut down the system.  The
			default of zero avoids shutting down the system.
			Non-zero values are useful for automated tests.

	scftorture.stat_interval= [KNL]
			The number of seconds between outputting the
			current test statistics to the console.  A value
			of zero disables statistics output.

	scftorture.stutter_cpus= [KNL]
			The number of jiffies to wait between each change
			to the set of CPUs under test.

	scftorture.use_cpus_read_lock= [KNL]
			Use use_cpus_read_lock() instead of the default
			preempt_disable() to disable CPU hotplug
			while invoking one of the smp_call_function*()
			functions.

	scftorture.verbose= [KNL]
			Enable additional printk() statements.

	scftorture.weight_single= [KNL]
			The probability weighting to use for the
			smp_call_function_single() function with a zero
			"wait" parameter.  A value of -1 selects the
			default if all other weights are -1.  However,
			if at least one weight has some other value, a
			value of -1 will instead select a weight of zero.

	scftorture.weight_single_wait= [KNL]
			The probability weighting to use for the
			smp_call_function_single() function with a
			non-zero "wait" parameter.  See weight_single.

	scftorture.weight_many= [KNL]
			The probability weighting to use for the
			smp_call_function_many() function with a zero
			"wait" parameter.  See weight_single.
			Note well that setting a high probability for
			this weighting can place serious IPI load
			on the system.

	scftorture.weight_many_wait= [KNL]
			The probability weighting to use for the
			smp_call_function_many() function with a
			non-zero "wait" parameter.  See weight_single
			and weight_many.

	scftorture.weight_all= [KNL]
			The probability weighting to use for the
			smp_call_function_all() function with a zero
			"wait" parameter.  See weight_single and
			weight_many.

	scftorture.weight_all_wait= [KNL]
			The probability weighting to use for the
			smp_call_function_all() function with a
			non-zero "wait" parameter.  See weight_single
			and weight_many.

	skew_tick=	[KNL] Offset the periodic timer tick per cpu to mitigate
			xtime_lock contention on larger systems, and/or RCU lock
			contention on all systems with CONFIG_MAXSMP set.
			Format: { "0" | "1" }
			0 -- disable. (may be 1 via CONFIG_CMDLINE="skew_tick=1"
			1 -- enable.
			Note: increases power consumption, thus should only be
			enabled if running jitter sensitive (HPC/RT) workloads.

	security=	[SECURITY] Choose a legacy "major" security module to
			enable at boot. This has been deprecated by the
			"lsm=" parameter.

	selinux=	[SELINUX] Disable or enable SELinux at boot time.
			Format: { "0" | "1" }
			See security/selinux/Kconfig help text.
			0 -- disable.
			1 -- enable.
			Default value is 1.

	apparmor=	[APPARMOR] Disable or enable AppArmor at boot time
			Format: { "0" | "1" }
			See security/apparmor/Kconfig help text
			0 -- disable.
			1 -- enable.
			Default value is set via kernel config option.

	serialnumber	[BUGS=X86-32]

	shapers=	[NET]
			Maximal number of shapers.

	simeth=		[IA-64]
	simscsi=

	slram=		[HW,MTD]

	slab_merge	[MM]
			Enable merging of slabs with similar size when the
			kernel is built without CONFIG_SLAB_MERGE_DEFAULT.

	slab_nomerge	[MM]
			Disable merging of slabs with similar size. May be
			necessary if there is some reason to distinguish
			allocs to different slabs, especially in hardened
			environments where the risk of heap overflows and
			layout control by attackers can usually be
			frustrated by disabling merging. This will reduce
			most of the exposure of a heap attack to a single
			cache (risks via metadata attacks are mostly
			unchanged). Debug options disable merging on their
			own.
			For more information see Documentation/vm/slub.rst.

	slab_max_order=	[MM, SLAB]
			Determines the maximum allowed order for slabs.
			A high setting may cause OOMs due to memory
			fragmentation.  Defaults to 1 for systems with
			more than 32MB of RAM, 0 otherwise.

	slub_debug[=options[,slabs][;[options[,slabs]]...]	[MM, SLUB]
			Enabling slub_debug allows one to determine the
			culprit if slab objects become corrupted. Enabling
			slub_debug can create guard zones around objects and
			may poison objects when not in use. Also tracks the
			last alloc / free. For more information see
			Documentation/vm/slub.rst.

	slub_max_order= [MM, SLUB]
			Determines the maximum allowed order for slabs.
			A high setting may cause OOMs due to memory
			fragmentation. For more information see
			Documentation/vm/slub.rst.

	slub_min_objects=	[MM, SLUB]
			The minimum number of objects per slab. SLUB will
			increase the slab order up to slub_max_order to
			generate a sufficiently large slab able to contain
			the number of objects indicated. The higher the number
			of objects the smaller the overhead of tracking slabs
			and the less frequently locks need to be acquired.
			For more information see Documentation/vm/slub.rst.

	slub_min_order=	[MM, SLUB]
			Determines the minimum page order for slabs. Must be
			lower than slub_max_order.
			For more information see Documentation/vm/slub.rst.

	slub_merge	[MM, SLUB]
			Same with slab_merge.

	slub_nomerge	[MM, SLUB]
			Same with slab_nomerge. This is supported for legacy.
			See slab_nomerge for more information.

	smart2=		[HW]
			Format: <io1>[,<io2>[,...,<io8>]]

	smsc-ircc2.nopnp	[HW] Don't use PNP to discover SMC devices
	smsc-ircc2.ircc_cfg=	[HW] Device configuration I/O port
	smsc-ircc2.ircc_sir=	[HW] SIR base I/O port
	smsc-ircc2.ircc_fir=	[HW] FIR base I/O port
	smsc-ircc2.ircc_irq=	[HW] IRQ line
	smsc-ircc2.ircc_dma=	[HW] DMA channel
	smsc-ircc2.ircc_transceiver= [HW] Transceiver type:
				0: Toshiba Satellite 1800 (GP data pin select)
				1: Fast pin select (default)
				2: ATC IRMode

	smt		[KNL,S390] Set the maximum number of threads (logical
			CPUs) to use per physical CPU on systems capable of
			symmetric multithreading (SMT). Will be capped to the
			actual hardware limit.
			Format: <integer>
			Default: -1 (no limit)

	softlockup_panic=
			[KNL] Should the soft-lockup detector generate panics.
			Format: 0 | 1

			A value of 1 instructs the soft-lockup detector
			to panic the machine when a soft-lockup occurs. It is
			also controlled by the kernel.softlockup_panic sysctl
			and CONFIG_BOOTPARAM_SOFTLOCKUP_PANIC, which is the
			respective build-time switch to that functionality.

	softlockup_all_cpu_backtrace=
			[KNL] Should the soft-lockup detector generate
			backtraces on all cpus.
			Format: 0 | 1

	sonypi.*=	[HW] Sony Programmable I/O Control Device driver
			See Documentation/admin-guide/laptops/sonypi.rst

	spectre_v2=	[X86] Control mitigation of Spectre variant 2
			(indirect branch speculation) vulnerability.
			The default operation protects the kernel from
			user space attacks.

			on   - unconditionally enable, implies
			       spectre_v2_user=on
			off  - unconditionally disable, implies
			       spectre_v2_user=off
			auto - kernel detects whether your CPU model is
			       vulnerable

			Selecting 'on' will, and 'auto' may, choose a
			mitigation method at run time according to the
			CPU, the available microcode, the setting of the
			CONFIG_RETPOLINE configuration option, and the
			compiler with which the kernel was built.

			Selecting 'on' will also enable the mitigation
			against user space to user space task attacks.

			Selecting 'off' will disable both the kernel and
			the user space protections.

			Specific mitigations can also be selected manually:

			retpoline	  - replace indirect branches
			retpoline,generic - google's original retpoline
			retpoline,amd     - AMD-specific minimal thunk

			Not specifying this option is equivalent to
			spectre_v2=auto.

	spectre_v2_user=
			[X86] Control mitigation of Spectre variant 2
		        (indirect branch speculation) vulnerability between
		        user space tasks

			on	- Unconditionally enable mitigations. Is
				  enforced by spectre_v2=on

			off     - Unconditionally disable mitigations. Is
				  enforced by spectre_v2=off

			prctl   - Indirect branch speculation is enabled,
				  but mitigation can be enabled via prctl
				  per thread.  The mitigation control state
				  is inherited on fork.

			prctl,ibpb
				- Like "prctl" above, but only STIBP is
				  controlled per thread. IBPB is issued
				  always when switching between different user
				  space processes.

			seccomp
				- Same as "prctl" above, but all seccomp
				  threads will enable the mitigation unless
				  they explicitly opt out.

			seccomp,ibpb
				- Like "seccomp" above, but only STIBP is
				  controlled per thread. IBPB is issued
				  always when switching between different
				  user space processes.

			auto    - Kernel selects the mitigation depending on
				  the available CPU features and vulnerability.

			Default mitigation:
			If CONFIG_SECCOMP=y then "seccomp", otherwise "prctl"

			Not specifying this option is equivalent to
			spectre_v2_user=auto.

	spec_store_bypass_disable=
			[HW] Control Speculative Store Bypass (SSB) Disable mitigation
			(Speculative Store Bypass vulnerability)

			Certain CPUs are vulnerable to an exploit against a
			a common industry wide performance optimization known
			as "Speculative Store Bypass" in which recent stores
			to the same memory location may not be observed by
			later loads during speculative execution. The idea
			is that such stores are unlikely and that they can
			be detected prior to instruction retirement at the
			end of a particular speculation execution window.

			In vulnerable processors, the speculatively forwarded
			store can be used in a cache side channel attack, for
			example to read memory to which the attacker does not
			directly have access (e.g. inside sandboxed code).

			This parameter controls whether the Speculative Store
			Bypass optimization is used.

			On x86 the options are:

			on      - Unconditionally disable Speculative Store Bypass
			off     - Unconditionally enable Speculative Store Bypass
			auto    - Kernel detects whether the CPU model contains an
				  implementation of Speculative Store Bypass and
				  picks the most appropriate mitigation. If the
				  CPU is not vulnerable, "off" is selected. If the
				  CPU is vulnerable the default mitigation is
				  architecture and Kconfig dependent. See below.
			prctl   - Control Speculative Store Bypass per thread
				  via prctl. Speculative Store Bypass is enabled
				  for a process by default. The state of the control
				  is inherited on fork.
			seccomp - Same as "prctl" above, but all seccomp threads
				  will disable SSB unless they explicitly opt out.

			Default mitigations:
			X86:	If CONFIG_SECCOMP=y "seccomp", otherwise "prctl"

			On powerpc the options are:

			on,auto - On Power8 and Power9 insert a store-forwarding
				  barrier on kernel entry and exit. On Power7
				  perform a software flush on kernel entry and
				  exit.
			off	- No action.

			Not specifying this option is equivalent to
			spec_store_bypass_disable=auto.

	spia_io_base=	[HW,MTD]
	spia_fio_base=
	spia_pedr=
	spia_peddr=

	split_lock_detect=
			[X86] Enable split lock detection or bus lock detection

			When enabled (and if hardware support is present), atomic
			instructions that access data across cache line
			boundaries will result in an alignment check exception
			for split lock detection or a debug exception for
			bus lock detection.

			off	- not enabled

			warn	- the kernel will emit rate-limited warnings
				  about applications triggering the #AC
				  exception or the #DB exception. This mode is
				  the default on CPUs that support split lock
				  detection or bus lock detection. Default
				  behavior is by #AC if both features are
				  enabled in hardware.

			fatal	- the kernel will send SIGBUS to applications
				  that trigger the #AC exception or the #DB
				  exception. Default behavior is by #AC if
				  both features are enabled in hardware.

			If an #AC exception is hit in the kernel or in
			firmware (i.e. not while executing in user mode)
			the kernel will oops in either "warn" or "fatal"
			mode.

			#DB exception for bus lock is triggered only when
			CPL > 0.

	srbds=		[X86,INTEL]
			Control the Special Register Buffer Data Sampling
			(SRBDS) mitigation.

			Certain CPUs are vulnerable to an MDS-like
			exploit which can leak bits from the random
			number generator.

			By default, this issue is mitigated by
			microcode.  However, the microcode fix can cause
			the RDRAND and RDSEED instructions to become
			much slower.  Among other effects, this will
			result in reduced throughput from /dev/urandom.

			The microcode mitigation can be disabled with
			the following option:

			off:    Disable mitigation and remove
				performance impact to RDRAND and RDSEED

	srcutree.counter_wrap_check [KNL]
			Specifies how frequently to check for
			grace-period sequence counter wrap for the
			srcu_data structure's ->srcu_gp_seq_needed field.
			The greater the number of bits set in this kernel
			parameter, the less frequently counter wrap will
			be checked for.  Note that the bottom two bits
			are ignored.

	srcutree.exp_holdoff [KNL]
			Specifies how many nanoseconds must elapse
			since the end of the last SRCU grace period for
			a given srcu_struct until the next normal SRCU
			grace period will be considered for automatic
			expediting.  Set to zero to disable automatic
			expediting.

	ssbd=		[ARM64,HW]
			Speculative Store Bypass Disable control

			On CPUs that are vulnerable to the Speculative
			Store Bypass vulnerability and offer a
			firmware based mitigation, this parameter
			indicates how the mitigation should be used:

			force-on:  Unconditionally enable mitigation for
				   for both kernel and userspace
			force-off: Unconditionally disable mitigation for
				   for both kernel and userspace
			kernel:    Always enable mitigation in the
				   kernel, and offer a prctl interface
				   to allow userspace to register its
				   interest in being mitigated too.

	stack_guard_gap=	[MM]
			override the default stack gap protection. The value
			is in page units and it defines how many pages prior
			to (for stacks growing down) resp. after (for stacks
			growing up) the main stack are reserved for no other
			mapping. Default value is 256 pages.

	stack_depot_disable= [KNL]
			Setting this to true through kernel command line will
			disable the stack depot thereby saving the static memory
			consumed by the stack hash table. By default this is set
			to false.

	stacktrace	[FTRACE]
			Enabled the stack tracer on boot up.

	stacktrace_filter=[function-list]
			[FTRACE] Limit the functions that the stack tracer
			will trace at boot up. function-list is a comma-separated
			list of functions. This list can be changed at run
			time by the stack_trace_filter file in the debugfs
			tracing directory. Note, this enables stack tracing
			and the stacktrace above is not needed.

	sti=		[PARISC,HW]
			Format: <num>
			Set the STI (builtin display/keyboard on the HP-PARISC
			machines) console (graphic card) which should be used
			as the initial boot-console.
			See also comment in drivers/video/console/sticore.c.

	sti_font=	[HW]
			See comment in drivers/video/console/sticore.c.

	stifb=		[HW]
			Format: bpp:<bpp1>[:<bpp2>[:<bpp3>...]]

	sunrpc.min_resvport=
	sunrpc.max_resvport=
			[NFS,SUNRPC]
			SunRPC servers often require that client requests
			originate from a privileged port (i.e. a port in the
			range 0 < portnr < 1024).
			An administrator who wishes to reserve some of these
			ports for other uses may adjust the range that the
			kernel's sunrpc client considers to be privileged
			using these two parameters to set the minimum and
			maximum port values.

	sunrpc.svc_rpc_per_connection_limit=
			[NFS,SUNRPC]
			Limit the number of requests that the server will
			process in parallel from a single connection.
			The default value is 0 (no limit).

	sunrpc.pool_mode=
			[NFS]
			Control how the NFS server code allocates CPUs to
			service thread pools.  Depending on how many NICs
			you have and where their interrupts are bound, this
			option will affect which CPUs will do NFS serving.
			Note: this parameter cannot be changed while the
			NFS server is running.

			auto	    the server chooses an appropriate mode
				    automatically using heuristics
			global	    a single global pool contains all CPUs
			percpu	    one pool for each CPU
			pernode	    one pool for each NUMA node (equivalent
				    to global on non-NUMA machines)

	sunrpc.tcp_slot_table_entries=
	sunrpc.udp_slot_table_entries=
			[NFS,SUNRPC]
			Sets the upper limit on the number of simultaneous
			RPC calls that can be sent from the client to a
			server. Increasing these values may allow you to
			improve throughput, but will also increase the
			amount of memory reserved for use by the client.

	suspend.pm_test_delay=
			[SUSPEND]
			Sets the number of seconds to remain in a suspend test
			mode before resuming the system (see
			/sys/power/pm_test). Only available when CONFIG_PM_DEBUG
			is set. Default value is 5.

	svm=		[PPC]
			Format: { on | off | y | n | 1 | 0 }
			This parameter controls use of the Protected
			Execution Facility on pSeries.

	swapaccount=[0|1]
			[KNL] Enable accounting of swap in memory resource
			controller if no parameter or 1 is given or disable
			it if 0 is given (See Documentation/admin-guide/cgroup-v1/memory.rst)

	swiotlb=	[ARM,IA-64,PPC,MIPS,X86]
			Format: { <int> | force | noforce }
			<int> -- Number of I/O TLB slabs
			force -- force using of bounce buffers even if they
			         wouldn't be automatically used by the kernel
			noforce -- Never use bounce buffers (for debugging)

	switches=	[HW,M68k]

	sysctl.*=	[KNL]
			Set a sysctl parameter, right before loading the init
			process, as if the value was written to the respective
			/proc/sys/... file. Both '.' and '/' are recognized as
			separators. Unrecognized parameters and invalid values
			are reported in the kernel log. Sysctls registered
			later by a loaded module cannot be set this way.
			Example: sysctl.vm.swappiness=40

	sysfs.deprecated=0|1 [KNL]
			Enable/disable old style sysfs layout for old udev
			on older distributions. When this option is enabled
			very new udev will not work anymore. When this option
			is disabled (or CONFIG_SYSFS_DEPRECATED not compiled)
			in older udev will not work anymore.
			Default depends on CONFIG_SYSFS_DEPRECATED_V2 set in
			the kernel configuration.

	sysrq_always_enabled
			[KNL]
			Ignore sysrq setting - this boot parameter will
			neutralize any effect of /proc/sys/kernel/sysrq.
			Useful for debugging.

	tcpmhash_entries= [KNL,NET]
			Set the number of tcp_metrics_hash slots.
			Default value is 8192 or 16384 depending on total
			ram pages. This is used to specify the TCP metrics
			cache size. See Documentation/networking/ip-sysctl.rst
			"tcp_no_metrics_save" section for more details.

	tdfx=		[HW,DRM]

	test_suspend=	[SUSPEND][,N]
			Specify "mem" (for Suspend-to-RAM) or "standby" (for
			standby suspend) or "freeze" (for suspend type freeze)
			as the system sleep state during system startup with
			the optional capability to repeat N number of times.
			The system is woken from this state using a
			wakeup-capable RTC alarm.

	thash_entries=	[KNL,NET]
			Set number of hash buckets for TCP connection

	thermal.act=	[HW,ACPI]
			-1: disable all active trip points in all thermal zones
			<degrees C>: override all lowest active trip points

	thermal.crt=	[HW,ACPI]
			-1: disable all critical trip points in all thermal zones
			<degrees C>: override all critical trip points

	thermal.nocrt=	[HW,ACPI]
			Set to disable actions on ACPI thermal zone
			critical and hot trip points.

	thermal.off=	[HW,ACPI]
			1: disable ACPI thermal control

	thermal.psv=	[HW,ACPI]
			-1: disable all passive trip points
			<degrees C>: override all passive trip points to this
			value

	thermal.tzp=	[HW,ACPI]
			Specify global default ACPI thermal zone polling rate
			<deci-seconds>: poll all this frequency
			0: no polling (default)

	threadirqs	[KNL]
			Force threading of all interrupt handlers except those
			marked explicitly IRQF_NO_THREAD.

	topology=	[S390]
			Format: {off | on}
			Specify if the kernel should make use of the cpu
			topology information if the hardware supports this.
			The scheduler will make use of this information and
			e.g. base its process migration decisions on it.
			Default is on.

	topology_updates= [KNL, PPC, NUMA]
			Format: {off}
			Specify if the kernel should ignore (off)
			topology updates sent by the hypervisor to this
			LPAR.

	torture.disable_onoff_at_boot= [KNL]
			Prevent the CPU-hotplug component of torturing
			until after init has spawned.

	torture.ftrace_dump_at_shutdown= [KNL]
			Dump the ftrace buffer at torture-test shutdown,
			even if there were no errors.  This can be a
			very costly operation when many torture tests
			are running concurrently, especially on systems
			with rotating-rust storage.

	torture.verbose_sleep_frequency= [KNL]
			Specifies how many verbose printk()s should be
			emitted between each sleep.  The default of zero
			disables verbose-printk() sleeping.

	torture.verbose_sleep_duration= [KNL]
			Duration of each verbose-printk() sleep in jiffies.

	tp720=		[HW,PS2]

	tpm_suspend_pcr=[HW,TPM]
			Format: integer pcr id
			Specify that at suspend time, the tpm driver
			should extend the specified pcr with zeros,
			as a workaround for some chips which fail to
			flush the last written pcr on TPM_SaveState.
			This will guarantee that all the other pcrs
			are saved.

	trace_buf_size=nn[KMG]
			[FTRACE] will set tracing buffer size on each cpu.

	trace_event=[event-list]
			[FTRACE] Set and start specified trace events in order
			to facilitate early boot debugging. The event-list is a
			comma-separated list of trace events to enable. See
			also Documentation/trace/events.rst

	trace_options=[option-list]
			[FTRACE] Enable or disable tracer options at boot.
			The option-list is a comma delimited list of options
			that can be enabled or disabled just as if you were
			to echo the option name into

			    /sys/kernel/debug/tracing/trace_options

			For example, to enable stacktrace option (to dump the
			stack trace of each event), add to the command line:

			      trace_options=stacktrace

			See also Documentation/trace/ftrace.rst "trace options"
			section.

	tp_printk[FTRACE]
			Have the tracepoints sent to printk as well as the
			tracing ring buffer. This is useful for early boot up
			where the system hangs or reboots and does not give the
			option for reading the tracing buffer or performing a
			ftrace_dump_on_oops.

			To turn off having tracepoints sent to printk,
			 echo 0 > /proc/sys/kernel/tracepoint_printk
			Note, echoing 1 into this file without the
			tracepoint_printk kernel cmdline option has no effect.

			** CAUTION **

			Having tracepoints sent to printk() and activating high
			frequency tracepoints such as irq or sched, can cause
			the system to live lock.

	traceoff_on_warning
			[FTRACE] enable this option to disable tracing when a
			warning is hit. This turns off "tracing_on". Tracing can
			be enabled again by echoing '1' into the "tracing_on"
			file located in /sys/kernel/debug/tracing/

			This option is useful, as it disables the trace before
			the WARNING dump is called, which prevents the trace to
			be filled with content caused by the warning output.

			This option can also be set at run time via the sysctl
			option:  kernel/traceoff_on_warning

	transparent_hugepage=
			[KNL]
			Format: [always|madvise|never]
			Can be used to control the default behavior of the system
			with respect to transparent hugepages.
			See Documentation/admin-guide/mm/transhuge.rst
			for more details.

	trusted.source=	[KEYS]
			Format: <string>
			This parameter identifies the trust source as a backend
			for trusted keys implementation. Supported trust
			sources:
			- "tpm"
			- "tee"
			If not specified then it defaults to iterating through
			the trust source list starting with TPM and assigns the
			first trust source as a backend which is initialized
			successfully during iteration.

	tsc=		Disable clocksource stability checks for TSC.
			Format: <string>
			[x86] reliable: mark tsc clocksource as reliable, this
			disables clocksource verification at runtime, as well
			as the stability checks done at bootup.	Used to enable
			high-resolution timer mode on older hardware, and in
			virtualized environment.
			[x86] noirqtime: Do not use TSC to do irq accounting.
			Used to run time disable IRQ_TIME_ACCOUNTING on any
			platforms where RDTSC is slow and this accounting
			can add overhead.
			[x86] unstable: mark the TSC clocksource as unstable, this
			marks the TSC unconditionally unstable at bootup and
			avoids any further wobbles once the TSC watchdog notices.
			[x86] nowatchdog: disable clocksource watchdog. Used
			in situations with strict latency requirements (where
			interruptions from clocksource watchdog are not
			acceptable).

	tsc_early_khz=  [X86] Skip early TSC calibration and use the given
			value instead. Useful when the early TSC frequency discovery
			procedure is not reliable, such as on overclocked systems
			with CPUID.16h support and partial CPUID.15h support.
			Format: <unsigned int>

	tsx=		[X86] Control Transactional Synchronization
			Extensions (TSX) feature in Intel processors that
			support TSX control.

			This parameter controls the TSX feature. The options are:

			on	- Enable TSX on the system. Although there are
				mitigations for all known security vulnerabilities,
				TSX has been known to be an accelerator for
				several previous speculation-related CVEs, and
				so there may be unknown	security risks associated
				with leaving it enabled.

			off	- Disable TSX on the system. (Note that this
				option takes effect only on newer CPUs which are
				not vulnerable to MDS, i.e., have
				MSR_IA32_ARCH_CAPABILITIES.MDS_NO=1 and which get
				the new IA32_TSX_CTRL MSR through a microcode
				update. This new MSR allows for the reliable
				deactivation of the TSX functionality.)

			auto	- Disable TSX if X86_BUG_TAA is present,
				  otherwise enable TSX on the system.

			Not specifying this option is equivalent to tsx=off.

			See Documentation/admin-guide/hw-vuln/tsx_async_abort.rst
			for more details.

	tsx_async_abort= [X86,INTEL] Control mitigation for the TSX Async
			Abort (TAA) vulnerability.

			Similar to Micro-architectural Data Sampling (MDS)
			certain CPUs that support Transactional
			Synchronization Extensions (TSX) are vulnerable to an
			exploit against CPU internal buffers which can forward
			information to a disclosure gadget under certain
			conditions.

			In vulnerable processors, the speculatively forwarded
			data can be used in a cache side channel attack, to
			access data to which the attacker does not have direct
			access.

			This parameter controls the TAA mitigation.  The
			options are:

			full       - Enable TAA mitigation on vulnerable CPUs
				     if TSX is enabled.

			full,nosmt - Enable TAA mitigation and disable SMT on
				     vulnerable CPUs. If TSX is disabled, SMT
				     is not disabled because CPU is not
				     vulnerable to cross-thread TAA attacks.
			off        - Unconditionally disable TAA mitigation

			On MDS-affected machines, tsx_async_abort=off can be
			prevented by an active MDS mitigation as both vulnerabilities
			are mitigated with the same mechanism so in order to disable
			this mitigation, you need to specify mds=off too.

			Not specifying this option is equivalent to
			tsx_async_abort=full.  On CPUs which are MDS affected
			and deploy MDS mitigation, TAA mitigation is not
			required and doesn't provide any additional
			mitigation.

			For details see:
			Documentation/admin-guide/hw-vuln/tsx_async_abort.rst

	turbografx.map[2|3]=	[HW,JOY]
			TurboGraFX parallel port interface
			Format:
			<port#>,<js1>,<js2>,<js3>,<js4>,<js5>,<js6>,<js7>
			See also Documentation/input/devices/joystick-parport.rst

	udbg-immortal	[PPC] When debugging early kernel crashes that
			happen after console_init() and before a proper
			console driver takes over, this boot options might
			help "seeing" what's going on.

	uhash_entries=	[KNL,NET]
			Set number of hash buckets for UDP/UDP-Lite connections

	uhci-hcd.ignore_oc=
			[USB] Ignore overcurrent events (default N).
			Some badly-designed motherboards generate lots of
			bogus events, for ports that aren't wired to
			anything.  Set this parameter to avoid log spamming.
			Note that genuine overcurrent events won't be
			reported either.

	unknown_nmi_panic
			[X86] Cause panic on unknown NMI.

	usbcore.authorized_default=
			[USB] Default USB device authorization:
			(default -1 = authorized except for wireless USB,
			0 = not authorized, 1 = authorized, 2 = authorized
			if device connected to internal port)

	usbcore.autosuspend=
			[USB] The autosuspend time delay (in seconds) used
			for newly-detected USB devices (default 2).  This
			is the time required before an idle device will be
			autosuspended.  Devices for which the delay is set
			to a negative value won't be autosuspended at all.

	usbcore.usbfs_snoop=
			[USB] Set to log all usbfs traffic (default 0 = off).

	usbcore.usbfs_snoop_max=
			[USB] Maximum number of bytes to snoop in each URB
			(default = 65536).

	usbcore.blinkenlights=
			[USB] Set to cycle leds on hubs (default 0 = off).

	usbcore.old_scheme_first=
			[USB] Start with the old device initialization
			scheme (default 0 = off).

	usbcore.usbfs_memory_mb=
			[USB] Memory limit (in MB) for buffers allocated by
			usbfs (default = 16, 0 = max = 2047).

	usbcore.use_both_schemes=
			[USB] Try the other device initialization scheme
			if the first one fails (default 1 = enabled).

	usbcore.initial_descriptor_timeout=
			[USB] Specifies timeout for the initial 64-byte
			USB_REQ_GET_DESCRIPTOR request in milliseconds
			(default 5000 = 5.0 seconds).

	usbcore.nousb	[USB] Disable the USB subsystem

	usbcore.quirks=
			[USB] A list of quirk entries to augment the built-in
			usb core quirk list. List entries are separated by
			commas. Each entry has the form
			VendorID:ProductID:Flags. The IDs are 4-digit hex
			numbers and Flags is a set of letters. Each letter
			will change the built-in quirk; setting it if it is
			clear and clearing it if it is set. The letters have
			the following meanings:
				a = USB_QUIRK_STRING_FETCH_255 (string
					descriptors must not be fetched using
					a 255-byte read);
				b = USB_QUIRK_RESET_RESUME (device can't resume
					correctly so reset it instead);
				c = USB_QUIRK_NO_SET_INTF (device can't handle
					Set-Interface requests);
				d = USB_QUIRK_CONFIG_INTF_STRINGS (device can't
					handle its Configuration or Interface
					strings);
				e = USB_QUIRK_RESET (device can't be reset
					(e.g morph devices), don't use reset);
				f = USB_QUIRK_HONOR_BNUMINTERFACES (device has
					more interface descriptions than the
					bNumInterfaces count, and can't handle
					talking to these interfaces);
				g = USB_QUIRK_DELAY_INIT (device needs a pause
					during initialization, after we read
					the device descriptor);
				h = USB_QUIRK_LINEAR_UFRAME_INTR_BINTERVAL (For
					high speed and super speed interrupt
					endpoints, the USB 2.0 and USB 3.0 spec
					require the interval in microframes (1
					microframe = 125 microseconds) to be
					calculated as interval = 2 ^
					(bInterval-1).
					Devices with this quirk report their
					bInterval as the result of this
					calculation instead of the exponent
					variable used in the calculation);
				i = USB_QUIRK_DEVICE_QUALIFIER (device can't
					handle device_qualifier descriptor
					requests);
				j = USB_QUIRK_IGNORE_REMOTE_WAKEUP (device
					generates spurious wakeup, ignore
					remote wakeup capability);
				k = USB_QUIRK_NO_LPM (device can't handle Link
					Power Management);
				l = USB_QUIRK_LINEAR_FRAME_INTR_BINTERVAL
					(Device reports its bInterval as linear
					frames instead of the USB 2.0
					calculation);
				m = USB_QUIRK_DISCONNECT_SUSPEND (Device needs
					to be disconnected before suspend to
					prevent spurious wakeup);
				n = USB_QUIRK_DELAY_CTRL_MSG (Device needs a
					pause after every control message);
				o = USB_QUIRK_HUB_SLOW_RESET (Hub needs extra
					delay after resetting its port);
			Example: quirks=0781:5580:bk,0a5c:5834:gij

	usbhid.mousepoll=
			[USBHID] The interval which mice are to be polled at.

	usbhid.jspoll=
			[USBHID] The interval which joysticks are to be polled at.

	usbhid.kbpoll=
			[USBHID] The interval which keyboards are to be polled at.

	usb-storage.delay_use=
			[UMS] The delay in seconds before a new device is
			scanned for Logical Units (default 1).

	usb-storage.quirks=
			[UMS] A list of quirks entries to supplement or
			override the built-in unusual_devs list.  List
			entries are separated by commas.  Each entry has
			the form VID:PID:Flags where VID and PID are Vendor
			and Product ID values (4-digit hex numbers) and
			Flags is a set of characters, each corresponding
			to a common usb-storage quirk flag as follows:
				a = SANE_SENSE (collect more than 18 bytes
					of sense data, not on uas);
				b = BAD_SENSE (don't collect more than 18
					bytes of sense data, not on uas);
				c = FIX_CAPACITY (decrease the reported
					device capacity by one sector);
				d = NO_READ_DISC_INFO (don't use
					READ_DISC_INFO command, not on uas);
				e = NO_READ_CAPACITY_16 (don't use
					READ_CAPACITY_16 command);
				f = NO_REPORT_OPCODES (don't use report opcodes
					command, uas only);
				g = MAX_SECTORS_240 (don't transfer more than
					240 sectors at a time, uas only);
				h = CAPACITY_HEURISTICS (decrease the
					reported device capacity by one
					sector if the number is odd);
				i = IGNORE_DEVICE (don't bind to this
					device);
				j = NO_REPORT_LUNS (don't use report luns
					command, uas only);
				k = NO_SAME (do not use WRITE_SAME, uas only)
				l = NOT_LOCKABLE (don't try to lock and
					unlock ejectable media, not on uas);
				m = MAX_SECTORS_64 (don't transfer more
					than 64 sectors = 32 KB at a time,
					not on uas);
				n = INITIAL_READ10 (force a retry of the
					initial READ(10) command, not on uas);
				o = CAPACITY_OK (accept the capacity
					reported by the device, not on uas);
				p = WRITE_CACHE (the device cache is ON
					by default, not on uas);
				r = IGNORE_RESIDUE (the device reports
					bogus residue values, not on uas);
				s = SINGLE_LUN (the device has only one
					Logical Unit);
				t = NO_ATA_1X (don't allow ATA(12) and ATA(16)
					commands, uas only);
				u = IGNORE_UAS (don't bind to the uas driver);
				w = NO_WP_DETECT (don't test whether the
					medium is write-protected).
				y = ALWAYS_SYNC (issue a SYNCHRONIZE_CACHE
					even if the device claims no cache,
					not on uas)
			Example: quirks=0419:aaf5:rl,0421:0433:rc

	user_debug=	[KNL,ARM]
			Format: <int>
			See arch/arm/Kconfig.debug help text.
				 1 - undefined instruction events
				 2 - system calls
				 4 - invalid data aborts
				 8 - SIGSEGV faults
				16 - SIGBUS faults
			Example: user_debug=31

	userpte=
			[X86] Flags controlling user PTE allocations.

				nohigh = do not allocate PTE pages in
					HIGHMEM regardless of setting
					of CONFIG_HIGHPTE.

	vdso=		[X86,SH]
			On X86_32, this is an alias for vdso32=.  Otherwise:

			vdso=1: enable VDSO (the default)
			vdso=0: disable VDSO mapping

	vdso32=		[X86] Control the 32-bit vDSO
			vdso32=1: enable 32-bit VDSO
			vdso32=0 or vdso32=2: disable 32-bit VDSO

			See the help text for CONFIG_COMPAT_VDSO for more
			details.  If CONFIG_COMPAT_VDSO is set, the default is
			vdso32=0; otherwise, the default is vdso32=1.

			For compatibility with older kernels, vdso32=2 is an
			alias for vdso32=0.

			Try vdso32=0 if you encounter an error that says:
			dl_main: Assertion `(void *) ph->p_vaddr == _rtld_local._dl_sysinfo_dso' failed!

	vector=		[IA-64,SMP]
			vector=percpu: enable percpu vector domain

	video=		[FB] Frame buffer configuration
			See Documentation/fb/modedb.rst.

	video.brightness_switch_enabled= [0,1]
			If set to 1, on receiving an ACPI notify event
			generated by hotkey, video driver will adjust brightness
			level and then send out the event to user space through
			the allocated input device; If set to 0, video driver
			will only send out the event without touching backlight
			brightness level.
			default: 1

	virtio_mmio.device=
			[VMMIO] Memory mapped virtio (platform) device.

				<size>@<baseaddr>:<irq>[:<id>]
			where:
				<size>     := size (can use standard suffixes
						like K, M and G)
				<baseaddr> := physical base address
				<irq>      := interrupt number (as passed to
						request_irq())
				<id>       := (optional) platform device id
			example:
				virtio_mmio.device=1K@0x100b0000:48:7

			Can be used multiple times for multiple devices.

	vga=		[BOOT,X86-32] Select a particular video mode
			See Documentation/x86/boot.rst and
			Documentation/admin-guide/svga.rst.
			Use vga=ask for menu.
			This is actually a boot loader parameter; the value is
			passed to the kernel using a special protocol.

	vm_debug[=options]	[KNL] Available with CONFIG_DEBUG_VM=y.
			May slow down system boot speed, especially when
			enabled on systems with a large amount of memory.
			All options are enabled by default, and this
			interface is meant to allow for selectively
			enabling or disabling specific virtual memory
			debugging features.

			Available options are:
			  P	Enable page structure init time poisoning
			  -	Disable all of the above options

	vmalloc=nn[KMG]	[KNL,BOOT] Forces the vmalloc area to have an exact
			size of <nn>. This can be used to increase the
			minimum size (128MB on x86). It can also be used to
			decrease the size and leave more room for directly
			mapped kernel RAM.

	vmcp_cma=nn[MG]	[KNL,S390]
			Sets the memory size reserved for contiguous memory
			allocations for the vmcp device driver.

	vmhalt=		[KNL,S390] Perform z/VM CP command after system halt.
			Format: <command>

	vmpanic=	[KNL,S390] Perform z/VM CP command after kernel panic.
			Format: <command>

	vmpoff=		[KNL,S390] Perform z/VM CP command after power off.
			Format: <command>

	vsyscall=	[X86-64]
			Controls the behavior of vsyscalls (i.e. calls to
			fixed addresses of 0xffffffffff600x00 from legacy
			code).  Most statically-linked binaries and older
			versions of glibc use these calls.  Because these
			functions are at fixed addresses, they make nice
			targets for exploits that can control RIP.

			emulate     [default] Vsyscalls turn into traps and are
			            emulated reasonably safely.  The vsyscall
				    page is readable.

			xonly       Vsyscalls turn into traps and are
			            emulated reasonably safely.  The vsyscall
				    page is not readable.

			none        Vsyscalls don't work at all.  This makes
			            them quite hard to use for exploits but
			            might break your system.

	vt.color=	[VT] Default text color.
			Format: 0xYX, X = foreground, Y = background.
			Default: 0x07 = light gray on black.

	vt.cur_default=	[VT] Default cursor shape.
			Format: 0xCCBBAA, where AA, BB, and CC are the same as
			the parameters of the <Esc>[?A;B;Cc escape sequence;
			see VGA-softcursor.txt. Default: 2 = underline.

	vt.default_blu=	[VT]
			Format: <blue0>,<blue1>,<blue2>,...,<blue15>
			Change the default blue palette of the console.
			This is a 16-member array composed of values
			ranging from 0-255.

	vt.default_grn=	[VT]
			Format: <green0>,<green1>,<green2>,...,<green15>
			Change the default green palette of the console.
			This is a 16-member array composed of values
			ranging from 0-255.

	vt.default_red=	[VT]
			Format: <red0>,<red1>,<red2>,...,<red15>
			Change the default red palette of the console.
			This is a 16-member array composed of values
			ranging from 0-255.

	vt.default_utf8=
			[VT]
			Format=<0|1>
			Set system-wide default UTF-8 mode for all tty's.
			Default is 1, i.e. UTF-8 mode is enabled for all
			newly opened terminals.

	vt.global_cursor_default=
			[VT]
			Format=<-1|0|1>
			Set system-wide default for whether a cursor
			is shown on new VTs. Default is -1,
			i.e. cursors will be created by default unless
			overridden by individual drivers. 0 will hide
			cursors, 1 will display them.

	vt.italic=	[VT] Default color for italic text; 0-15.
			Default: 2 = green.

	vt.underline=	[VT] Default color for underlined text; 0-15.
			Default: 3 = cyan.

	watchdog timers	[HW,WDT] For information on watchdog timers,
			see Documentation/watchdog/watchdog-parameters.rst
			or other driver-specific files in the
			Documentation/watchdog/ directory.

	watchdog_thresh=
			[KNL]
			Set the hard lockup detector stall duration
			threshold in seconds. The soft lockup detector
			threshold is set to twice the value. A value of 0
			disables both lockup detectors. Default is 10
			seconds.

	workqueue.watchdog_thresh=
			If CONFIG_WQ_WATCHDOG is configured, workqueue can
			warn stall conditions and dump internal state to
			help debugging.  0 disables workqueue stall
			detection; otherwise, it's the stall threshold
			duration in seconds.  The default value is 30 and
			it can be updated at runtime by writing to the
			corresponding sysfs file.

	workqueue.disable_numa
			By default, all work items queued to unbound
			workqueues are affine to the NUMA nodes they're
			issued on, which results in better behavior in
			general.  If NUMA affinity needs to be disabled for
			whatever reason, this option can be used.  Note
			that this also can be controlled per-workqueue for
			workqueues visible under /sys/bus/workqueue/.

	workqueue.power_efficient
			Per-cpu workqueues are generally preferred because
			they show better performance thanks to cache
			locality; unfortunately, per-cpu workqueues tend to
			be more power hungry than unbound workqueues.

			Enabling this makes the per-cpu workqueues which
			were observed to contribute significantly to power
			consumption unbound, leading to measurably lower
			power usage at the cost of small performance
			overhead.

			The default value of this parameter is determined by
			the config option CONFIG_WQ_POWER_EFFICIENT_DEFAULT.

	workqueue.debug_force_rr_cpu
			Workqueue used to implicitly guarantee that work
			items queued without explicit CPU specified are put
			on the local CPU.  This guarantee is no longer true
			and while local CPU is still preferred work items
			may be put on foreign CPUs.  This debug option
			forces round-robin CPU selection to flush out
			usages which depend on the now broken guarantee.
			When enabled, memory and cache locality will be
			impacted.

	x2apic_phys	[X86-64,APIC] Use x2apic physical mode instead of
			default x2apic cluster mode on platforms
			supporting x2apic.

	xen_512gb_limit		[KNL,X86-64,XEN]
			Restricts the kernel running paravirtualized under Xen
			to use only up to 512 GB of RAM. The reason to do so is
			crash analysis tools and Xen tools for doing domain
			save/restore/migration must be enabled to handle larger
			domains.

	xen_emul_unplug=		[HW,X86,XEN]
			Unplug Xen emulated devices
			Format: [unplug0,][unplug1]
			ide-disks -- unplug primary master IDE devices
			aux-ide-disks -- unplug non-primary-master IDE devices
			nics -- unplug network devices
			all -- unplug all emulated devices (NICs and IDE disks)
			unnecessary -- unplugging emulated devices is
				unnecessary even if the host did not respond to
				the unplug protocol
			never -- do not unplug even if version check succeeds

	xen_legacy_crash	[X86,XEN]
			Crash from Xen panic notifier, without executing late
			panic() code such as dumping handler.

	xen_nopvspin	[X86,XEN]
			Disables the qspinlock slowpath using Xen PV optimizations.
			This parameter is obsoleted by "nopvspin" parameter, which
			has equivalent effect for XEN platform.

	xen_nopv	[X86]
			Disables the PV optimizations forcing the HVM guest to
			run as generic HVM guest with no PV drivers.
			This option is obsoleted by the "nopv" option, which
			has equivalent effect for XEN platform.

	xen_no_vector_callback
			[KNL,X86,XEN] Disable the vector callback for Xen
			event channel interrupts.

	xen_scrub_pages=	[XEN]
			Boolean option to control scrubbing pages before giving them back
			to Xen, for use by other domains. Can be also changed at runtime
			with /sys/devices/system/xen_memory/xen_memory0/scrub_pages.
			Default value controlled with CONFIG_XEN_SCRUB_PAGES_DEFAULT.

	xen_timer_slop=	[X86-64,XEN]
			Set the timer slop (in nanoseconds) for the virtual Xen
			timers (default is 100000). This adjusts the minimum
			delta of virtualized Xen timers, where lower values
			improve timer resolution at the expense of processing
			more timer interrupts.

	xen.event_eoi_delay=	[XEN]
			How long to delay EOI handling in case of event
			storms (jiffies). Default is 10.

	xen.event_loop_timeout=	[XEN]
			After which time (jiffies) the event handling loop
			should start to delay EOI handling. Default is 2.

	xen.fifo_events=	[XEN]
			Boolean parameter to disable using fifo event handling
			even if available. Normally fifo event handling is
			preferred over the 2-level event handling, as it is
			fairer and the number of possible event channels is
			much higher. Default is on (use fifo events).

	nopv=		[X86,XEN,KVM,HYPER_V,VMWARE]
			Disables the PV optimizations forcing the guest to run
			as generic guest with no PV drivers. Currently support
			XEN HVM, KVM, HYPER_V and VMWARE guest.

	nopvspin	[X86,XEN,KVM]
			Disables the qspinlock slow path using PV optimizations
			which allow the hypervisor to 'idle' the guest on lock
			contention.

	xirc2ps_cs=	[NET,PCMCIA]
			Format:
			<irq>,<irq_mask>,<io>,<full_duplex>,<do_sound>,<lockup_hack>[,<irq2>[,<irq3>[,<irq4>]]]

	xive=		[PPC]
			By default on POWER9 and above, the kernel will
			natively use the XIVE interrupt controller. This option
			allows the fallback firmware mode to be used:

			off       Fallback to firmware control of XIVE interrupt
				  controller on both pseries and powernv
				  platforms. Only useful on POWER9 and above.

	xhci-hcd.quirks		[USB,KNL]
			A hex value specifying bitmask with supplemental xhci
			host controller quirks. Meaning of each bit can be
			consulted in header drivers/usb/host/xhci.h.

	xmon		[PPC]
			Format: { early | on | rw | ro | off }
			Controls if xmon debugger is enabled. Default is off.
			Passing only "xmon" is equivalent to "xmon=early".
			early	Call xmon as early as possible on boot; xmon
				debugger is called from setup_arch().
			on	xmon debugger hooks will be installed so xmon
				is only called on a kernel crash. Default mode,
				i.e. either "ro" or "rw" mode, is controlled
				with CONFIG_XMON_DEFAULT_RO_MODE.
			rw	xmon debugger hooks will be installed so xmon
				is called only on a kernel crash, mode is write,
				meaning SPR registers, memory and, other data
				can be written using xmon commands.
			ro 	same as "rw" option above but SPR registers,
				memory, and other data can't be written using
				xmon commands.
			off	xmon is disabled.<|MERGE_RESOLUTION|>--- conflicted
+++ resolved
@@ -2804,7 +2804,6 @@
 			seconds.  Use this parameter to check at some
 			other rate.  0 disables periodic checking.
 
-<<<<<<< HEAD
 	memory_hotplug.memmap_on_memory
 			[KNL,X86,ARM] Boolean flag to enable this feature.
 			Format: {on | off (default)}
@@ -2822,10 +2821,7 @@
 			Note that even when enabled, there are a few cases where
 			the feature is not effective.
 
-	memtest=	[KNL,X86,ARM,PPC] Enable memtest
-=======
 	memtest=	[KNL,X86,ARM,PPC,RISCV] Enable memtest
->>>>>>> f54c7b58
 			Format: <integer>
 			default : 0 <disable>
 			Specifies the number of memtest passes to be
