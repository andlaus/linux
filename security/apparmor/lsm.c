/*
 * AppArmor security module
 *
 * This file contains AppArmor LSM hooks.
 *
 * Copyright (C) 1998-2008 Novell/SUSE
 * Copyright 2009-2010 Canonical Ltd.
 *
 * This program is free software; you can redistribute it and/or
 * modify it under the terms of the GNU General Public License as
 * published by the Free Software Foundation, version 2 of the
 * License.
 */

#include <linux/lsm_hooks.h>
#include <linux/moduleparam.h>
#include <linux/mm.h>
#include <linux/mman.h>
#include <linux/mount.h>
#include <linux/namei.h>
#include <linux/ptrace.h>
#include <linux/ctype.h>
#include <linux/sysctl.h>
#include <linux/audit.h>
#include <linux/user_namespace.h>
#include <linux/kmemleak.h>
#include <net/sock.h>

#include "include/apparmor.h"
#include "include/apparmorfs.h"
#include "include/audit.h"
#include "include/capability.h"
#include "include/context.h"
#include "include/file.h"
#include "include/ipc.h"
#include "include/net.h"
#include "include/path.h"
#include "include/label.h"
#include "include/policy.h"
#include "include/policy_ns.h"
#include "include/procattr.h"
#include "include/mount.h"

/* Flag indicating whether initialization completed */
int apparmor_initialized;

DEFINE_PER_CPU(struct aa_buffers, aa_buffers);


/*
 * LSM hook functions
 */

/*
 * free the associated aa_task_ctx and put its labels
 */
static void apparmor_cred_free(struct cred *cred)
{
	aa_free_task_context(cred_ctx(cred));
	cred_ctx(cred) = NULL;
}

/*
 * allocate the apparmor part of blank credentials
 */
static int apparmor_cred_alloc_blank(struct cred *cred, gfp_t gfp)
{
	/* freed by apparmor_cred_free */
	struct aa_task_ctx *ctx = aa_alloc_task_context(gfp);

	if (!ctx)
		return -ENOMEM;

	cred_ctx(cred) = ctx;
	return 0;
}

/*
 * prepare new aa_task_ctx for modification by prepare_cred block
 */
static int apparmor_cred_prepare(struct cred *new, const struct cred *old,
				 gfp_t gfp)
{
	/* freed by apparmor_cred_free */
	struct aa_task_ctx *ctx = aa_alloc_task_context(gfp);

	if (!ctx)
		return -ENOMEM;

	aa_dup_task_context(ctx, cred_ctx(old));
	cred_ctx(new) = ctx;
	return 0;
}

/*
 * transfer the apparmor data to a blank set of creds
 */
static void apparmor_cred_transfer(struct cred *new, const struct cred *old)
{
	const struct aa_task_ctx *old_ctx = cred_ctx(old);
	struct aa_task_ctx *new_ctx = cred_ctx(new);

	aa_dup_task_context(new_ctx, old_ctx);
}

static int apparmor_ptrace_access_check(struct task_struct *child,
					unsigned int mode)
{
	struct aa_label *tracer, *tracee;
	int error;

	tracer = begin_current_label_crit_section();
	tracee = aa_get_task_label(child);
	error = aa_may_ptrace(tracer, tracee,
		  mode == PTRACE_MODE_READ ? AA_PTRACE_READ : AA_PTRACE_TRACE);
	aa_put_label(tracee);
	end_current_label_crit_section(tracer);

	return error;
}

static int apparmor_ptrace_traceme(struct task_struct *parent)
{
	struct aa_label *tracer, *tracee;
	int error;

	tracee = begin_current_label_crit_section();
	tracer = aa_get_task_label(parent);
	error = aa_may_ptrace(tracer, tracee, AA_PTRACE_TRACE);
	aa_put_label(tracer);
	end_current_label_crit_section(tracee);

	return error;
}

/* Derived from security/commoncap.c:cap_capget */
static int apparmor_capget(struct task_struct *target, kernel_cap_t *effective,
			   kernel_cap_t *inheritable, kernel_cap_t *permitted)
{
	struct aa_label *label;
	const struct cred *cred;

	rcu_read_lock();
	cred = __task_cred(target);
	label = aa_get_newest_cred_label(cred);

	/*
	 * cap_capget is stacked ahead of this and will
	 * initialize effective and permitted.
	 */
	if (!unconfined(label)) {
		struct aa_profile *profile;
		struct label_it i;

		label_for_each_confined(i, label, profile) {
			if (COMPLAIN_MODE(profile))
				continue;
			*effective = cap_intersect(*effective,
						   profile->caps.allow);
			*permitted = cap_intersect(*permitted,
						   profile->caps.allow);
		}
	}
	rcu_read_unlock();
	aa_put_label(label);

	return 0;
}

static int apparmor_capable(const struct cred *cred, struct user_namespace *ns,
			    int cap, int audit)
{
	struct aa_label *label;
	int error = 0;

	label = aa_get_newest_cred_label(cred);
	if (!unconfined(label))
		error = aa_capable(label, cap, audit);
	aa_put_label(label);

	return error;
}

/**
 * common_perm - basic common permission check wrapper fn for paths
 * @op: operation being checked
 * @path: path to check permission of  (NOT NULL)
 * @mask: requested permissions mask
 * @cond: conditional info for the permission request  (NOT NULL)
 *
 * Returns: %0 else error code if error or permission denied
 */
static int common_perm(const char *op, const struct path *path, u32 mask,
		       struct path_cond *cond)
{
	struct aa_label *label;
	int error = 0;

	label = __begin_current_label_crit_section();
	if (!unconfined(label))
		error = aa_path_perm(op, label, path, 0, mask, cond);
	__end_current_label_crit_section(label);

	return error;
}

/**
 * common_perm_cond - common permission wrapper around inode cond
 * @op: operation being checked
 * @path: location to check (NOT NULL)
 * @mask: requested permissions mask
 *
 * Returns: %0 else error code if error or permission denied
 */
static int common_perm_cond(const char *op, const struct path *path, u32 mask)
{
	struct path_cond cond = { d_backing_inode(path->dentry)->i_uid,
				  d_backing_inode(path->dentry)->i_mode
	};

	if (!path_mediated_fs(path->dentry))
		return 0;

	return common_perm(op, path, mask, &cond);
}

/**
 * common_perm_dir_dentry - common permission wrapper when path is dir, dentry
 * @op: operation being checked
 * @dir: directory of the dentry  (NOT NULL)
 * @dentry: dentry to check  (NOT NULL)
 * @mask: requested permissions mask
 * @cond: conditional info for the permission request  (NOT NULL)
 *
 * Returns: %0 else error code if error or permission denied
 */
static int common_perm_dir_dentry(const char *op, const struct path *dir,
				  struct dentry *dentry, u32 mask,
				  struct path_cond *cond)
{
	struct path path = { .mnt = dir->mnt, .dentry = dentry };

	return common_perm(op, &path, mask, cond);
}

/**
 * common_perm_rm - common permission wrapper for operations doing rm
 * @op: operation being checked
 * @dir: directory that the dentry is in  (NOT NULL)
 * @dentry: dentry being rm'd  (NOT NULL)
 * @mask: requested permission mask
 *
 * Returns: %0 else error code if error or permission denied
 */
static int common_perm_rm(const char *op, const struct path *dir,
			  struct dentry *dentry, u32 mask)
{
	struct inode *inode = d_backing_inode(dentry);
	struct path_cond cond = { };

	if (!inode || !path_mediated_fs(dentry))
		return 0;

	cond.uid = inode->i_uid;
	cond.mode = inode->i_mode;

	return common_perm_dir_dentry(op, dir, dentry, mask, &cond);
}

/**
 * common_perm_create - common permission wrapper for operations doing create
 * @op: operation being checked
 * @dir: directory that dentry will be created in  (NOT NULL)
 * @dentry: dentry to create   (NOT NULL)
 * @mask: request permission mask
 * @mode: created file mode
 *
 * Returns: %0 else error code if error or permission denied
 */
static int common_perm_create(const char *op, const struct path *dir,
			      struct dentry *dentry, u32 mask, umode_t mode)
{
	struct path_cond cond = { current_fsuid(), mode };

	if (!path_mediated_fs(dir->dentry))
		return 0;

	return common_perm_dir_dentry(op, dir, dentry, mask, &cond);
}

static int apparmor_path_unlink(const struct path *dir, struct dentry *dentry)
{
	return common_perm_rm(OP_UNLINK, dir, dentry, AA_MAY_DELETE);
}

static int apparmor_path_mkdir(const struct path *dir, struct dentry *dentry,
			       umode_t mode)
{
	return common_perm_create(OP_MKDIR, dir, dentry, AA_MAY_CREATE,
				  S_IFDIR);
}

static int apparmor_path_rmdir(const struct path *dir, struct dentry *dentry)
{
	return common_perm_rm(OP_RMDIR, dir, dentry, AA_MAY_DELETE);
}

static int apparmor_path_mknod(const struct path *dir, struct dentry *dentry,
			       umode_t mode, unsigned int dev)
{
	return common_perm_create(OP_MKNOD, dir, dentry, AA_MAY_CREATE, mode);
}

static int apparmor_path_truncate(const struct path *path)
{
	return common_perm_cond(OP_TRUNC, path, MAY_WRITE | AA_MAY_SETATTR);
}

static int apparmor_path_symlink(const struct path *dir, struct dentry *dentry,
				 const char *old_name)
{
	return common_perm_create(OP_SYMLINK, dir, dentry, AA_MAY_CREATE,
				  S_IFLNK);
}

static int apparmor_path_link(struct dentry *old_dentry, const struct path *new_dir,
			      struct dentry *new_dentry)
{
	struct aa_label *label;
	int error = 0;

	if (!path_mediated_fs(old_dentry))
		return 0;

	label = begin_current_label_crit_section();
	if (!unconfined(label))
		error = aa_path_link(label, old_dentry, new_dir, new_dentry);
	end_current_label_crit_section(label);

	return error;
}

static int apparmor_path_rename(const struct path *old_dir, struct dentry *old_dentry,
				const struct path *new_dir, struct dentry *new_dentry)
{
	struct aa_label *label;
	int error = 0;

	if (!path_mediated_fs(old_dentry))
		return 0;

	label = begin_current_label_crit_section();
	if (!unconfined(label)) {
		struct path old_path = { .mnt = old_dir->mnt,
					 .dentry = old_dentry };
		struct path new_path = { .mnt = new_dir->mnt,
					 .dentry = new_dentry };
		struct path_cond cond = { d_backing_inode(old_dentry)->i_uid,
					  d_backing_inode(old_dentry)->i_mode
		};

		error = aa_path_perm(OP_RENAME_SRC, label, &old_path, 0,
				     MAY_READ | AA_MAY_GETATTR | MAY_WRITE |
				     AA_MAY_SETATTR | AA_MAY_DELETE,
				     &cond);
		if (!error)
			error = aa_path_perm(OP_RENAME_DEST, label, &new_path,
					     0, MAY_WRITE | AA_MAY_SETATTR |
					     AA_MAY_CREATE, &cond);

	}
	end_current_label_crit_section(label);

	return error;
}

static int apparmor_path_chmod(const struct path *path, umode_t mode)
{
	return common_perm_cond(OP_CHMOD, path, AA_MAY_CHMOD);
}

static int apparmor_path_chown(const struct path *path, kuid_t uid, kgid_t gid)
{
	return common_perm_cond(OP_CHOWN, path, AA_MAY_CHOWN);
}

static int apparmor_inode_getattr(const struct path *path)
{
	return common_perm_cond(OP_GETATTR, path, AA_MAY_GETATTR);
}

static int apparmor_file_open(struct file *file, const struct cred *cred)
{
	struct aa_file_ctx *fctx = file_ctx(file);
	struct aa_label *label;
	int error = 0;

	if (!path_mediated_fs(file->f_path.dentry))
		return 0;

	/* If in exec, permission is handled by bprm hooks.
	 * Cache permissions granted by the previous exec check, with
	 * implicit read and executable mmap which are required to
	 * actually execute the image.
	 */
	if (current->in_execve) {
		fctx->allow = MAY_EXEC | MAY_READ | AA_EXEC_MMAP;
		return 0;
	}

	label = aa_get_newest_cred_label(cred);
	if (!unconfined(label)) {
		struct inode *inode = file_inode(file);
		struct path_cond cond = { inode->i_uid, inode->i_mode };

		error = aa_path_perm(OP_OPEN, label, &file->f_path, 0,
				     aa_map_file_to_perms(file), &cond);
		/* todo cache full allowed permissions set and state */
		fctx->allow = aa_map_file_to_perms(file);
	}
	aa_put_label(label);

	return error;
}

static int apparmor_file_alloc_security(struct file *file)
{
	int error = 0;

	/* freed by apparmor_file_free_security */
	struct aa_label *label = begin_current_label_crit_section();
	file->f_security = aa_alloc_file_ctx(label, GFP_KERNEL);
	if (!file_ctx(file))
		error = -ENOMEM;
	end_current_label_crit_section(label);

	return error;
}

static void apparmor_file_free_security(struct file *file)
{
	aa_free_file_ctx(file_ctx(file));
}

static int common_file_perm(const char *op, struct file *file, u32 mask)
{
	struct aa_label *label;
	int error = 0;

	/* don't reaudit files closed during inheritance */
	if (file->f_path.dentry == aa_null.dentry)
		return -EACCES;

	label = __begin_current_label_crit_section();
	error = aa_file_perm(op, label, file, mask);
	__end_current_label_crit_section(label);

	return error;
}

static int apparmor_file_receive(struct file *file)
{
	return common_file_perm(OP_FRECEIVE, file, aa_map_file_to_perms(file));
}

static int apparmor_file_permission(struct file *file, int mask)
{
	return common_file_perm(OP_FPERM, file, mask);
}

static int apparmor_file_lock(struct file *file, unsigned int cmd)
{
	u32 mask = AA_MAY_LOCK;

	if (cmd == F_WRLCK)
		mask |= MAY_WRITE;

	return common_file_perm(OP_FLOCK, file, mask);
}

static int common_mmap(const char *op, struct file *file, unsigned long prot,
		       unsigned long flags)
{
	int mask = 0;

	if (!file || !file_ctx(file))
		return 0;

	if (prot & PROT_READ)
		mask |= MAY_READ;
	/*
	 * Private mappings don't require write perms since they don't
	 * write back to the files
	 */
	if ((prot & PROT_WRITE) && !(flags & MAP_PRIVATE))
		mask |= MAY_WRITE;
	if (prot & PROT_EXEC)
		mask |= AA_EXEC_MMAP;

	return common_file_perm(op, file, mask);
}

static int apparmor_mmap_file(struct file *file, unsigned long reqprot,
			      unsigned long prot, unsigned long flags)
{
	return common_mmap(OP_FMMAP, file, prot, flags);
}

static int apparmor_file_mprotect(struct vm_area_struct *vma,
				  unsigned long reqprot, unsigned long prot)
{
	return common_mmap(OP_FMPROT, vma->vm_file, prot,
			   !(vma->vm_flags & VM_SHARED) ? MAP_PRIVATE : 0);
}

static int apparmor_sb_mount(const char *dev_name, const struct path *path,
			     const char *type, unsigned long flags, void *data)
{
	struct aa_label *label;
	int error = 0;

	/* Discard magic */
	if ((flags & MS_MGC_MSK) == MS_MGC_VAL)
		flags &= ~MS_MGC_MSK;

	flags &= ~AA_MS_IGNORE_MASK;

	label = __begin_current_label_crit_section();
	if (!unconfined(label)) {
		if (flags & MS_REMOUNT)
			error = aa_remount(label, path, flags, data);
		else if (flags & MS_BIND)
			error = aa_bind_mount(label, path, dev_name, flags);
		else if (flags & (MS_SHARED | MS_PRIVATE | MS_SLAVE |
				  MS_UNBINDABLE))
			error = aa_mount_change_type(label, path, flags);
		else if (flags & MS_MOVE)
			error = aa_move_mount(label, path, dev_name);
		else
			error = aa_new_mount(label, dev_name, path, type,
					     flags, data);
	}
	__end_current_label_crit_section(label);

	return error;
}

static int apparmor_sb_umount(struct vfsmount *mnt, int flags)
{
	struct aa_label *label;
	int error = 0;

	label = __begin_current_label_crit_section();
	if (!unconfined(label))
		error = aa_umount(label, mnt, flags);
	__end_current_label_crit_section(label);

	return error;
}

static int apparmor_sb_pivotroot(const struct path *old_path,
				 const struct path *new_path)
{
	struct aa_label *label;
	int error = 0;

	label = aa_get_current_label();
	if (!unconfined(label))
		error = aa_pivotroot(label, old_path, new_path);
	aa_put_label(label);

	return error;
}

static int apparmor_getprocattr(struct task_struct *task, char *name,
				char **value)
{
	int error = -ENOENT;
	/* released below */
	const struct cred *cred = get_task_cred(task);
	struct aa_task_ctx *ctx = cred_ctx(cred);
	struct aa_label *label = NULL;

	if (strcmp(name, "current") == 0)
		label = aa_get_newest_label(ctx->label);
	else if (strcmp(name, "prev") == 0  && ctx->previous)
		label = aa_get_newest_label(ctx->previous);
	else if (strcmp(name, "exec") == 0 && ctx->onexec)
		label = aa_get_newest_label(ctx->onexec);
	else
		error = -EINVAL;

	if (label)
		error = aa_getprocattr(label, value);

	aa_put_label(label);
	put_cred(cred);

	return error;
}

static int apparmor_setprocattr(const char *name, void *value,
				size_t size)
{
	char *command, *largs = NULL, *args = value;
	size_t arg_size;
	int error;
	DEFINE_AUDIT_DATA(sa, LSM_AUDIT_DATA_NONE, OP_SETPROCATTR);

	if (size == 0)
		return -EINVAL;

	/* AppArmor requires that the buffer must be null terminated atm */
	if (args[size - 1] != '\0') {
		/* null terminate */
		largs = args = kmalloc(size + 1, GFP_KERNEL);
		if (!args)
			return -ENOMEM;
		memcpy(args, value, size);
		args[size] = '\0';
	}

	error = -EINVAL;
	args = strim(args);
	command = strsep(&args, " ");
	if (!args)
		goto out;
	args = skip_spaces(args);
	if (!*args)
		goto out;

	arg_size = size - (args - (largs ? largs : (char *) value));
	if (strcmp(name, "current") == 0) {
		if (strcmp(command, "changehat") == 0) {
			error = aa_setprocattr_changehat(args, arg_size,
							 AA_CHANGE_NOFLAGS);
		} else if (strcmp(command, "permhat") == 0) {
			error = aa_setprocattr_changehat(args, arg_size,
							 AA_CHANGE_TEST);
		} else if (strcmp(command, "changeprofile") == 0) {
			error = aa_change_profile(args, AA_CHANGE_NOFLAGS);
		} else if (strcmp(command, "permprofile") == 0) {
			error = aa_change_profile(args, AA_CHANGE_TEST);
		} else if (strcmp(command, "stack") == 0) {
			error = aa_change_profile(args, AA_CHANGE_STACK);
		} else
			goto fail;
	} else if (strcmp(name, "exec") == 0) {
		if (strcmp(command, "exec") == 0)
			error = aa_change_profile(args, AA_CHANGE_ONEXEC);
		else if (strcmp(command, "stack") == 0)
			error = aa_change_profile(args, (AA_CHANGE_ONEXEC |
							 AA_CHANGE_STACK));
		else
			goto fail;
	} else
		/* only support the "current" and "exec" process attributes */
		goto fail;

	if (!error)
		error = size;
out:
	kfree(largs);
	return error;

fail:
	aad(&sa)->label = begin_current_label_crit_section();
	aad(&sa)->info = name;
	aad(&sa)->error = error = -EINVAL;
	aa_audit_msg(AUDIT_APPARMOR_DENIED, &sa, NULL);
	end_current_label_crit_section(aad(&sa)->label);
	goto out;
}

/**
 * apparmor_bprm_committing_creds - do task cleanup on committing new creds
 * @bprm: binprm for the exec  (NOT NULL)
 */
static void apparmor_bprm_committing_creds(struct linux_binprm *bprm)
{
	struct aa_label *label = aa_current_raw_label();
	struct aa_task_ctx *new_ctx = cred_ctx(bprm->cred);

	/* bail out if unconfined or not changing profile */
	if ((new_ctx->label->proxy == label->proxy) ||
	    (unconfined(new_ctx->label)))
		return;

	aa_inherit_files(bprm->cred, current->files);

	current->pdeath_signal = 0;

	/* reset soft limits and set hard limits for the new label */
	__aa_transition_rlimits(label, new_ctx->label);
}

/**
 * apparmor_bprm_committed_cred - do cleanup after new creds committed
 * @bprm: binprm for the exec  (NOT NULL)
 */
static void apparmor_bprm_committed_creds(struct linux_binprm *bprm)
{
	/* TODO: cleanup signals - ipc mediation */
	return;
}

static int apparmor_task_setrlimit(struct task_struct *task,
		unsigned int resource, struct rlimit *new_rlim)
{
	struct aa_label *label = __begin_current_label_crit_section();
	int error = 0;

	if (!unconfined(label))
		error = aa_task_setrlimit(label, task, resource, new_rlim);
	__end_current_label_crit_section(label);
<<<<<<< HEAD
=======

	return error;
}

static int apparmor_task_kill(struct task_struct *target, struct siginfo *info,
			      int sig, u32 secid)
{
	struct aa_label *cl, *tl;
	int error;

	if (secid)
		/* TODO: after secid to label mapping is done.
		 *  Dealing with USB IO specific behavior
		 */
		return 0;
	cl = __begin_current_label_crit_section();
	tl = aa_get_task_label(target);
	error = aa_may_signal(cl, tl, sig);
	aa_put_label(tl);
	__end_current_label_crit_section(cl);
>>>>>>> bb176f67

	return error;
}

/**
 * apparmor_sk_alloc_security - allocate and attach the sk_security field
 */
static int apparmor_sk_alloc_security(struct sock *sk, int family, gfp_t flags)
{
	struct aa_sk_ctx *ctx;

	ctx = kzalloc(sizeof(*ctx), flags);
	if (!ctx)
		return -ENOMEM;

	SK_CTX(sk) = ctx;

	return 0;
}

/**
 * apparmor_sk_free_security - free the sk_security field
 */
static void apparmor_sk_free_security(struct sock *sk)
{
	struct aa_sk_ctx *ctx = SK_CTX(sk);

	SK_CTX(sk) = NULL;
	aa_put_label(ctx->label);
	aa_put_label(ctx->peer);
	path_put(&ctx->path);
	kfree(ctx);
}

/**
 * apparmor_clone_security - clone the sk_security field
 */
static void apparmor_sk_clone_security(const struct sock *sk,
				       struct sock *newsk)
{
	struct aa_sk_ctx *ctx = SK_CTX(sk);
	struct aa_sk_ctx *new = SK_CTX(newsk);

	new->label = aa_get_label(ctx->label);
	new->peer = aa_get_label(ctx->peer);
	new->path = ctx->path;
	path_get(&new->path);
}

static int aa_sock_create_perm(struct aa_label *label, int family, int type,
			       int protocol)
{
	AA_BUG(!label);
	AA_BUG(in_interrupt());

	return aa_af_perm(label, OP_CREATE, AA_MAY_CREATE, family, type,
			  protocol);
}


/**
 * apparmor_socket_create - check perms before creating a new socket
 */
static int apparmor_socket_create(int family, int type, int protocol, int kern)
{
	struct aa_label *label;
	int error = 0;

	label = begin_current_label_crit_section();
	if (!(kern || unconfined(label)))
		error = aa_sock_create_perm(label, family, type, protocol);
	end_current_label_crit_section(label);

	return error;
}

/**
 * apparmor_socket_post_create - setup the per-socket security struct
 *
 * Note:
 * -   kernel sockets currently labeled unconfined but we may want to
 *     move to a special kernel label
 * -   socket may not have sk here if created with sock_create_lite or
 *     sock_alloc. These should be accept cases which will be handled in
 *     sock_graft.
 */
static int apparmor_socket_post_create(struct socket *sock, int family,
				       int type, int protocol, int kern)
{
	struct aa_label *label;

	if (kern) {
		struct aa_ns *ns = aa_get_current_ns();

		label = aa_get_label(ns_unconfined(ns));
		aa_put_ns(ns);
	} else
		label = aa_get_current_label();

	if (sock->sk) {
		struct aa_sk_ctx *ctx = SK_CTX(sock->sk);

		aa_put_label(ctx->label);
		ctx->label = aa_get_label(label);
	}
	aa_put_label(label);

	return 0;
}

/**
 * apparmor_socket_bind - check perms before bind addr to socket
 */
static int apparmor_socket_bind(struct socket *sock,
				struct sockaddr *address, int addrlen)
{
	AA_BUG(!sock);
	AA_BUG(!sock->sk);
	AA_BUG(!address);
	AA_BUG(in_interrupt());

	return aa_sk_perm(OP_BIND, AA_MAY_BIND, sock->sk);
}

/**
 * apparmor_socket_connect - check perms before connecting @sock to @address
 */
static int apparmor_socket_connect(struct socket *sock,
				   struct sockaddr *address, int addrlen)
{
	AA_BUG(!sock);
	AA_BUG(!sock->sk);
	AA_BUG(!address);
	AA_BUG(in_interrupt());

	return aa_sk_perm(OP_CONNECT, AA_MAY_CONNECT, sock->sk);
}

/**
 * apparmor_socket_list - check perms before allowing listen
 */
static int apparmor_socket_listen(struct socket *sock, int backlog)
{
	AA_BUG(!sock);
	AA_BUG(!sock->sk);
	AA_BUG(in_interrupt());

	return aa_sk_perm(OP_LISTEN, AA_MAY_LISTEN, sock->sk);
}

/**
 * apparmor_socket_accept - check perms before accepting a new connection.
 *
 * Note: while @newsock is created and has some information, the accept
 *       has not been done.
 */
static int apparmor_socket_accept(struct socket *sock, struct socket *newsock)
{
	AA_BUG(!sock);
	AA_BUG(!sock->sk);
	AA_BUG(!newsock);
	AA_BUG(in_interrupt());

	return aa_sk_perm(OP_ACCEPT, AA_MAY_ACCEPT, sock->sk);
}

static int aa_sock_msg_perm(const char *op, u32 request, struct socket *sock,
			    struct msghdr *msg, int size)
{
	AA_BUG(!sock);
	AA_BUG(!sock->sk);
	AA_BUG(!msg);
	AA_BUG(in_interrupt());

	return aa_sk_perm(op, request, sock->sk);
}

/**
 * apparmor_socket_sendmsg - check perms before sending msg to another socket
 */
static int apparmor_socket_sendmsg(struct socket *sock,
				   struct msghdr *msg, int size)
{
	return aa_sock_msg_perm(OP_SENDMSG, AA_MAY_SEND, sock, msg, size);
}

/**
 * apparmor_socket_recvmsg - check perms before receiving a message
 */
static int apparmor_socket_recvmsg(struct socket *sock,
				   struct msghdr *msg, int size, int flags)
{
	return aa_sock_msg_perm(OP_RECVMSG, AA_MAY_RECEIVE, sock, msg, size);
}

/* revaliation, get/set attr, shutdown */
static int aa_sock_perm(const char *op, u32 request, struct socket *sock)
{
	AA_BUG(!sock);
	AA_BUG(!sock->sk);
	AA_BUG(in_interrupt());

	return aa_sk_perm(op, request, sock->sk);
}

/**
 * apparmor_socket_getsockname - check perms before getting the local address
 */
static int apparmor_socket_getsockname(struct socket *sock)
{
	return aa_sock_perm(OP_GETSOCKNAME, AA_MAY_GETATTR, sock);
}

/**
 * apparmor_socket_getpeername - check perms before getting remote address
 */
static int apparmor_socket_getpeername(struct socket *sock)
{
	return aa_sock_perm(OP_GETPEERNAME, AA_MAY_GETATTR, sock);
}

/* revaliation, get/set attr, opt */
static int aa_sock_opt_perm(const char *op, u32 request, struct socket *sock,
			    int level, int optname)
{
	AA_BUG(!sock);
	AA_BUG(!sock->sk);
	AA_BUG(in_interrupt());

	return aa_sk_perm(op, request, sock->sk);
}

/**
 * apparmor_getsockopt - check perms before getting socket options
 */
static int apparmor_socket_getsockopt(struct socket *sock, int level,
				      int optname)
{
	return aa_sock_opt_perm(OP_GETSOCKOPT, AA_MAY_GETOPT, sock,
				level, optname);
}

/**
 * apparmor_setsockopt - check perms before setting socket options
 */
static int apparmor_socket_setsockopt(struct socket *sock, int level,
				      int optname)
{
	return aa_sock_opt_perm(OP_SETSOCKOPT, AA_MAY_SETOPT, sock,
				level, optname);
}

/**
 * apparmor_socket_shutdown - check perms before shutting down @sock conn
 */
static int apparmor_socket_shutdown(struct socket *sock, int how)
{
	return aa_sock_perm(OP_SHUTDOWN, AA_MAY_SHUTDOWN, sock);
}

/**
 * apparmor_socket_sock_recv_skb - check perms before associating skb to sk
 *
 * Note: can not sleep may be called with locks held
 *
 * dont want protocol specific in __skb_recv_datagram()
 * to deny an incoming connection  socket_sock_rcv_skb()
 */
static int apparmor_socket_sock_rcv_skb(struct sock *sk, struct sk_buff *skb)
{
	return 0;
}


static struct aa_label *sk_peer_label(struct sock *sk)
{
	struct aa_sk_ctx *ctx = SK_CTX(sk);

	if (ctx->peer)
		return ctx->peer;

	return ERR_PTR(-ENOPROTOOPT);
}

/**
 * apparmor_socket_getpeersec_stream - get security context of peer
 *
 * Note: for tcp only valid if using ipsec or cipso on lan
 */
static int apparmor_socket_getpeersec_stream(struct socket *sock,
					     char __user *optval,
					     int __user *optlen,
					     unsigned int len)
{
	char *name;
	int slen, error = 0;
	struct aa_label *label;
	struct aa_label *peer;

	label = begin_current_label_crit_section();
	peer = sk_peer_label(sock->sk);
	if (IS_ERR(peer)) {
		error = PTR_ERR(peer);
		goto done;
	}
	slen = aa_label_asxprint(&name, labels_ns(label), peer,
				 FLAG_SHOW_MODE | FLAG_VIEW_SUBNS |
				 FLAG_HIDDEN_UNCONFINED, GFP_KERNEL);
	/* don't include terminating \0 in slen, it breaks some apps */
	if (slen < 0) {
		error = -ENOMEM;
	} else {
		if (slen > len) {
			error = -ERANGE;
		} else if (copy_to_user(optval, name, slen)) {
			error = -EFAULT;
			goto out;
		}
		if (put_user(slen, optlen))
			error = -EFAULT;
out:
		kfree(name);

	}

done:
	end_current_label_crit_section(label);

	return error;
}

/**
 * apparmor_socket_getpeersec_dgram - get security label of packet
 * @sock: the peer socket
 * @skb: packet data
 * @secid: pointer to where to put the secid of the packet
 *
 * Sets the netlabel socket state on sk from parent
 */
static int apparmor_socket_getpeersec_dgram(struct socket *sock,
					    struct sk_buff *skb, u32 *secid)

{
	/* TODO: requires secid support */
	return -ENOPROTOOPT;
}

/**
 * apparmor_sock_graft - Initialize newly created socket
 * @sk: child sock
 * @parent: parent socket
 *
 * Note: could set off of SOCK_CTX(parent) but need to track inode and we can
 *       just set sk security information off of current creating process label
 *       Labeling of sk for accept case - probably should be sock based
 *       instead of task, because of the case where an implicitly labeled
 *       socket is shared by different tasks.
 */
static void apparmor_sock_graft(struct sock *sk, struct socket *parent)
{
	struct aa_sk_ctx *ctx = SK_CTX(sk);

	if (!ctx->label)
		ctx->label = aa_get_current_label();
}

static struct security_hook_list apparmor_hooks[] __lsm_ro_after_init = {
	LSM_HOOK_INIT(ptrace_access_check, apparmor_ptrace_access_check),
	LSM_HOOK_INIT(ptrace_traceme, apparmor_ptrace_traceme),
	LSM_HOOK_INIT(capget, apparmor_capget),
	LSM_HOOK_INIT(capable, apparmor_capable),

	LSM_HOOK_INIT(sb_mount, apparmor_sb_mount),
	LSM_HOOK_INIT(sb_umount, apparmor_sb_umount),
	LSM_HOOK_INIT(sb_pivotroot, apparmor_sb_pivotroot),

	LSM_HOOK_INIT(path_link, apparmor_path_link),
	LSM_HOOK_INIT(path_unlink, apparmor_path_unlink),
	LSM_HOOK_INIT(path_symlink, apparmor_path_symlink),
	LSM_HOOK_INIT(path_mkdir, apparmor_path_mkdir),
	LSM_HOOK_INIT(path_rmdir, apparmor_path_rmdir),
	LSM_HOOK_INIT(path_mknod, apparmor_path_mknod),
	LSM_HOOK_INIT(path_rename, apparmor_path_rename),
	LSM_HOOK_INIT(path_chmod, apparmor_path_chmod),
	LSM_HOOK_INIT(path_chown, apparmor_path_chown),
	LSM_HOOK_INIT(path_truncate, apparmor_path_truncate),
	LSM_HOOK_INIT(inode_getattr, apparmor_inode_getattr),

	LSM_HOOK_INIT(file_open, apparmor_file_open),
	LSM_HOOK_INIT(file_receive, apparmor_file_receive),
	LSM_HOOK_INIT(file_permission, apparmor_file_permission),
	LSM_HOOK_INIT(file_alloc_security, apparmor_file_alloc_security),
	LSM_HOOK_INIT(file_free_security, apparmor_file_free_security),
	LSM_HOOK_INIT(mmap_file, apparmor_mmap_file),
	LSM_HOOK_INIT(file_mprotect, apparmor_file_mprotect),
	LSM_HOOK_INIT(file_lock, apparmor_file_lock),

	LSM_HOOK_INIT(getprocattr, apparmor_getprocattr),
	LSM_HOOK_INIT(setprocattr, apparmor_setprocattr),

	LSM_HOOK_INIT(sk_alloc_security, apparmor_sk_alloc_security),
	LSM_HOOK_INIT(sk_free_security, apparmor_sk_free_security),
	LSM_HOOK_INIT(sk_clone_security, apparmor_sk_clone_security),

	LSM_HOOK_INIT(socket_create, apparmor_socket_create),
	LSM_HOOK_INIT(socket_post_create, apparmor_socket_post_create),
	LSM_HOOK_INIT(socket_bind, apparmor_socket_bind),
	LSM_HOOK_INIT(socket_connect, apparmor_socket_connect),
	LSM_HOOK_INIT(socket_listen, apparmor_socket_listen),
	LSM_HOOK_INIT(socket_accept, apparmor_socket_accept),
	LSM_HOOK_INIT(socket_sendmsg, apparmor_socket_sendmsg),
	LSM_HOOK_INIT(socket_recvmsg, apparmor_socket_recvmsg),
	LSM_HOOK_INIT(socket_getsockname, apparmor_socket_getsockname),
	LSM_HOOK_INIT(socket_getpeername, apparmor_socket_getpeername),
	LSM_HOOK_INIT(socket_getsockopt, apparmor_socket_getsockopt),
	LSM_HOOK_INIT(socket_setsockopt, apparmor_socket_setsockopt),
	LSM_HOOK_INIT(socket_shutdown, apparmor_socket_shutdown),
	LSM_HOOK_INIT(socket_sock_rcv_skb, apparmor_socket_sock_rcv_skb),
	LSM_HOOK_INIT(socket_getpeersec_stream,
		      apparmor_socket_getpeersec_stream),
	LSM_HOOK_INIT(socket_getpeersec_dgram,
		      apparmor_socket_getpeersec_dgram),
	LSM_HOOK_INIT(sock_graft, apparmor_sock_graft),

	LSM_HOOK_INIT(cred_alloc_blank, apparmor_cred_alloc_blank),
	LSM_HOOK_INIT(cred_free, apparmor_cred_free),
	LSM_HOOK_INIT(cred_prepare, apparmor_cred_prepare),
	LSM_HOOK_INIT(cred_transfer, apparmor_cred_transfer),

	LSM_HOOK_INIT(bprm_set_creds, apparmor_bprm_set_creds),
	LSM_HOOK_INIT(bprm_committing_creds, apparmor_bprm_committing_creds),
	LSM_HOOK_INIT(bprm_committed_creds, apparmor_bprm_committed_creds),

	LSM_HOOK_INIT(task_setrlimit, apparmor_task_setrlimit),
	LSM_HOOK_INIT(task_kill, apparmor_task_kill),
};

/*
 * AppArmor sysfs module parameters
 */

static int param_set_aabool(const char *val, const struct kernel_param *kp);
static int param_get_aabool(char *buffer, const struct kernel_param *kp);
#define param_check_aabool param_check_bool
static const struct kernel_param_ops param_ops_aabool = {
	.flags = KERNEL_PARAM_OPS_FL_NOARG,
	.set = param_set_aabool,
	.get = param_get_aabool
};

static int param_set_aauint(const char *val, const struct kernel_param *kp);
static int param_get_aauint(char *buffer, const struct kernel_param *kp);
#define param_check_aauint param_check_uint
static const struct kernel_param_ops param_ops_aauint = {
	.set = param_set_aauint,
	.get = param_get_aauint
};

static int param_set_aalockpolicy(const char *val, const struct kernel_param *kp);
static int param_get_aalockpolicy(char *buffer, const struct kernel_param *kp);
#define param_check_aalockpolicy param_check_bool
static const struct kernel_param_ops param_ops_aalockpolicy = {
	.flags = KERNEL_PARAM_OPS_FL_NOARG,
	.set = param_set_aalockpolicy,
	.get = param_get_aalockpolicy
};

static int param_set_audit(const char *val, struct kernel_param *kp);
static int param_get_audit(char *buffer, struct kernel_param *kp);

static int param_set_mode(const char *val, struct kernel_param *kp);
static int param_get_mode(char *buffer, struct kernel_param *kp);

/* Flag values, also controllable via /sys/module/apparmor/parameters
 * We define special types as we want to do additional mediation.
 */

/* AppArmor global enforcement switch - complain, enforce, kill */
enum profile_mode aa_g_profile_mode = APPARMOR_ENFORCE;
module_param_call(mode, param_set_mode, param_get_mode,
		  &aa_g_profile_mode, S_IRUSR | S_IWUSR);

/* whether policy verification hashing is enabled */
bool aa_g_hash_policy = IS_ENABLED(CONFIG_SECURITY_APPARMOR_HASH_DEFAULT);
#ifdef CONFIG_SECURITY_APPARMOR_HASH
module_param_named(hash_policy, aa_g_hash_policy, aabool, S_IRUSR | S_IWUSR);
#endif

/* Debug mode */
bool aa_g_debug = IS_ENABLED(CONFIG_SECURITY_APPARMOR_DEBUG_MESSAGES);
module_param_named(debug, aa_g_debug, aabool, S_IRUSR | S_IWUSR);

/* Audit mode */
enum audit_mode aa_g_audit;
module_param_call(audit, param_set_audit, param_get_audit,
		  &aa_g_audit, S_IRUSR | S_IWUSR);

/* Determines if audit header is included in audited messages.  This
 * provides more context if the audit daemon is not running
 */
bool aa_g_audit_header = 1;
module_param_named(audit_header, aa_g_audit_header, aabool,
		   S_IRUSR | S_IWUSR);

/* lock out loading/removal of policy
 * TODO: add in at boot loading of policy, which is the only way to
 *       load policy, if lock_policy is set
 */
bool aa_g_lock_policy;
module_param_named(lock_policy, aa_g_lock_policy, aalockpolicy,
		   S_IRUSR | S_IWUSR);

/* Syscall logging mode */
bool aa_g_logsyscall;
module_param_named(logsyscall, aa_g_logsyscall, aabool, S_IRUSR | S_IWUSR);

/* Maximum pathname length before accesses will start getting rejected */
unsigned int aa_g_path_max = 2 * PATH_MAX;
module_param_named(path_max, aa_g_path_max, aauint, S_IRUSR);

/* Determines how paranoid loading of policy is and how much verification
 * on the loaded policy is done.
 * DEPRECATED: read only as strict checking of load is always done now
 * that none root users (user namespaces) can load policy.
 */
bool aa_g_paranoid_load = 1;
module_param_named(paranoid_load, aa_g_paranoid_load, aabool, S_IRUGO);

/* Boot time disable flag */
static bool apparmor_enabled = CONFIG_SECURITY_APPARMOR_BOOTPARAM_VALUE;
module_param_named(enabled, apparmor_enabled, bool, S_IRUGO);

static int __init apparmor_enabled_setup(char *str)
{
	unsigned long enabled;
	int error = kstrtoul(str, 0, &enabled);
	if (!error)
		apparmor_enabled = enabled ? 1 : 0;
	return 1;
}

__setup("apparmor=", apparmor_enabled_setup);

/* set global flag turning off the ability to load policy */
static int param_set_aalockpolicy(const char *val, const struct kernel_param *kp)
{
	if (!apparmor_enabled)
		return -EINVAL;
	if (apparmor_initialized && !policy_admin_capable(NULL))
		return -EPERM;
	return param_set_bool(val, kp);
}

static int param_get_aalockpolicy(char *buffer, const struct kernel_param *kp)
{
	if (!apparmor_enabled)
		return -EINVAL;
	if (apparmor_initialized && !policy_view_capable(NULL))
		return -EPERM;
	return param_get_bool(buffer, kp);
}

static int param_set_aabool(const char *val, const struct kernel_param *kp)
{
	if (!apparmor_enabled)
		return -EINVAL;
	if (apparmor_initialized && !policy_admin_capable(NULL))
		return -EPERM;
	return param_set_bool(val, kp);
}

static int param_get_aabool(char *buffer, const struct kernel_param *kp)
{
	if (!apparmor_enabled)
		return -EINVAL;
	if (apparmor_initialized && !policy_view_capable(NULL))
		return -EPERM;
	return param_get_bool(buffer, kp);
}

static int param_set_aauint(const char *val, const struct kernel_param *kp)
{
	int error;

	if (!apparmor_enabled)
		return -EINVAL;
	/* file is ro but enforce 2nd line check */
	if (apparmor_initialized)
		return -EPERM;

	error = param_set_uint(val, kp);
	pr_info("AppArmor: buffer size set to %d bytes\n", aa_g_path_max);

	return error;
}

static int param_get_aauint(char *buffer, const struct kernel_param *kp)
{
	if (!apparmor_enabled)
		return -EINVAL;
	if (apparmor_initialized && !policy_view_capable(NULL))
		return -EPERM;
	return param_get_uint(buffer, kp);
}

static int param_get_audit(char *buffer, struct kernel_param *kp)
{
	if (!apparmor_enabled)
		return -EINVAL;
	if (apparmor_initialized && !policy_view_capable(NULL))
		return -EPERM;
	return sprintf(buffer, "%s", audit_mode_names[aa_g_audit]);
}

static int param_set_audit(const char *val, struct kernel_param *kp)
{
	int i;

	if (!apparmor_enabled)
		return -EINVAL;
	if (!val)
		return -EINVAL;
	if (apparmor_initialized && !policy_admin_capable(NULL))
		return -EPERM;

	for (i = 0; i < AUDIT_MAX_INDEX; i++) {
		if (strcmp(val, audit_mode_names[i]) == 0) {
			aa_g_audit = i;
			return 0;
		}
	}

	return -EINVAL;
}

static int param_get_mode(char *buffer, struct kernel_param *kp)
{
	if (!apparmor_enabled)
		return -EINVAL;
	if (apparmor_initialized && !policy_view_capable(NULL))
		return -EPERM;

	return sprintf(buffer, "%s", aa_profile_mode_names[aa_g_profile_mode]);
}

static int param_set_mode(const char *val, struct kernel_param *kp)
{
	int i;

	if (!apparmor_enabled)
		return -EINVAL;
	if (!val)
		return -EINVAL;
	if (apparmor_initialized && !policy_admin_capable(NULL))
		return -EPERM;

	for (i = 0; i < APPARMOR_MODE_NAMES_MAX_INDEX; i++) {
		if (strcmp(val, aa_profile_mode_names[i]) == 0) {
			aa_g_profile_mode = i;
			return 0;
		}
	}

	return -EINVAL;
}

/*
 * AppArmor init functions
 */

/**
 * set_init_ctx - set a task context and profile on the first task.
 *
 * TODO: allow setting an alternate profile than unconfined
 */
static int __init set_init_ctx(void)
{
	struct cred *cred = (struct cred *)current->real_cred;
	struct aa_task_ctx *ctx;

	ctx = aa_alloc_task_context(GFP_KERNEL);
	if (!ctx)
		return -ENOMEM;

	ctx->label = aa_get_label(ns_unconfined(root_ns));
	cred_ctx(cred) = ctx;

	return 0;
}

static void destroy_buffers(void)
{
	u32 i, j;

	for_each_possible_cpu(i) {
		for_each_cpu_buffer(j) {
			kfree(per_cpu(aa_buffers, i).buf[j]);
			per_cpu(aa_buffers, i).buf[j] = NULL;
		}
	}
}

static int __init alloc_buffers(void)
{
	u32 i, j;

	for_each_possible_cpu(i) {
		for_each_cpu_buffer(j) {
			char *buffer;

			if (cpu_to_node(i) > num_online_nodes())
				/* fallback to kmalloc for offline nodes */
				buffer = kmalloc(aa_g_path_max, GFP_KERNEL);
			else
				buffer = kmalloc_node(aa_g_path_max, GFP_KERNEL,
						      cpu_to_node(i));
			if (!buffer) {
				destroy_buffers();
				return -ENOMEM;
			}
			per_cpu(aa_buffers, i).buf[j] = buffer;
		}
	}

	return 0;
}

#ifdef CONFIG_SYSCTL
static int apparmor_dointvec(struct ctl_table *table, int write,
			     void __user *buffer, size_t *lenp, loff_t *ppos)
{
	if (!policy_admin_capable(NULL))
		return -EPERM;
	if (!apparmor_enabled)
		return -EINVAL;

	return proc_dointvec(table, write, buffer, lenp, ppos);
}

static struct ctl_path apparmor_sysctl_path[] = {
	{ .procname = "kernel", },
	{ }
};

static struct ctl_table apparmor_sysctl_table[] = {
	{
		.procname       = "unprivileged_userns_apparmor_policy",
		.data           = &unprivileged_userns_apparmor_policy,
		.maxlen         = sizeof(int),
		.mode           = 0600,
		.proc_handler   = apparmor_dointvec,
	},
	{ }
};

static int __init apparmor_init_sysctl(void)
{
	return register_sysctl_paths(apparmor_sysctl_path,
				     apparmor_sysctl_table) ? 0 : -ENOMEM;
}
#else
static inline int apparmor_init_sysctl(void)
{
	return 0;
}
#endif /* CONFIG_SYSCTL */

static int __init apparmor_init(void)
{
	int error;

	if (!apparmor_enabled || !security_module_enable("apparmor")) {
		aa_info_message("AppArmor disabled by boot time parameter");
		apparmor_enabled = 0;
		return 0;
	}

	error = aa_setup_dfa_engine();
	if (error) {
		AA_ERROR("Unable to setup dfa engine\n");
		goto alloc_out;
	}

	error = aa_alloc_root_ns();
	if (error) {
		AA_ERROR("Unable to allocate default profile namespace\n");
		goto alloc_out;
	}

	error = apparmor_init_sysctl();
	if (error) {
		AA_ERROR("Unable to register sysctls\n");
		goto alloc_out;

	}

	error = alloc_buffers();
	if (error) {
		AA_ERROR("Unable to allocate work buffers\n");
		goto buffers_out;
	}

	error = set_init_ctx();
	if (error) {
		AA_ERROR("Failed to set context on init task\n");
		aa_free_root_ns();
		goto buffers_out;
	}
	security_add_hooks(apparmor_hooks, ARRAY_SIZE(apparmor_hooks),
				"apparmor");

	/* Report that AppArmor successfully initialized */
	apparmor_initialized = 1;
	if (aa_g_profile_mode == APPARMOR_COMPLAIN)
		aa_info_message("AppArmor initialized: complain mode enabled");
	else if (aa_g_profile_mode == APPARMOR_KILL)
		aa_info_message("AppArmor initialized: kill mode enabled");
	else
		aa_info_message("AppArmor initialized");

	return error;

buffers_out:
	destroy_buffers();

alloc_out:
	aa_destroy_aafs();
	aa_teardown_dfa_engine();

	apparmor_enabled = 0;
	return error;
}

security_initcall(apparmor_init);<|MERGE_RESOLUTION|>--- conflicted
+++ resolved
@@ -713,8 +713,6 @@
 	if (!unconfined(label))
 		error = aa_task_setrlimit(label, task, resource, new_rlim);
 	__end_current_label_crit_section(label);
-<<<<<<< HEAD
-=======
 
 	return error;
 }
@@ -735,7 +733,6 @@
 	error = aa_may_signal(cl, tl, sig);
 	aa_put_label(tl);
 	__end_current_label_crit_section(cl);
->>>>>>> bb176f67
 
 	return error;
 }
