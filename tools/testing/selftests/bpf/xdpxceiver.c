// SPDX-License-Identifier: GPL-2.0
/* Copyright(c) 2020 Intel Corporation. */

/*
 * Some functions in this program are taken from
 * Linux kernel samples/bpf/xdpsock* and modified
 * for use.
 *
 * See test_xsk.sh for detailed information on test topology
 * and prerequisite network setup.
 *
 * This test program contains two threads, each thread is single socket with
 * a unique UMEM. It validates in-order packet delivery and packet content
 * by sending packets to each other.
 *
 * Tests Information:
 * ------------------
 * These selftests test AF_XDP SKB and Native/DRV modes using veth
 * Virtual Ethernet interfaces.
 *
 * For each mode, the following tests are run:
 *    a. nopoll - soft-irq processing in run-to-completion mode
 *    b. poll - using poll() syscall
 *    c. Socket Teardown
 *       Create a Tx and a Rx socket, Tx from one socket, Rx on another. Destroy
 *       both sockets, then repeat multiple times. Only nopoll mode is used
 *    d. Bi-directional sockets
 *       Configure sockets as bi-directional tx/rx sockets, sets up fill and
 *       completion rings on each socket, tx/rx in both directions. Only nopoll
 *       mode is used
 *    e. Statistics
 *       Trigger some error conditions and ensure that the appropriate statistics
 *       are incremented. Within this test, the following statistics are tested:
 *       i.   rx dropped
 *            Increase the UMEM frame headroom to a value which results in
 *            insufficient space in the rx buffer for both the packet and the headroom.
 *       ii.  tx invalid
 *            Set the 'len' field of tx descriptors to an invalid value (umem frame
 *            size + 1).
 *       iii. rx ring full
 *            Reduce the size of the RX ring to a fraction of the fill ring size.
 *       iv.  fill queue empty
 *            Do not populate the fill queue and then try to receive pkts.
 *    f. bpf_link resource persistence
 *       Configure sockets at indexes 0 and 1, run a traffic on queue ids 0,
 *       then remove xsk sockets from queue 0 on both veth interfaces and
 *       finally run a traffic on queues ids 1
 *    g. unaligned mode
 *    h. tests for invalid and corner case Tx descriptors so that the correct ones
 *       are discarded and let through, respectively.
 *    i. 2K frame size tests
 *
 * Total tests: 12
 *
 * Flow:
 * -----
 * - Single process spawns two threads: Tx and Rx
 * - Each of these two threads attach to a veth interface within their assigned
 *   namespaces
 * - Each thread Creates one AF_XDP socket connected to a unique umem for each
 *   veth interface
 * - Tx thread Transmits 10k packets from veth<xxxx> to veth<yyyy>
 * - Rx thread verifies if all 10k packets were received and delivered in-order,
 *   and have the right content
 *
 * Enable/disable packet dump mode:
 * --------------------------
 * To enable L2 - L4 headers and payload dump of each packet on STDOUT, add
 * parameter -D to params array in test_xsk.sh, i.e. params=("-S" "-D")
 */

#define _GNU_SOURCE
#include <fcntl.h>
#include <errno.h>
#include <getopt.h>
#include <asm/barrier.h>
#include <linux/if_link.h>
#include <linux/if_ether.h>
#include <linux/ip.h>
#include <linux/udp.h>
#include <arpa/inet.h>
#include <net/if.h>
#include <locale.h>
#include <poll.h>
#include <pthread.h>
#include <signal.h>
#include <stdbool.h>
#include <stdio.h>
#include <stdlib.h>
#include <string.h>
#include <stddef.h>
#include <sys/mman.h>
#include <sys/resource.h>
#include <sys/types.h>
#include <sys/queue.h>
#include <time.h>
#include <unistd.h>
#include <stdatomic.h>
#include <bpf/xsk.h>
#include "xdpxceiver.h"
#include "../kselftest.h"

/* AF_XDP APIs were moved into libxdp and marked as deprecated in libbpf.
 * Until xdpxceiver is either moved or re-writed into libxdp, suppress
 * deprecation warnings in this file
 */
#pragma GCC diagnostic ignored "-Wdeprecated-declarations"

static const char *MAC1 = "\x00\x0A\x56\x9E\xEE\x62";
static const char *MAC2 = "\x00\x0A\x56\x9E\xEE\x61";
static const char *IP1 = "192.168.100.162";
static const char *IP2 = "192.168.100.161";
static const u16 UDP_PORT1 = 2020;
static const u16 UDP_PORT2 = 2121;

static void __exit_with_error(int error, const char *file, const char *func, int line)
{
	ksft_test_result_fail("[%s:%s:%i]: ERROR: %d/\"%s\"\n", file, func, line, error,
			      strerror(error));
	ksft_exit_xfail();
}

#define exit_with_error(error) __exit_with_error(error, __FILE__, __func__, __LINE__)

#define mode_string(test) (test)->ifobj_tx->xdp_flags & XDP_FLAGS_SKB_MODE ? "SKB" : "DRV"

#define print_ksft_result(test)						\
	(ksft_test_result_pass("PASS: %s %s\n", mode_string(test), (test)->name))

static void memset32_htonl(void *dest, u32 val, u32 size)
{
	u32 *ptr = (u32 *)dest;
	int i;

	val = htonl(val);

	for (i = 0; i < (size & (~0x3)); i += 4)
		ptr[i >> 2] = val;
}

/*
 * Fold a partial checksum
 * This function code has been taken from
 * Linux kernel include/asm-generic/checksum.h
 */
static __u16 csum_fold(__u32 csum)
{
	u32 sum = (__force u32)csum;

	sum = (sum & 0xffff) + (sum >> 16);
	sum = (sum & 0xffff) + (sum >> 16);
	return (__force __u16)~sum;
}

/*
 * This function code has been taken from
 * Linux kernel lib/checksum.c
 */
static u32 from64to32(u64 x)
{
	/* add up 32-bit and 32-bit for 32+c bit */
	x = (x & 0xffffffff) + (x >> 32);
	/* add up carry.. */
	x = (x & 0xffffffff) + (x >> 32);
	return (u32)x;
}

/*
 * This function code has been taken from
 * Linux kernel lib/checksum.c
 */
static __u32 csum_tcpudp_nofold(__be32 saddr, __be32 daddr, __u32 len, __u8 proto, __u32 sum)
{
	unsigned long long s = (__force u32)sum;

	s += (__force u32)saddr;
	s += (__force u32)daddr;
#ifdef __BIG_ENDIAN__
	s += proto + len;
#else
	s += (proto + len) << 8;
#endif
	return (__force __u32)from64to32(s);
}

/*
 * This function has been taken from
 * Linux kernel include/asm-generic/checksum.h
 */
static __u16 csum_tcpudp_magic(__be32 saddr, __be32 daddr, __u32 len, __u8 proto, __u32 sum)
{
	return csum_fold(csum_tcpudp_nofold(saddr, daddr, len, proto, sum));
}

static u16 udp_csum(u32 saddr, u32 daddr, u32 len, u8 proto, u16 *udp_pkt)
{
	u32 csum = 0;
	u32 cnt = 0;

	/* udp hdr and data */
	for (; cnt < len; cnt += 2)
		csum += udp_pkt[cnt >> 1];

	return csum_tcpudp_magic(saddr, daddr, len, proto, csum);
}

static void gen_eth_hdr(struct ifobject *ifobject, struct ethhdr *eth_hdr)
{
	memcpy(eth_hdr->h_dest, ifobject->dst_mac, ETH_ALEN);
	memcpy(eth_hdr->h_source, ifobject->src_mac, ETH_ALEN);
	eth_hdr->h_proto = htons(ETH_P_IP);
}

static void gen_ip_hdr(struct ifobject *ifobject, struct iphdr *ip_hdr)
{
	ip_hdr->version = IP_PKT_VER;
	ip_hdr->ihl = 0x5;
	ip_hdr->tos = IP_PKT_TOS;
	ip_hdr->tot_len = htons(IP_PKT_SIZE);
	ip_hdr->id = 0;
	ip_hdr->frag_off = 0;
	ip_hdr->ttl = IPDEFTTL;
	ip_hdr->protocol = IPPROTO_UDP;
	ip_hdr->saddr = ifobject->src_ip;
	ip_hdr->daddr = ifobject->dst_ip;
	ip_hdr->check = 0;
}

static void gen_udp_hdr(u32 payload, void *pkt, struct ifobject *ifobject,
			struct udphdr *udp_hdr)
{
	udp_hdr->source = htons(ifobject->src_port);
	udp_hdr->dest = htons(ifobject->dst_port);
	udp_hdr->len = htons(UDP_PKT_SIZE);
	memset32_htonl(pkt + PKT_HDR_SIZE, payload, UDP_PKT_DATA_SIZE);
}

static void gen_udp_csum(struct udphdr *udp_hdr, struct iphdr *ip_hdr)
{
	udp_hdr->check = 0;
	udp_hdr->check =
	    udp_csum(ip_hdr->saddr, ip_hdr->daddr, UDP_PKT_SIZE, IPPROTO_UDP, (u16 *)udp_hdr);
}

static int xsk_configure_umem(struct xsk_umem_info *umem, void *buffer, u64 size)
{
	struct xsk_umem_config cfg = {
		.fill_size = XSK_RING_PROD__DEFAULT_NUM_DESCS,
		.comp_size = XSK_RING_CONS__DEFAULT_NUM_DESCS,
		.frame_size = umem->frame_size,
		.frame_headroom = umem->frame_headroom,
		.flags = XSK_UMEM__DEFAULT_FLAGS
	};
	int ret;

	if (umem->unaligned_mode)
		cfg.flags |= XDP_UMEM_UNALIGNED_CHUNK_FLAG;

	ret = xsk_umem__create(&umem->umem, buffer, size,
			       &umem->fq, &umem->cq, &cfg);
	if (ret)
		return ret;

	umem->buffer = buffer;
	return 0;
}

static int xsk_configure_socket(struct xsk_socket_info *xsk, struct xsk_umem_info *umem,
				struct ifobject *ifobject, u32 qid)
{
	struct xsk_socket_config cfg;
	struct xsk_ring_cons *rxr;
	struct xsk_ring_prod *txr;

	xsk->umem = umem;
	cfg.rx_size = xsk->rxqsize;
	cfg.tx_size = XSK_RING_PROD__DEFAULT_NUM_DESCS;
	cfg.libbpf_flags = 0;
	cfg.xdp_flags = ifobject->xdp_flags;
	cfg.bind_flags = ifobject->bind_flags;

	txr = ifobject->tx_on ? &xsk->tx : NULL;
	rxr = ifobject->rx_on ? &xsk->rx : NULL;
	return xsk_socket__create(&xsk->xsk, ifobject->ifname, qid, umem->umem, rxr, txr, &cfg);
}

static struct option long_options[] = {
	{"interface", required_argument, 0, 'i'},
	{"queue", optional_argument, 0, 'q'},
	{"dump-pkts", optional_argument, 0, 'D'},
	{"verbose", no_argument, 0, 'v'},
	{0, 0, 0, 0}
};

static void usage(const char *prog)
{
	const char *str =
		"  Usage: %s [OPTIONS]\n"
		"  Options:\n"
		"  -i, --interface      Use interface\n"
		"  -q, --queue=n        Use queue n (default 0)\n"
		"  -D, --dump-pkts      Dump packets L2 - L5\n"
		"  -v, --verbose        Verbose output\n";

	ksft_print_msg(str, prog);
}

static int switch_namespace(const char *nsname)
{
	char fqns[26] = "/var/run/netns/";
	int nsfd;

	if (!nsname || strlen(nsname) == 0)
		return -1;

	strncat(fqns, nsname, sizeof(fqns) - strlen(fqns) - 1);
	nsfd = open(fqns, O_RDONLY);

	if (nsfd == -1)
		exit_with_error(errno);

	if (setns(nsfd, 0) == -1)
		exit_with_error(errno);

	print_verbose("NS switched: %s\n", nsname);

	return nsfd;
}

static bool validate_interface(struct ifobject *ifobj)
{
	if (!strcmp(ifobj->ifname, ""))
		return false;
	return true;
}

static void parse_command_line(struct ifobject *ifobj_tx, struct ifobject *ifobj_rx, int argc,
			       char **argv)
{
	struct ifobject *ifobj;
	u32 interface_nb = 0;
	int option_index, c;

	opterr = 0;

	for (;;) {
		char *sptr, *token;

		c = getopt_long(argc, argv, "i:Dv", long_options, &option_index);
		if (c == -1)
			break;

		switch (c) {
		case 'i':
			if (interface_nb == 0)
				ifobj = ifobj_tx;
			else if (interface_nb == 1)
				ifobj = ifobj_rx;
			else
				break;

			sptr = strndupa(optarg, strlen(optarg));
			memcpy(ifobj->ifname, strsep(&sptr, ","), MAX_INTERFACE_NAME_CHARS);
			token = strsep(&sptr, ",");
			if (token)
				memcpy(ifobj->nsname, token, MAX_INTERFACES_NAMESPACE_CHARS);
			interface_nb++;
			break;
		case 'D':
			opt_pkt_dump = true;
			break;
		case 'v':
			opt_verbose = true;
			break;
		default:
			usage(basename(argv[0]));
			ksft_exit_xfail();
		}
	}
}

static void __test_spec_init(struct test_spec *test, struct ifobject *ifobj_tx,
			     struct ifobject *ifobj_rx)
{
	u32 i, j;

	for (i = 0; i < MAX_INTERFACES; i++) {
		struct ifobject *ifobj = i ? ifobj_rx : ifobj_tx;

		ifobj->umem = &ifobj->umem_arr[0];
		ifobj->xsk = &ifobj->xsk_arr[0];
		ifobj->use_poll = false;
		ifobj->pacing_on = true;
		ifobj->pkt_stream = test->pkt_stream_default;

		if (i == 0) {
			ifobj->rx_on = false;
			ifobj->tx_on = true;
		} else {
			ifobj->rx_on = true;
			ifobj->tx_on = false;
		}

		for (j = 0; j < MAX_SOCKETS; j++) {
			memset(&ifobj->umem_arr[j], 0, sizeof(ifobj->umem_arr[j]));
			memset(&ifobj->xsk_arr[j], 0, sizeof(ifobj->xsk_arr[j]));
			ifobj->umem_arr[j].num_frames = DEFAULT_UMEM_BUFFERS;
			ifobj->umem_arr[j].frame_size = XSK_UMEM__DEFAULT_FRAME_SIZE;
			ifobj->xsk_arr[j].rxqsize = XSK_RING_CONS__DEFAULT_NUM_DESCS;
		}
	}

	test->ifobj_tx = ifobj_tx;
	test->ifobj_rx = ifobj_rx;
	test->current_step = 0;
	test->total_steps = 1;
	test->nb_sockets = 1;
}

static void test_spec_init(struct test_spec *test, struct ifobject *ifobj_tx,
			   struct ifobject *ifobj_rx, enum test_mode mode)
{
	struct pkt_stream *pkt_stream;
	u32 i;

	pkt_stream = test->pkt_stream_default;
	memset(test, 0, sizeof(*test));
	test->pkt_stream_default = pkt_stream;

	for (i = 0; i < MAX_INTERFACES; i++) {
		struct ifobject *ifobj = i ? ifobj_rx : ifobj_tx;

		ifobj->xdp_flags = XDP_FLAGS_UPDATE_IF_NOEXIST;
		if (mode == TEST_MODE_SKB)
			ifobj->xdp_flags |= XDP_FLAGS_SKB_MODE;
		else
			ifobj->xdp_flags |= XDP_FLAGS_DRV_MODE;

		ifobj->bind_flags = XDP_USE_NEED_WAKEUP | XDP_COPY;
	}

	__test_spec_init(test, ifobj_tx, ifobj_rx);
}

static void test_spec_reset(struct test_spec *test)
{
	__test_spec_init(test, test->ifobj_tx, test->ifobj_rx);
}

static void test_spec_set_name(struct test_spec *test, const char *name)
{
	strncpy(test->name, name, MAX_TEST_NAME_SIZE);
}

static void pkt_stream_reset(struct pkt_stream *pkt_stream)
{
	if (pkt_stream)
		pkt_stream->rx_pkt_nb = 0;
}

static struct pkt *pkt_stream_get_pkt(struct pkt_stream *pkt_stream, u32 pkt_nb)
{
	if (pkt_nb >= pkt_stream->nb_pkts)
		return NULL;

	return &pkt_stream->pkts[pkt_nb];
}

static struct pkt *pkt_stream_get_next_rx_pkt(struct pkt_stream *pkt_stream)
{
	while (pkt_stream->rx_pkt_nb < pkt_stream->nb_pkts) {
		if (pkt_stream->pkts[pkt_stream->rx_pkt_nb].valid)
			return &pkt_stream->pkts[pkt_stream->rx_pkt_nb++];
		pkt_stream->rx_pkt_nb++;
	}
	return NULL;
}

static void pkt_stream_delete(struct pkt_stream *pkt_stream)
{
	free(pkt_stream->pkts);
	free(pkt_stream);
}

static void pkt_stream_restore_default(struct test_spec *test)
{
	if (test->ifobj_tx->pkt_stream != test->pkt_stream_default) {
		pkt_stream_delete(test->ifobj_tx->pkt_stream);
		test->ifobj_tx->pkt_stream = test->pkt_stream_default;
	}
	test->ifobj_rx->pkt_stream = test->pkt_stream_default;
}

static struct pkt_stream *__pkt_stream_alloc(u32 nb_pkts)
{
	struct pkt_stream *pkt_stream;

	pkt_stream = calloc(1, sizeof(*pkt_stream));
	if (!pkt_stream)
		return NULL;

	pkt_stream->pkts = calloc(nb_pkts, sizeof(*pkt_stream->pkts));
	if (!pkt_stream->pkts) {
		free(pkt_stream);
		return NULL;
	}

	pkt_stream->nb_pkts = nb_pkts;
	return pkt_stream;
}

static struct pkt_stream *pkt_stream_generate(struct xsk_umem_info *umem, u32 nb_pkts, u32 pkt_len)
{
	struct pkt_stream *pkt_stream;
	u32 i;

	pkt_stream = __pkt_stream_alloc(nb_pkts);
	if (!pkt_stream)
		exit_with_error(ENOMEM);

	pkt_stream->nb_pkts = nb_pkts;
	for (i = 0; i < nb_pkts; i++) {
		pkt_stream->pkts[i].addr = (i % umem->num_frames) * umem->frame_size;
		pkt_stream->pkts[i].len = pkt_len;
		pkt_stream->pkts[i].payload = i;

		if (pkt_len > umem->frame_size)
			pkt_stream->pkts[i].valid = false;
		else
			pkt_stream->pkts[i].valid = true;
	}

	return pkt_stream;
}

static struct pkt_stream *pkt_stream_clone(struct xsk_umem_info *umem,
					   struct pkt_stream *pkt_stream)
{
	return pkt_stream_generate(umem, pkt_stream->nb_pkts, pkt_stream->pkts[0].len);
}

static void pkt_stream_replace(struct test_spec *test, u32 nb_pkts, u32 pkt_len)
{
	struct pkt_stream *pkt_stream;

	pkt_stream = pkt_stream_generate(test->ifobj_tx->umem, nb_pkts, pkt_len);
	test->ifobj_tx->pkt_stream = pkt_stream;
	test->ifobj_rx->pkt_stream = pkt_stream;
}

static void pkt_stream_replace_half(struct test_spec *test, u32 pkt_len, int offset)
{
	struct xsk_umem_info *umem = test->ifobj_tx->umem;
	struct pkt_stream *pkt_stream;
	u32 i;

	pkt_stream = pkt_stream_clone(umem, test->pkt_stream_default);
	for (i = 1; i < test->pkt_stream_default->nb_pkts; i += 2) {
		pkt_stream->pkts[i].addr = (i % umem->num_frames) * umem->frame_size + offset;
		pkt_stream->pkts[i].len = pkt_len;
	}

	test->ifobj_tx->pkt_stream = pkt_stream;
	test->ifobj_rx->pkt_stream = pkt_stream;
}

static struct pkt *pkt_generate(struct ifobject *ifobject, u32 pkt_nb)
{
	struct pkt *pkt = pkt_stream_get_pkt(ifobject->pkt_stream, pkt_nb);
	struct udphdr *udp_hdr;
	struct ethhdr *eth_hdr;
	struct iphdr *ip_hdr;
	void *data;

	if (!pkt)
		return NULL;
	if (!pkt->valid || pkt->len < PKT_SIZE)
		return pkt;

	data = xsk_umem__get_data(ifobject->umem->buffer, pkt->addr);
	udp_hdr = (struct udphdr *)(data + sizeof(struct ethhdr) + sizeof(struct iphdr));
	ip_hdr = (struct iphdr *)(data + sizeof(struct ethhdr));
	eth_hdr = (struct ethhdr *)data;

	gen_udp_hdr(pkt_nb, data, ifobject, udp_hdr);
	gen_ip_hdr(ifobject, ip_hdr);
	gen_udp_csum(udp_hdr, ip_hdr);
	gen_eth_hdr(ifobject, eth_hdr);

	return pkt;
}

static void pkt_stream_generate_custom(struct test_spec *test, struct pkt *pkts, u32 nb_pkts)
{
	struct pkt_stream *pkt_stream;
	u32 i;

	pkt_stream = __pkt_stream_alloc(nb_pkts);
	if (!pkt_stream)
		exit_with_error(ENOMEM);

	test->ifobj_tx->pkt_stream = pkt_stream;
	test->ifobj_rx->pkt_stream = pkt_stream;

	for (i = 0; i < nb_pkts; i++) {
		pkt_stream->pkts[i].addr = pkts[i].addr;
		pkt_stream->pkts[i].len = pkts[i].len;
		pkt_stream->pkts[i].payload = i;
		pkt_stream->pkts[i].valid = pkts[i].valid;
	}
}

static void pkt_dump(void *pkt, u32 len)
{
	char s[INET_ADDRSTRLEN];
	struct ethhdr *ethhdr;
	struct udphdr *udphdr;
	struct iphdr *iphdr;
	int payload, i;

	ethhdr = pkt;
	iphdr = pkt + sizeof(*ethhdr);
	udphdr = pkt + sizeof(*ethhdr) + sizeof(*iphdr);

	/*extract L2 frame */
	fprintf(stdout, "DEBUG>> L2: dst mac: ");
	for (i = 0; i < ETH_ALEN; i++)
		fprintf(stdout, "%02X", ethhdr->h_dest[i]);

	fprintf(stdout, "\nDEBUG>> L2: src mac: ");
	for (i = 0; i < ETH_ALEN; i++)
		fprintf(stdout, "%02X", ethhdr->h_source[i]);

	/*extract L3 frame */
	fprintf(stdout, "\nDEBUG>> L3: ip_hdr->ihl: %02X\n", iphdr->ihl);
	fprintf(stdout, "DEBUG>> L3: ip_hdr->saddr: %s\n",
		inet_ntop(AF_INET, &iphdr->saddr, s, sizeof(s)));
	fprintf(stdout, "DEBUG>> L3: ip_hdr->daddr: %s\n",
		inet_ntop(AF_INET, &iphdr->daddr, s, sizeof(s)));
	/*extract L4 frame */
	fprintf(stdout, "DEBUG>> L4: udp_hdr->src: %d\n", ntohs(udphdr->source));
	fprintf(stdout, "DEBUG>> L4: udp_hdr->dst: %d\n", ntohs(udphdr->dest));
	/*extract L5 frame */
	payload = *((uint32_t *)(pkt + PKT_HDR_SIZE));

	fprintf(stdout, "DEBUG>> L5: payload: %d\n", payload);
	fprintf(stdout, "---------------------------------------\n");
}

static bool is_offset_correct(struct xsk_umem_info *umem, struct pkt_stream *pkt_stream, u64 addr,
			      u64 pkt_stream_addr)
<<<<<<< HEAD
{
	u32 headroom = umem->unaligned_mode ? 0 : umem->frame_headroom;
	u32 offset = addr % umem->frame_size, expected_offset = 0;

	if (!pkt_stream->use_addr_for_fill)
		pkt_stream_addr = 0;

	expected_offset += (pkt_stream_addr + headroom + XDP_PACKET_HEADROOM) % umem->frame_size;

	if (offset == expected_offset)
		return true;

	ksft_test_result_fail("ERROR: [%s] expected [%u], got [%u]\n", __func__, expected_offset,
			      offset);
	return false;
}

static bool is_pkt_valid(struct pkt *pkt, void *buffer, u64 addr, u32 len)
{
=======
{
	u32 headroom = umem->unaligned_mode ? 0 : umem->frame_headroom;
	u32 offset = addr % umem->frame_size, expected_offset = 0;

	if (!pkt_stream->use_addr_for_fill)
		pkt_stream_addr = 0;

	expected_offset += (pkt_stream_addr + headroom + XDP_PACKET_HEADROOM) % umem->frame_size;

	if (offset == expected_offset)
		return true;

	ksft_test_result_fail("ERROR: [%s] expected [%u], got [%u]\n", __func__, expected_offset,
			      offset);
	return false;
}

static bool is_pkt_valid(struct pkt *pkt, void *buffer, u64 addr, u32 len)
{
>>>>>>> 754e0b0e
	void *data = xsk_umem__get_data(buffer, addr);
	struct iphdr *iphdr = (struct iphdr *)(data + sizeof(struct ethhdr));

	if (!pkt) {
		ksft_test_result_fail("ERROR: [%s] too many packets received\n", __func__);
		return false;
	}

	if (len < PKT_SIZE) {
		/*Do not try to verify packets that are smaller than minimum size. */
		return true;
	}

	if (pkt->len != len) {
		ksft_test_result_fail
			("ERROR: [%s] expected length [%d], got length [%d]\n",
			 __func__, pkt->len, len);
		return false;
	}

	if (iphdr->version == IP_PKT_VER && iphdr->tos == IP_PKT_TOS) {
		u32 seqnum = ntohl(*((u32 *)(data + PKT_HDR_SIZE)));

		if (opt_pkt_dump)
			pkt_dump(data, PKT_SIZE);

		if (pkt->payload != seqnum) {
			ksft_test_result_fail
				("ERROR: [%s] expected seqnum [%d], got seqnum [%d]\n",
					__func__, pkt->payload, seqnum);
			return false;
		}
	} else {
		ksft_print_msg("Invalid frame received: ");
		ksft_print_msg("[IP_PKT_VER: %02X], [IP_PKT_TOS: %02X]\n", iphdr->version,
			       iphdr->tos);
		return false;
	}

	return true;
}

static void kick_tx(struct xsk_socket_info *xsk)
{
	int ret;

	ret = sendto(xsk_socket__fd(xsk->xsk), NULL, 0, MSG_DONTWAIT, NULL, 0);
	if (ret >= 0 || errno == ENOBUFS || errno == EAGAIN || errno == EBUSY || errno == ENETDOWN)
		return;
	exit_with_error(errno);
}

static void complete_pkts(struct xsk_socket_info *xsk, int batch_size)
{
	unsigned int rcvd;
	u32 idx;

	if (xsk_ring_prod__needs_wakeup(&xsk->tx))
		kick_tx(xsk);

	rcvd = xsk_ring_cons__peek(&xsk->umem->cq, batch_size, &idx);
	if (rcvd) {
		if (rcvd > xsk->outstanding_tx) {
			u64 addr = *xsk_ring_cons__comp_addr(&xsk->umem->cq, idx + rcvd - 1);

			ksft_test_result_fail("ERROR: [%s] Too many packets completed\n",
					      __func__);
			ksft_print_msg("Last completion address: %llx\n", addr);
			return;
		}

		xsk_ring_cons__release(&xsk->umem->cq, rcvd);
		xsk->outstanding_tx -= rcvd;
	}
}

static void receive_pkts(struct pkt_stream *pkt_stream, struct xsk_socket_info *xsk,
			 struct pollfd *fds)
{
	struct pkt *pkt = pkt_stream_get_next_rx_pkt(pkt_stream);
	struct xsk_umem_info *umem = xsk->umem;
	u32 idx_rx = 0, idx_fq = 0, rcvd, i;
<<<<<<< HEAD
	u32 total = 0;
=======
>>>>>>> 754e0b0e
	int ret;

	while (pkt) {
		rcvd = xsk_ring_cons__peek(&xsk->rx, BATCH_SIZE, &idx_rx);
		if (!rcvd) {
			if (xsk_ring_prod__needs_wakeup(&umem->fq)) {
				ret = poll(fds, 1, POLL_TMOUT);
				if (ret < 0)
					exit_with_error(-ret);
			}
			continue;
		}

		ret = xsk_ring_prod__reserve(&umem->fq, rcvd, &idx_fq);
		while (ret != rcvd) {
			if (ret < 0)
				exit_with_error(-ret);
			if (xsk_ring_prod__needs_wakeup(&umem->fq)) {
				ret = poll(fds, 1, POLL_TMOUT);
				if (ret < 0)
					exit_with_error(-ret);
			}
			ret = xsk_ring_prod__reserve(&umem->fq, rcvd, &idx_fq);
		}

		for (i = 0; i < rcvd; i++) {
			const struct xdp_desc *desc = xsk_ring_cons__rx_desc(&xsk->rx, idx_rx++);
			u64 addr = desc->addr, orig;

			if (!pkt) {
				ksft_test_result_fail("ERROR: [%s] Received too many packets.\n",
						      __func__);
				ksft_print_msg("Last packet has addr: %llx len: %u\n",
					       addr, desc->len);
				return;
			}

			orig = xsk_umem__extract_addr(addr);
			addr = xsk_umem__add_offset_to_addr(addr);

			if (!is_pkt_valid(pkt, umem->buffer, addr, desc->len))
				return;
			if (!is_offset_correct(umem, pkt_stream, addr, pkt->addr))
				return;

			*xsk_ring_prod__fill_addr(&umem->fq, idx_fq++) = orig;
			pkt = pkt_stream_get_next_rx_pkt(pkt_stream);
		}

		xsk_ring_prod__submit(&umem->fq, rcvd);
		xsk_ring_cons__release(&xsk->rx, rcvd);

		pthread_mutex_lock(&pacing_mutex);
		pkts_in_flight -= rcvd;
<<<<<<< HEAD
		total += rcvd;
=======
>>>>>>> 754e0b0e
		if (pkts_in_flight < umem->num_frames)
			pthread_cond_signal(&pacing_cond);
		pthread_mutex_unlock(&pacing_mutex);
	}
}

static u32 __send_pkts(struct ifobject *ifobject, u32 pkt_nb)
{
	struct xsk_socket_info *xsk = ifobject->xsk;
	u32 i, idx, valid_pkts = 0;

	while (xsk_ring_prod__reserve(&xsk->tx, BATCH_SIZE, &idx) < BATCH_SIZE)
		complete_pkts(xsk, BATCH_SIZE);

	for (i = 0; i < BATCH_SIZE; i++) {
		struct xdp_desc *tx_desc = xsk_ring_prod__tx_desc(&xsk->tx, idx + i);
		struct pkt *pkt = pkt_generate(ifobject, pkt_nb);

		if (!pkt)
			break;

		tx_desc->addr = pkt->addr;
		tx_desc->len = pkt->len;
		pkt_nb++;
		if (pkt->valid)
			valid_pkts++;
	}

	pthread_mutex_lock(&pacing_mutex);
	pkts_in_flight += valid_pkts;
	if (ifobject->pacing_on && pkts_in_flight >= ifobject->umem->num_frames - BATCH_SIZE) {
		kick_tx(xsk);
		pthread_cond_wait(&pacing_cond, &pacing_mutex);
	}
	pthread_mutex_unlock(&pacing_mutex);

	xsk_ring_prod__submit(&xsk->tx, i);
	xsk->outstanding_tx += valid_pkts;
	complete_pkts(xsk, i);

	usleep(10);
	return i;
}

static void wait_for_tx_completion(struct xsk_socket_info *xsk)
{
	while (xsk->outstanding_tx)
		complete_pkts(xsk, BATCH_SIZE);
}

static void send_pkts(struct ifobject *ifobject)
{
	struct pollfd fds = { };
	u32 pkt_cnt = 0;

	fds.fd = xsk_socket__fd(ifobject->xsk->xsk);
	fds.events = POLLOUT;

	while (pkt_cnt < ifobject->pkt_stream->nb_pkts) {
		if (ifobject->use_poll) {
			int ret;

			ret = poll(&fds, 1, POLL_TMOUT);
			if (ret <= 0)
				continue;

			if (!(fds.revents & POLLOUT))
				continue;
		}

		pkt_cnt += __send_pkts(ifobject, pkt_cnt);
	}

	wait_for_tx_completion(ifobject->xsk);
}

static bool rx_stats_are_valid(struct ifobject *ifobject)
{
	u32 xsk_stat = 0, expected_stat = ifobject->pkt_stream->nb_pkts;
	struct xsk_socket *xsk = ifobject->xsk->xsk;
	int fd = xsk_socket__fd(xsk);
	struct xdp_statistics stats;
	socklen_t optlen;
	int err;

	optlen = sizeof(stats);
	err = getsockopt(fd, SOL_XDP, XDP_STATISTICS, &stats, &optlen);
	if (err) {
		ksft_test_result_fail("ERROR Rx: [%s] getsockopt(XDP_STATISTICS) error %u %s\n",
				      __func__, -err, strerror(-err));
		return true;
	}

	if (optlen == sizeof(struct xdp_statistics)) {
		switch (stat_test_type) {
		case STAT_TEST_RX_DROPPED:
			xsk_stat = stats.rx_dropped;
			break;
		case STAT_TEST_TX_INVALID:
			return true;
		case STAT_TEST_RX_FULL:
			xsk_stat = stats.rx_ring_full;
			expected_stat -= RX_FULL_RXQSIZE;
			break;
		case STAT_TEST_RX_FILL_EMPTY:
			xsk_stat = stats.rx_fill_ring_empty_descs;
			break;
		default:
			break;
		}

		if (xsk_stat == expected_stat)
			return true;
	}

	return false;
}

static void tx_stats_validate(struct ifobject *ifobject)
{
	struct xsk_socket *xsk = ifobject->xsk->xsk;
	int fd = xsk_socket__fd(xsk);
	struct xdp_statistics stats;
	socklen_t optlen;
	int err;

	optlen = sizeof(stats);
	err = getsockopt(fd, SOL_XDP, XDP_STATISTICS, &stats, &optlen);
	if (err) {
		ksft_test_result_fail("ERROR Tx: [%s] getsockopt(XDP_STATISTICS) error %u %s\n",
				      __func__, -err, strerror(-err));
		return;
	}

	if (stats.tx_invalid_descs == ifobject->pkt_stream->nb_pkts)
		return;

	ksft_test_result_fail("ERROR: [%s] tx_invalid_descs incorrect. Got [%u] expected [%u]\n",
			      __func__, stats.tx_invalid_descs, ifobject->pkt_stream->nb_pkts);
}

static void thread_common_ops(struct test_spec *test, struct ifobject *ifobject)
{
	int mmap_flags = MAP_PRIVATE | MAP_ANONYMOUS | MAP_NORESERVE;
	u32 i;

	ifobject->ns_fd = switch_namespace(ifobject->nsname);

	if (ifobject->umem->unaligned_mode)
		mmap_flags |= MAP_HUGETLB;

	for (i = 0; i < test->nb_sockets; i++) {
		u64 umem_sz = ifobject->umem->num_frames * ifobject->umem->frame_size;
		u32 ctr = 0;
		void *bufs;
		int ret;

		bufs = mmap(NULL, umem_sz, PROT_READ | PROT_WRITE, mmap_flags, -1, 0);
		if (bufs == MAP_FAILED)
			exit_with_error(errno);

		ret = xsk_configure_umem(&ifobject->umem_arr[i], bufs, umem_sz);
		if (ret)
			exit_with_error(-ret);

		while (ctr++ < SOCK_RECONF_CTR) {
			ret = xsk_configure_socket(&ifobject->xsk_arr[i], &ifobject->umem_arr[i],
						   ifobject, i);
			if (!ret)
				break;

			/* Retry if it fails as xsk_socket__create() is asynchronous */
			if (ctr >= SOCK_RECONF_CTR)
				exit_with_error(-ret);
			usleep(USLEEP_MAX);
		}
	}

	ifobject->umem = &ifobject->umem_arr[0];
	ifobject->xsk = &ifobject->xsk_arr[0];
}

static void testapp_cleanup_xsk_res(struct ifobject *ifobj)
{
	print_verbose("Destroying socket\n");
	xsk_socket__delete(ifobj->xsk->xsk);
	munmap(ifobj->umem->buffer, ifobj->umem->num_frames * ifobj->umem->frame_size);
	xsk_umem__delete(ifobj->umem->umem);
}

static void *worker_testapp_validate_tx(void *arg)
{
	struct test_spec *test = (struct test_spec *)arg;
	struct ifobject *ifobject = test->ifobj_tx;

	if (test->current_step == 1)
		thread_common_ops(test, ifobject);

	print_verbose("Sending %d packets on interface %s\n", ifobject->pkt_stream->nb_pkts,
		      ifobject->ifname);
	send_pkts(ifobject);

	if (stat_test_type == STAT_TEST_TX_INVALID)
		tx_stats_validate(ifobject);

	if (test->total_steps == test->current_step)
		testapp_cleanup_xsk_res(ifobject);
	pthread_exit(NULL);
}

static void xsk_populate_fill_ring(struct xsk_umem_info *umem, struct pkt_stream *pkt_stream)
{
	u32 idx = 0, i, buffers_to_fill;
	int ret;

	if (umem->num_frames < XSK_RING_PROD__DEFAULT_NUM_DESCS)
		buffers_to_fill = umem->num_frames;
	else
		buffers_to_fill = XSK_RING_PROD__DEFAULT_NUM_DESCS;

	ret = xsk_ring_prod__reserve(&umem->fq, buffers_to_fill, &idx);
	if (ret != buffers_to_fill)
		exit_with_error(ENOSPC);
	for (i = 0; i < buffers_to_fill; i++) {
		u64 addr;

		if (pkt_stream->use_addr_for_fill) {
			struct pkt *pkt = pkt_stream_get_pkt(pkt_stream, i);

			if (!pkt)
				break;
			addr = pkt->addr;
		} else {
			addr = i * umem->frame_size;
		}

		*xsk_ring_prod__fill_addr(&umem->fq, idx++) = addr;
	}
	xsk_ring_prod__submit(&umem->fq, buffers_to_fill);
}

static void *worker_testapp_validate_rx(void *arg)
{
	struct test_spec *test = (struct test_spec *)arg;
	struct ifobject *ifobject = test->ifobj_rx;
	struct pollfd fds = { };

	if (test->current_step == 1)
		thread_common_ops(test, ifobject);

	xsk_populate_fill_ring(ifobject->umem, ifobject->pkt_stream);

	fds.fd = xsk_socket__fd(ifobject->xsk->xsk);
	fds.events = POLLIN;

	pthread_barrier_wait(&barr);

	if (test_type == TEST_TYPE_STATS)
		while (!rx_stats_are_valid(ifobject))
			continue;
	else
		receive_pkts(ifobject->pkt_stream, ifobject->xsk, &fds);

	if (test->total_steps == test->current_step)
		testapp_cleanup_xsk_res(ifobject);
	pthread_exit(NULL);
}

static void testapp_validate_traffic(struct test_spec *test)
{
	struct ifobject *ifobj_tx = test->ifobj_tx;
	struct ifobject *ifobj_rx = test->ifobj_rx;
	pthread_t t0, t1;

	if (pthread_barrier_init(&barr, NULL, 2))
		exit_with_error(errno);

	test->current_step++;
	pkt_stream_reset(ifobj_rx->pkt_stream);
	pkts_in_flight = 0;

	/*Spawn RX thread */
	pthread_create(&t0, NULL, ifobj_rx->func_ptr, test);

	pthread_barrier_wait(&barr);
	if (pthread_barrier_destroy(&barr))
		exit_with_error(errno);

	/*Spawn TX thread */
	pthread_create(&t1, NULL, ifobj_tx->func_ptr, test);

	pthread_join(t1, NULL);
	pthread_join(t0, NULL);
}

static void testapp_teardown(struct test_spec *test)
{
	int i;

	test_spec_set_name(test, "TEARDOWN");
	for (i = 0; i < MAX_TEARDOWN_ITER; i++) {
		testapp_validate_traffic(test);
		test_spec_reset(test);
	}
}

static void swap_directions(struct ifobject **ifobj1, struct ifobject **ifobj2)
{
	thread_func_t tmp_func_ptr = (*ifobj1)->func_ptr;
	struct ifobject *tmp_ifobj = (*ifobj1);
<<<<<<< HEAD

	(*ifobj1)->func_ptr = (*ifobj2)->func_ptr;
	(*ifobj2)->func_ptr = tmp_func_ptr;

=======

	(*ifobj1)->func_ptr = (*ifobj2)->func_ptr;
	(*ifobj2)->func_ptr = tmp_func_ptr;

>>>>>>> 754e0b0e
	*ifobj1 = *ifobj2;
	*ifobj2 = tmp_ifobj;
}

static void testapp_bidi(struct test_spec *test)
{
	test_spec_set_name(test, "BIDIRECTIONAL");
	test->ifobj_tx->rx_on = true;
	test->ifobj_rx->tx_on = true;
	test->total_steps = 2;
	testapp_validate_traffic(test);

	print_verbose("Switching Tx/Rx vectors\n");
	swap_directions(&test->ifobj_rx, &test->ifobj_tx);
	testapp_validate_traffic(test);

	swap_directions(&test->ifobj_rx, &test->ifobj_tx);
}

static void swap_xsk_resources(struct ifobject *ifobj_tx, struct ifobject *ifobj_rx)
{
	xsk_socket__delete(ifobj_tx->xsk->xsk);
	xsk_umem__delete(ifobj_tx->umem->umem);
	xsk_socket__delete(ifobj_rx->xsk->xsk);
	xsk_umem__delete(ifobj_rx->umem->umem);
	ifobj_tx->umem = &ifobj_tx->umem_arr[1];
	ifobj_tx->xsk = &ifobj_tx->xsk_arr[1];
	ifobj_rx->umem = &ifobj_rx->umem_arr[1];
	ifobj_rx->xsk = &ifobj_rx->xsk_arr[1];
}

static void testapp_bpf_res(struct test_spec *test)
{
	test_spec_set_name(test, "BPF_RES");
	test->total_steps = 2;
	test->nb_sockets = 2;
	testapp_validate_traffic(test);

	swap_xsk_resources(test->ifobj_tx, test->ifobj_rx);
	testapp_validate_traffic(test);
}

static void testapp_headroom(struct test_spec *test)
{
	test_spec_set_name(test, "UMEM_HEADROOM");
	test->ifobj_rx->umem->frame_headroom = UMEM_HEADROOM_TEST_SIZE;
	testapp_validate_traffic(test);
}

static void testapp_stats(struct test_spec *test)
{
	int i;

	for (i = 0; i < STAT_TEST_TYPE_MAX; i++) {
		test_spec_reset(test);
		stat_test_type = i;
		/* No or few packets will be received so cannot pace packets */
		test->ifobj_tx->pacing_on = false;

		switch (stat_test_type) {
		case STAT_TEST_RX_DROPPED:
			test_spec_set_name(test, "STAT_RX_DROPPED");
			test->ifobj_rx->umem->frame_headroom = test->ifobj_rx->umem->frame_size -
				XDP_PACKET_HEADROOM - 1;
			testapp_validate_traffic(test);
			break;
		case STAT_TEST_RX_FULL:
			test_spec_set_name(test, "STAT_RX_FULL");
			test->ifobj_rx->xsk->rxqsize = RX_FULL_RXQSIZE;
			testapp_validate_traffic(test);
			break;
		case STAT_TEST_TX_INVALID:
			test_spec_set_name(test, "STAT_TX_INVALID");
			pkt_stream_replace(test, DEFAULT_PKT_CNT, XSK_UMEM__INVALID_FRAME_SIZE);
			testapp_validate_traffic(test);

			pkt_stream_restore_default(test);
			break;
		case STAT_TEST_RX_FILL_EMPTY:
			test_spec_set_name(test, "STAT_RX_FILL_EMPTY");
			test->ifobj_rx->pkt_stream = pkt_stream_generate(test->ifobj_rx->umem, 0,
									 MIN_PKT_SIZE);
			if (!test->ifobj_rx->pkt_stream)
				exit_with_error(ENOMEM);
			test->ifobj_rx->pkt_stream->use_addr_for_fill = true;
			testapp_validate_traffic(test);

			pkt_stream_restore_default(test);
			break;
		default:
			break;
		}
	}

	/* To only see the whole stat set being completed unless an individual test fails. */
	test_spec_set_name(test, "STATS");
}

/* Simple test */
static bool hugepages_present(struct ifobject *ifobject)
{
	const size_t mmap_sz = 2 * ifobject->umem->num_frames * ifobject->umem->frame_size;
	void *bufs;

	bufs = mmap(NULL, mmap_sz, PROT_READ | PROT_WRITE,
<<<<<<< HEAD
		    MAP_PRIVATE | MAP_ANONYMOUS | MAP_NORESERVE | MAP_HUGETLB, -1, 0);
=======
		    MAP_PRIVATE | MAP_ANONYMOUS | MAP_HUGETLB, -1, 0);
>>>>>>> 754e0b0e
	if (bufs == MAP_FAILED)
		return false;

	munmap(bufs, mmap_sz);
	return true;
}

static bool testapp_unaligned(struct test_spec *test)
{
	if (!hugepages_present(test->ifobj_tx)) {
		ksft_test_result_skip("No 2M huge pages present.\n");
		return false;
	}

	test_spec_set_name(test, "UNALIGNED_MODE");
	test->ifobj_tx->umem->unaligned_mode = true;
	test->ifobj_rx->umem->unaligned_mode = true;
	/* Let half of the packets straddle a buffer boundrary */
	pkt_stream_replace_half(test, PKT_SIZE, -PKT_SIZE / 2);
	test->ifobj_rx->pkt_stream->use_addr_for_fill = true;
	testapp_validate_traffic(test);

	pkt_stream_restore_default(test);
	return true;
}

static void testapp_single_pkt(struct test_spec *test)
{
	struct pkt pkts[] = {{0x1000, PKT_SIZE, 0, true}};

	pkt_stream_generate_custom(test, pkts, ARRAY_SIZE(pkts));
	testapp_validate_traffic(test);
	pkt_stream_restore_default(test);
<<<<<<< HEAD
}

static void testapp_invalid_desc(struct test_spec *test)
{
	struct pkt pkts[] = {
		/* Zero packet length at address zero allowed */
		{0, 0, 0, true},
		/* Zero packet length allowed */
		{0x1000, 0, 0, true},
		/* Straddling the start of umem */
		{-2, PKT_SIZE, 0, false},
		/* Packet too large */
		{0x2000, XSK_UMEM__INVALID_FRAME_SIZE, 0, false},
		/* After umem ends */
		{UMEM_SIZE, PKT_SIZE, 0, false},
		/* Straddle the end of umem */
		{UMEM_SIZE - PKT_SIZE / 2, PKT_SIZE, 0, false},
		/* Straddle a page boundrary */
		{0x3000 - PKT_SIZE / 2, PKT_SIZE, 0, false},
		/* Straddle a 2K boundrary */
		{0x3800 - PKT_SIZE / 2, PKT_SIZE, 0, true},
		/* Valid packet for synch so that something is received */
		{0x4000, PKT_SIZE, 0, true}};

	if (test->ifobj_tx->umem->unaligned_mode) {
		/* Crossing a page boundrary allowed */
		pkts[6].valid = true;
	}
	if (test->ifobj_tx->umem->frame_size == XSK_UMEM__DEFAULT_FRAME_SIZE / 2) {
		/* Crossing a 2K frame size boundrary not allowed */
		pkts[7].valid = false;
	}

	pkt_stream_generate_custom(test, pkts, ARRAY_SIZE(pkts));
	testapp_validate_traffic(test);
	pkt_stream_restore_default(test);
}

=======
}

static void testapp_invalid_desc(struct test_spec *test)
{
	struct pkt pkts[] = {
		/* Zero packet length at address zero allowed */
		{0, 0, 0, true},
		/* Zero packet length allowed */
		{0x1000, 0, 0, true},
		/* Straddling the start of umem */
		{-2, PKT_SIZE, 0, false},
		/* Packet too large */
		{0x2000, XSK_UMEM__INVALID_FRAME_SIZE, 0, false},
		/* After umem ends */
		{UMEM_SIZE, PKT_SIZE, 0, false},
		/* Straddle the end of umem */
		{UMEM_SIZE - PKT_SIZE / 2, PKT_SIZE, 0, false},
		/* Straddle a page boundrary */
		{0x3000 - PKT_SIZE / 2, PKT_SIZE, 0, false},
		/* Straddle a 2K boundrary */
		{0x3800 - PKT_SIZE / 2, PKT_SIZE, 0, true},
		/* Valid packet for synch so that something is received */
		{0x4000, PKT_SIZE, 0, true}};

	if (test->ifobj_tx->umem->unaligned_mode) {
		/* Crossing a page boundrary allowed */
		pkts[6].valid = true;
	}
	if (test->ifobj_tx->umem->frame_size == XSK_UMEM__DEFAULT_FRAME_SIZE / 2) {
		/* Crossing a 2K frame size boundrary not allowed */
		pkts[7].valid = false;
	}

	pkt_stream_generate_custom(test, pkts, ARRAY_SIZE(pkts));
	testapp_validate_traffic(test);
	pkt_stream_restore_default(test);
}

>>>>>>> 754e0b0e
static void init_iface(struct ifobject *ifobj, const char *dst_mac, const char *src_mac,
		       const char *dst_ip, const char *src_ip, const u16 dst_port,
		       const u16 src_port, thread_func_t func_ptr)
{
	struct in_addr ip;

	memcpy(ifobj->dst_mac, dst_mac, ETH_ALEN);
	memcpy(ifobj->src_mac, src_mac, ETH_ALEN);

	inet_aton(dst_ip, &ip);
	ifobj->dst_ip = ip.s_addr;

	inet_aton(src_ip, &ip);
	ifobj->src_ip = ip.s_addr;

	ifobj->dst_port = dst_port;
	ifobj->src_port = src_port;

	ifobj->func_ptr = func_ptr;
}

static void run_pkt_test(struct test_spec *test, enum test_mode mode, enum test_type type)
{
	test_type = type;

	/* reset defaults after potential previous test */
	stat_test_type = -1;

	switch (test_type) {
	case TEST_TYPE_STATS:
		testapp_stats(test);
		break;
	case TEST_TYPE_TEARDOWN:
		testapp_teardown(test);
		break;
	case TEST_TYPE_BIDI:
		testapp_bidi(test);
		break;
	case TEST_TYPE_BPF_RES:
		testapp_bpf_res(test);
		break;
	case TEST_TYPE_RUN_TO_COMPLETION:
		test_spec_set_name(test, "RUN_TO_COMPLETION");
		testapp_validate_traffic(test);
		break;
	case TEST_TYPE_RUN_TO_COMPLETION_SINGLE_PKT:
		test_spec_set_name(test, "RUN_TO_COMPLETION_SINGLE_PKT");
		testapp_single_pkt(test);
		break;
	case TEST_TYPE_RUN_TO_COMPLETION_2K_FRAME:
		test_spec_set_name(test, "RUN_TO_COMPLETION_2K_FRAME_SIZE");
		test->ifobj_tx->umem->frame_size = 2048;
		test->ifobj_rx->umem->frame_size = 2048;
		pkt_stream_replace(test, DEFAULT_PKT_CNT, MIN_PKT_SIZE);
		testapp_validate_traffic(test);

		pkt_stream_restore_default(test);
		break;
	case TEST_TYPE_POLL:
		test->ifobj_tx->use_poll = true;
		test->ifobj_rx->use_poll = true;
		test_spec_set_name(test, "POLL");
		testapp_validate_traffic(test);
		break;
	case TEST_TYPE_ALIGNED_INV_DESC:
		test_spec_set_name(test, "ALIGNED_INV_DESC");
		testapp_invalid_desc(test);
		break;
	case TEST_TYPE_ALIGNED_INV_DESC_2K_FRAME:
		test_spec_set_name(test, "ALIGNED_INV_DESC_2K_FRAME_SIZE");
		test->ifobj_tx->umem->frame_size = 2048;
		test->ifobj_rx->umem->frame_size = 2048;
		testapp_invalid_desc(test);
		break;
	case TEST_TYPE_UNALIGNED_INV_DESC:
<<<<<<< HEAD
=======
		if (!hugepages_present(test->ifobj_tx)) {
			ksft_test_result_skip("No 2M huge pages present.\n");
			return;
		}
>>>>>>> 754e0b0e
		test_spec_set_name(test, "UNALIGNED_INV_DESC");
		test->ifobj_tx->umem->unaligned_mode = true;
		test->ifobj_rx->umem->unaligned_mode = true;
		testapp_invalid_desc(test);
		break;
	case TEST_TYPE_UNALIGNED:
		if (!testapp_unaligned(test))
			return;
		break;
	case TEST_TYPE_HEADROOM:
		testapp_headroom(test);
		break;
	default:
		break;
	}

	print_ksft_result(test);
}

static struct ifobject *ifobject_create(void)
{
	struct ifobject *ifobj;

	ifobj = calloc(1, sizeof(struct ifobject));
	if (!ifobj)
		return NULL;

	ifobj->xsk_arr = calloc(MAX_SOCKETS, sizeof(*ifobj->xsk_arr));
	if (!ifobj->xsk_arr)
		goto out_xsk_arr;

	ifobj->umem_arr = calloc(MAX_SOCKETS, sizeof(*ifobj->umem_arr));
	if (!ifobj->umem_arr)
		goto out_umem_arr;

	return ifobj;

out_umem_arr:
	free(ifobj->xsk_arr);
out_xsk_arr:
	free(ifobj);
	return NULL;
}

static void ifobject_delete(struct ifobject *ifobj)
{
	free(ifobj->umem_arr);
	free(ifobj->xsk_arr);
	free(ifobj);
}

int main(int argc, char **argv)
{
	struct rlimit _rlim = { RLIM_INFINITY, RLIM_INFINITY };
	struct pkt_stream *pkt_stream_default;
	struct ifobject *ifobj_tx, *ifobj_rx;
	struct test_spec test;
	u32 i, j;

	if (setrlimit(RLIMIT_MEMLOCK, &_rlim))
		exit_with_error(errno);

	ifobj_tx = ifobject_create();
	if (!ifobj_tx)
		exit_with_error(ENOMEM);
	ifobj_rx = ifobject_create();
	if (!ifobj_rx)
		exit_with_error(ENOMEM);

	setlocale(LC_ALL, "");

	parse_command_line(ifobj_tx, ifobj_rx, argc, argv);
<<<<<<< HEAD

	if (!validate_interface(ifobj_tx) || !validate_interface(ifobj_rx)) {
		usage(basename(argv[0]));
		ksft_exit_xfail();
	}

	init_iface(ifobj_tx, MAC1, MAC2, IP1, IP2, UDP_PORT1, UDP_PORT2,
		   worker_testapp_validate_tx);
	init_iface(ifobj_rx, MAC2, MAC1, IP2, IP1, UDP_PORT2, UDP_PORT1,
		   worker_testapp_validate_rx);

=======

	if (!validate_interface(ifobj_tx) || !validate_interface(ifobj_rx)) {
		usage(basename(argv[0]));
		ksft_exit_xfail();
	}

	init_iface(ifobj_tx, MAC1, MAC2, IP1, IP2, UDP_PORT1, UDP_PORT2,
		   worker_testapp_validate_tx);
	init_iface(ifobj_rx, MAC2, MAC1, IP2, IP1, UDP_PORT2, UDP_PORT1,
		   worker_testapp_validate_rx);

>>>>>>> 754e0b0e
	test_spec_init(&test, ifobj_tx, ifobj_rx, 0);
	pkt_stream_default = pkt_stream_generate(ifobj_tx->umem, DEFAULT_PKT_CNT, PKT_SIZE);
	if (!pkt_stream_default)
		exit_with_error(ENOMEM);
	test.pkt_stream_default = pkt_stream_default;

	ksft_set_plan(TEST_MODE_MAX * TEST_TYPE_MAX);

	for (i = 0; i < TEST_MODE_MAX; i++)
		for (j = 0; j < TEST_TYPE_MAX; j++) {
			test_spec_init(&test, ifobj_tx, ifobj_rx, i);
			run_pkt_test(&test, i, j);
			usleep(USLEEP_MAX);
		}

	pkt_stream_delete(pkt_stream_default);
	ifobject_delete(ifobj_tx);
	ifobject_delete(ifobj_rx);

	ksft_exit_pass();
	return 0;
}<|MERGE_RESOLUTION|>--- conflicted
+++ resolved
@@ -649,7 +649,6 @@
 
 static bool is_offset_correct(struct xsk_umem_info *umem, struct pkt_stream *pkt_stream, u64 addr,
 			      u64 pkt_stream_addr)
-<<<<<<< HEAD
 {
 	u32 headroom = umem->unaligned_mode ? 0 : umem->frame_headroom;
 	u32 offset = addr % umem->frame_size, expected_offset = 0;
@@ -669,27 +668,6 @@
 
 static bool is_pkt_valid(struct pkt *pkt, void *buffer, u64 addr, u32 len)
 {
-=======
-{
-	u32 headroom = umem->unaligned_mode ? 0 : umem->frame_headroom;
-	u32 offset = addr % umem->frame_size, expected_offset = 0;
-
-	if (!pkt_stream->use_addr_for_fill)
-		pkt_stream_addr = 0;
-
-	expected_offset += (pkt_stream_addr + headroom + XDP_PACKET_HEADROOM) % umem->frame_size;
-
-	if (offset == expected_offset)
-		return true;
-
-	ksft_test_result_fail("ERROR: [%s] expected [%u], got [%u]\n", __func__, expected_offset,
-			      offset);
-	return false;
-}
-
-static bool is_pkt_valid(struct pkt *pkt, void *buffer, u64 addr, u32 len)
-{
->>>>>>> 754e0b0e
 	void *data = xsk_umem__get_data(buffer, addr);
 	struct iphdr *iphdr = (struct iphdr *)(data + sizeof(struct ethhdr));
 
@@ -772,10 +750,6 @@
 	struct pkt *pkt = pkt_stream_get_next_rx_pkt(pkt_stream);
 	struct xsk_umem_info *umem = xsk->umem;
 	u32 idx_rx = 0, idx_fq = 0, rcvd, i;
-<<<<<<< HEAD
-	u32 total = 0;
-=======
->>>>>>> 754e0b0e
 	int ret;
 
 	while (pkt) {
@@ -830,10 +804,6 @@
 
 		pthread_mutex_lock(&pacing_mutex);
 		pkts_in_flight -= rcvd;
-<<<<<<< HEAD
-		total += rcvd;
-=======
->>>>>>> 754e0b0e
 		if (pkts_in_flight < umem->num_frames)
 			pthread_cond_signal(&pacing_cond);
 		pthread_mutex_unlock(&pacing_mutex);
@@ -1144,17 +1114,10 @@
 {
 	thread_func_t tmp_func_ptr = (*ifobj1)->func_ptr;
 	struct ifobject *tmp_ifobj = (*ifobj1);
-<<<<<<< HEAD
 
 	(*ifobj1)->func_ptr = (*ifobj2)->func_ptr;
 	(*ifobj2)->func_ptr = tmp_func_ptr;
 
-=======
-
-	(*ifobj1)->func_ptr = (*ifobj2)->func_ptr;
-	(*ifobj2)->func_ptr = tmp_func_ptr;
-
->>>>>>> 754e0b0e
 	*ifobj1 = *ifobj2;
 	*ifobj2 = tmp_ifobj;
 }
@@ -1260,11 +1223,7 @@
 	void *bufs;
 
 	bufs = mmap(NULL, mmap_sz, PROT_READ | PROT_WRITE,
-<<<<<<< HEAD
-		    MAP_PRIVATE | MAP_ANONYMOUS | MAP_NORESERVE | MAP_HUGETLB, -1, 0);
-=======
 		    MAP_PRIVATE | MAP_ANONYMOUS | MAP_HUGETLB, -1, 0);
->>>>>>> 754e0b0e
 	if (bufs == MAP_FAILED)
 		return false;
 
@@ -1298,7 +1257,6 @@
 	pkt_stream_generate_custom(test, pkts, ARRAY_SIZE(pkts));
 	testapp_validate_traffic(test);
 	pkt_stream_restore_default(test);
-<<<<<<< HEAD
 }
 
 static void testapp_invalid_desc(struct test_spec *test)
@@ -1337,46 +1295,6 @@
 	pkt_stream_restore_default(test);
 }
 
-=======
-}
-
-static void testapp_invalid_desc(struct test_spec *test)
-{
-	struct pkt pkts[] = {
-		/* Zero packet length at address zero allowed */
-		{0, 0, 0, true},
-		/* Zero packet length allowed */
-		{0x1000, 0, 0, true},
-		/* Straddling the start of umem */
-		{-2, PKT_SIZE, 0, false},
-		/* Packet too large */
-		{0x2000, XSK_UMEM__INVALID_FRAME_SIZE, 0, false},
-		/* After umem ends */
-		{UMEM_SIZE, PKT_SIZE, 0, false},
-		/* Straddle the end of umem */
-		{UMEM_SIZE - PKT_SIZE / 2, PKT_SIZE, 0, false},
-		/* Straddle a page boundrary */
-		{0x3000 - PKT_SIZE / 2, PKT_SIZE, 0, false},
-		/* Straddle a 2K boundrary */
-		{0x3800 - PKT_SIZE / 2, PKT_SIZE, 0, true},
-		/* Valid packet for synch so that something is received */
-		{0x4000, PKT_SIZE, 0, true}};
-
-	if (test->ifobj_tx->umem->unaligned_mode) {
-		/* Crossing a page boundrary allowed */
-		pkts[6].valid = true;
-	}
-	if (test->ifobj_tx->umem->frame_size == XSK_UMEM__DEFAULT_FRAME_SIZE / 2) {
-		/* Crossing a 2K frame size boundrary not allowed */
-		pkts[7].valid = false;
-	}
-
-	pkt_stream_generate_custom(test, pkts, ARRAY_SIZE(pkts));
-	testapp_validate_traffic(test);
-	pkt_stream_restore_default(test);
-}
-
->>>>>>> 754e0b0e
 static void init_iface(struct ifobject *ifobj, const char *dst_mac, const char *src_mac,
 		       const char *dst_ip, const char *src_ip, const u16 dst_port,
 		       const u16 src_port, thread_func_t func_ptr)
@@ -1452,13 +1370,10 @@
 		testapp_invalid_desc(test);
 		break;
 	case TEST_TYPE_UNALIGNED_INV_DESC:
-<<<<<<< HEAD
-=======
 		if (!hugepages_present(test->ifobj_tx)) {
 			ksft_test_result_skip("No 2M huge pages present.\n");
 			return;
 		}
->>>>>>> 754e0b0e
 		test_spec_set_name(test, "UNALIGNED_INV_DESC");
 		test->ifobj_tx->umem->unaligned_mode = true;
 		test->ifobj_rx->umem->unaligned_mode = true;
@@ -1531,7 +1446,6 @@
 	setlocale(LC_ALL, "");
 
 	parse_command_line(ifobj_tx, ifobj_rx, argc, argv);
-<<<<<<< HEAD
 
 	if (!validate_interface(ifobj_tx) || !validate_interface(ifobj_rx)) {
 		usage(basename(argv[0]));
@@ -1543,19 +1457,6 @@
 	init_iface(ifobj_rx, MAC2, MAC1, IP2, IP1, UDP_PORT2, UDP_PORT1,
 		   worker_testapp_validate_rx);
 
-=======
-
-	if (!validate_interface(ifobj_tx) || !validate_interface(ifobj_rx)) {
-		usage(basename(argv[0]));
-		ksft_exit_xfail();
-	}
-
-	init_iface(ifobj_tx, MAC1, MAC2, IP1, IP2, UDP_PORT1, UDP_PORT2,
-		   worker_testapp_validate_tx);
-	init_iface(ifobj_rx, MAC2, MAC1, IP2, IP1, UDP_PORT2, UDP_PORT1,
-		   worker_testapp_validate_rx);
-
->>>>>>> 754e0b0e
 	test_spec_init(&test, ifobj_tx, ifobj_rx, 0);
 	pkt_stream_default = pkt_stream_generate(ifobj_tx->umem, DEFAULT_PKT_CNT, PKT_SIZE);
 	if (!pkt_stream_default)
