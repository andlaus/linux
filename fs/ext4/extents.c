// SPDX-License-Identifier: GPL-2.0
/*
 * Copyright (c) 2003-2006, Cluster File Systems, Inc, info@clusterfs.com
 * Written by Alex Tomas <alex@clusterfs.com>
 *
 * Architecture independence:
 *   Copyright (c) 2005, Bull S.A.
 *   Written by Pierre Peiffer <pierre.peiffer@bull.net>
 */

/*
 * Extents support for EXT4
 *
 * TODO:
 *   - ext4*_error() should be used in some situations
 *   - analyze all BUG()/BUG_ON(), use -EIO where appropriate
 *   - smart tree reduction
 */

#include <linux/fs.h>
#include <linux/time.h>
#include <linux/jbd2.h>
#include <linux/highuid.h>
#include <linux/pagemap.h>
#include <linux/quotaops.h>
#include <linux/string.h>
#include <linux/slab.h>
#include <linux/uaccess.h>
#include <linux/fiemap.h>
#include <linux/backing-dev.h>
#include <linux/iomap.h>
#include "ext4_jbd2.h"
#include "ext4_extents.h"
#include "xattr.h"

#include <trace/events/ext4.h>

/*
 * used by extent splitting.
 */
#define EXT4_EXT_MAY_ZEROOUT	0x1  /* safe to zeroout if split fails \
					due to ENOSPC */
#define EXT4_EXT_MARK_UNWRIT1	0x2  /* mark first half unwritten */
#define EXT4_EXT_MARK_UNWRIT2	0x4  /* mark second half unwritten */

#define EXT4_EXT_DATA_VALID1	0x8  /* first half contains valid data */
#define EXT4_EXT_DATA_VALID2	0x10 /* second half contains valid data */

static __le32 ext4_extent_block_csum(struct inode *inode,
				     struct ext4_extent_header *eh)
{
	struct ext4_inode_info *ei = EXT4_I(inode);
	struct ext4_sb_info *sbi = EXT4_SB(inode->i_sb);
	__u32 csum;

	csum = ext4_chksum(sbi, ei->i_csum_seed, (__u8 *)eh,
			   EXT4_EXTENT_TAIL_OFFSET(eh));
	return cpu_to_le32(csum);
}

static int ext4_extent_block_csum_verify(struct inode *inode,
					 struct ext4_extent_header *eh)
{
	struct ext4_extent_tail *et;

	if (!ext4_has_metadata_csum(inode->i_sb))
		return 1;

	et = find_ext4_extent_tail(eh);
	if (et->et_checksum != ext4_extent_block_csum(inode, eh))
		return 0;
	return 1;
}

static void ext4_extent_block_csum_set(struct inode *inode,
				       struct ext4_extent_header *eh)
{
	struct ext4_extent_tail *et;

	if (!ext4_has_metadata_csum(inode->i_sb))
		return;

	et = find_ext4_extent_tail(eh);
	et->et_checksum = ext4_extent_block_csum(inode, eh);
}

static int ext4_split_extent_at(handle_t *handle,
			     struct inode *inode,
			     struct ext4_ext_path **ppath,
			     ext4_lblk_t split,
			     int split_flag,
			     int flags);

static int ext4_ext_trunc_restart_fn(struct inode *inode, int *dropped)
{
	/*
	 * Drop i_data_sem to avoid deadlock with ext4_map_blocks.  At this
	 * moment, get_block can be called only for blocks inside i_size since
	 * page cache has been already dropped and writes are blocked by
	 * i_mutex. So we can safely drop the i_data_sem here.
	 */
	BUG_ON(EXT4_JOURNAL(inode) == NULL);
	ext4_discard_preallocations(inode, 0);
	up_write(&EXT4_I(inode)->i_data_sem);
	*dropped = 1;
	return 0;
}

/*
 * Make sure 'handle' has at least 'check_cred' credits. If not, restart
 * transaction with 'restart_cred' credits. The function drops i_data_sem
 * when restarting transaction and gets it after transaction is restarted.
 *
 * The function returns 0 on success, 1 if transaction had to be restarted,
 * and < 0 in case of fatal error.
 */
int ext4_datasem_ensure_credits(handle_t *handle, struct inode *inode,
				int check_cred, int restart_cred,
				int revoke_cred)
{
	int ret;
	int dropped = 0;

	ret = ext4_journal_ensure_credits_fn(handle, check_cred, restart_cred,
		revoke_cred, ext4_ext_trunc_restart_fn(inode, &dropped));
	if (dropped)
		down_write(&EXT4_I(inode)->i_data_sem);
	return ret;
}

/*
 * could return:
 *  - EROFS
 *  - ENOMEM
 */
static int ext4_ext_get_access(handle_t *handle, struct inode *inode,
				struct ext4_ext_path *path)
{
	if (path->p_bh) {
		/* path points to block */
		BUFFER_TRACE(path->p_bh, "get_write_access");
		return ext4_journal_get_write_access(handle, path->p_bh);
	}
	/* path points to leaf/index in inode body */
	/* we use in-core data, no need to protect them */
	return 0;
}

/*
 * could return:
 *  - EROFS
 *  - ENOMEM
 *  - EIO
 */
static int __ext4_ext_dirty(const char *where, unsigned int line,
			    handle_t *handle, struct inode *inode,
			    struct ext4_ext_path *path)
{
	int err;

	WARN_ON(!rwsem_is_locked(&EXT4_I(inode)->i_data_sem));
	if (path->p_bh) {
		ext4_extent_block_csum_set(inode, ext_block_hdr(path->p_bh));
		/* path points to block */
		err = __ext4_handle_dirty_metadata(where, line, handle,
						   inode, path->p_bh);
	} else {
		/* path points to leaf/index in inode body */
		err = ext4_mark_inode_dirty(handle, inode);
	}
	return err;
}

#define ext4_ext_dirty(handle, inode, path) \
		__ext4_ext_dirty(__func__, __LINE__, (handle), (inode), (path))

static ext4_fsblk_t ext4_ext_find_goal(struct inode *inode,
			      struct ext4_ext_path *path,
			      ext4_lblk_t block)
{
	if (path) {
		int depth = path->p_depth;
		struct ext4_extent *ex;

		/*
		 * Try to predict block placement assuming that we are
		 * filling in a file which will eventually be
		 * non-sparse --- i.e., in the case of libbfd writing
		 * an ELF object sections out-of-order but in a way
		 * the eventually results in a contiguous object or
		 * executable file, or some database extending a table
		 * space file.  However, this is actually somewhat
		 * non-ideal if we are writing a sparse file such as
		 * qemu or KVM writing a raw image file that is going
		 * to stay fairly sparse, since it will end up
		 * fragmenting the file system's free space.  Maybe we
		 * should have some hueristics or some way to allow
		 * userspace to pass a hint to file system,
		 * especially if the latter case turns out to be
		 * common.
		 */
		ex = path[depth].p_ext;
		if (ex) {
			ext4_fsblk_t ext_pblk = ext4_ext_pblock(ex);
			ext4_lblk_t ext_block = le32_to_cpu(ex->ee_block);

			if (block > ext_block)
				return ext_pblk + (block - ext_block);
			else
				return ext_pblk - (ext_block - block);
		}

		/* it looks like index is empty;
		 * try to find starting block from index itself */
		if (path[depth].p_bh)
			return path[depth].p_bh->b_blocknr;
	}

	/* OK. use inode's group */
	return ext4_inode_to_goal_block(inode);
}

/*
 * Allocation for a meta data block
 */
static ext4_fsblk_t
ext4_ext_new_meta_block(handle_t *handle, struct inode *inode,
			struct ext4_ext_path *path,
			struct ext4_extent *ex, int *err, unsigned int flags)
{
	ext4_fsblk_t goal, newblock;

	goal = ext4_ext_find_goal(inode, path, le32_to_cpu(ex->ee_block));
	newblock = ext4_new_meta_blocks(handle, inode, goal, flags,
					NULL, err);
	return newblock;
}

static inline int ext4_ext_space_block(struct inode *inode, int check)
{
	int size;

	size = (inode->i_sb->s_blocksize - sizeof(struct ext4_extent_header))
			/ sizeof(struct ext4_extent);
#ifdef AGGRESSIVE_TEST
	if (!check && size > 6)
		size = 6;
#endif
	return size;
}

static inline int ext4_ext_space_block_idx(struct inode *inode, int check)
{
	int size;

	size = (inode->i_sb->s_blocksize - sizeof(struct ext4_extent_header))
			/ sizeof(struct ext4_extent_idx);
#ifdef AGGRESSIVE_TEST
	if (!check && size > 5)
		size = 5;
#endif
	return size;
}

static inline int ext4_ext_space_root(struct inode *inode, int check)
{
	int size;

	size = sizeof(EXT4_I(inode)->i_data);
	size -= sizeof(struct ext4_extent_header);
	size /= sizeof(struct ext4_extent);
#ifdef AGGRESSIVE_TEST
	if (!check && size > 3)
		size = 3;
#endif
	return size;
}

static inline int ext4_ext_space_root_idx(struct inode *inode, int check)
{
	int size;

	size = sizeof(EXT4_I(inode)->i_data);
	size -= sizeof(struct ext4_extent_header);
	size /= sizeof(struct ext4_extent_idx);
#ifdef AGGRESSIVE_TEST
	if (!check && size > 4)
		size = 4;
#endif
	return size;
}

static inline int
ext4_force_split_extent_at(handle_t *handle, struct inode *inode,
			   struct ext4_ext_path **ppath, ext4_lblk_t lblk,
			   int nofail)
{
	struct ext4_ext_path *path = *ppath;
	int unwritten = ext4_ext_is_unwritten(path[path->p_depth].p_ext);
	int flags = EXT4_EX_NOCACHE | EXT4_GET_BLOCKS_PRE_IO;

	if (nofail)
		flags |= EXT4_GET_BLOCKS_METADATA_NOFAIL | EXT4_EX_NOFAIL;

	return ext4_split_extent_at(handle, inode, ppath, lblk, unwritten ?
			EXT4_EXT_MARK_UNWRIT1|EXT4_EXT_MARK_UNWRIT2 : 0,
			flags);
}

static int
ext4_ext_max_entries(struct inode *inode, int depth)
{
	int max;

	if (depth == ext_depth(inode)) {
		if (depth == 0)
			max = ext4_ext_space_root(inode, 1);
		else
			max = ext4_ext_space_root_idx(inode, 1);
	} else {
		if (depth == 0)
			max = ext4_ext_space_block(inode, 1);
		else
			max = ext4_ext_space_block_idx(inode, 1);
	}

	return max;
}

static int ext4_valid_extent(struct inode *inode, struct ext4_extent *ext)
{
	ext4_fsblk_t block = ext4_ext_pblock(ext);
	int len = ext4_ext_get_actual_len(ext);
	ext4_lblk_t lblock = le32_to_cpu(ext->ee_block);

	/*
	 * We allow neither:
	 *  - zero length
	 *  - overflow/wrap-around
	 */
	if (lblock + len <= lblock)
		return 0;
	return ext4_inode_block_valid(inode, block, len);
}

static int ext4_valid_extent_idx(struct inode *inode,
				struct ext4_extent_idx *ext_idx)
{
	ext4_fsblk_t block = ext4_idx_pblock(ext_idx);

	return ext4_inode_block_valid(inode, block, 1);
}

static int ext4_valid_extent_entries(struct inode *inode,
				     struct ext4_extent_header *eh,
				     ext4_fsblk_t *pblk, int depth)
{
	unsigned short entries;
	if (eh->eh_entries == 0)
		return 1;

	entries = le16_to_cpu(eh->eh_entries);

	if (depth == 0) {
		/* leaf entries */
		struct ext4_extent *ext = EXT_FIRST_EXTENT(eh);
		ext4_lblk_t lblock = 0;
		ext4_lblk_t prev = 0;
		int len = 0;
		while (entries) {
			if (!ext4_valid_extent(inode, ext))
				return 0;

			/* Check for overlapping extents */
			lblock = le32_to_cpu(ext->ee_block);
			len = ext4_ext_get_actual_len(ext);
			if ((lblock <= prev) && prev) {
				*pblk = ext4_ext_pblock(ext);
				return 0;
			}
			ext++;
			entries--;
			prev = lblock + len - 1;
		}
	} else {
		struct ext4_extent_idx *ext_idx = EXT_FIRST_INDEX(eh);
		while (entries) {
			if (!ext4_valid_extent_idx(inode, ext_idx))
				return 0;
			ext_idx++;
			entries--;
		}
	}
	return 1;
}

static int __ext4_ext_check(const char *function, unsigned int line,
			    struct inode *inode, struct ext4_extent_header *eh,
			    int depth, ext4_fsblk_t pblk)
{
	const char *error_msg;
	int max = 0, err = -EFSCORRUPTED;

	if (unlikely(eh->eh_magic != EXT4_EXT_MAGIC)) {
		error_msg = "invalid magic";
		goto corrupted;
	}
	if (unlikely(le16_to_cpu(eh->eh_depth) != depth)) {
		error_msg = "unexpected eh_depth";
		goto corrupted;
	}
	if (unlikely(eh->eh_max == 0)) {
		error_msg = "invalid eh_max";
		goto corrupted;
	}
	max = ext4_ext_max_entries(inode, depth);
	if (unlikely(le16_to_cpu(eh->eh_max) > max)) {
		error_msg = "too large eh_max";
		goto corrupted;
	}
	if (unlikely(le16_to_cpu(eh->eh_entries) > le16_to_cpu(eh->eh_max))) {
		error_msg = "invalid eh_entries";
		goto corrupted;
	}
	if (!ext4_valid_extent_entries(inode, eh, &pblk, depth)) {
		error_msg = "invalid extent entries";
		goto corrupted;
	}
	if (unlikely(depth > 32)) {
		error_msg = "too large eh_depth";
		goto corrupted;
	}
	/* Verify checksum on non-root extent tree nodes */
	if (ext_depth(inode) != depth &&
	    !ext4_extent_block_csum_verify(inode, eh)) {
		error_msg = "extent tree corrupted";
		err = -EFSBADCRC;
		goto corrupted;
	}
	return 0;

corrupted:
	ext4_error_inode_err(inode, function, line, 0, -err,
			     "pblk %llu bad header/extent: %s - magic %x, "
			     "entries %u, max %u(%u), depth %u(%u)",
			     (unsigned long long) pblk, error_msg,
			     le16_to_cpu(eh->eh_magic),
			     le16_to_cpu(eh->eh_entries),
			     le16_to_cpu(eh->eh_max),
			     max, le16_to_cpu(eh->eh_depth), depth);
	return err;
}

#define ext4_ext_check(inode, eh, depth, pblk)			\
	__ext4_ext_check(__func__, __LINE__, (inode), (eh), (depth), (pblk))

int ext4_ext_check_inode(struct inode *inode)
{
	return ext4_ext_check(inode, ext_inode_hdr(inode), ext_depth(inode), 0);
}

static void ext4_cache_extents(struct inode *inode,
			       struct ext4_extent_header *eh)
{
	struct ext4_extent *ex = EXT_FIRST_EXTENT(eh);
	ext4_lblk_t prev = 0;
	int i;

	for (i = le16_to_cpu(eh->eh_entries); i > 0; i--, ex++) {
		unsigned int status = EXTENT_STATUS_WRITTEN;
		ext4_lblk_t lblk = le32_to_cpu(ex->ee_block);
		int len = ext4_ext_get_actual_len(ex);

		if (prev && (prev != lblk))
			ext4_es_cache_extent(inode, prev, lblk - prev, ~0,
					     EXTENT_STATUS_HOLE);

		if (ext4_ext_is_unwritten(ex))
			status = EXTENT_STATUS_UNWRITTEN;
		ext4_es_cache_extent(inode, lblk, len,
				     ext4_ext_pblock(ex), status);
		prev = lblk + len;
	}
}

static struct buffer_head *
__read_extent_tree_block(const char *function, unsigned int line,
			 struct inode *inode, ext4_fsblk_t pblk, int depth,
			 int flags)
{
	struct buffer_head		*bh;
	int				err;
	gfp_t				gfp_flags = __GFP_MOVABLE | GFP_NOFS;

	if (flags & EXT4_EX_NOFAIL)
		gfp_flags |= __GFP_NOFAIL;

	bh = sb_getblk_gfp(inode->i_sb, pblk, gfp_flags);
	if (unlikely(!bh))
		return ERR_PTR(-ENOMEM);

	if (!bh_uptodate_or_lock(bh)) {
		trace_ext4_ext_load_extent(inode, pblk, _RET_IP_);
		err = ext4_read_bh(bh, 0, NULL);
		if (err < 0)
			goto errout;
	}
	if (buffer_verified(bh) && !(flags & EXT4_EX_FORCE_CACHE))
		return bh;
	err = __ext4_ext_check(function, line, inode,
			       ext_block_hdr(bh), depth, pblk);
	if (err)
		goto errout;
	set_buffer_verified(bh);
	/*
	 * If this is a leaf block, cache all of its entries
	 */
	if (!(flags & EXT4_EX_NOCACHE) && depth == 0) {
		struct ext4_extent_header *eh = ext_block_hdr(bh);
		ext4_cache_extents(inode, eh);
	}
	return bh;
errout:
	put_bh(bh);
	return ERR_PTR(err);

}

#define read_extent_tree_block(inode, pblk, depth, flags)		\
	__read_extent_tree_block(__func__, __LINE__, (inode), (pblk),   \
				 (depth), (flags))

/*
 * This function is called to cache a file's extent information in the
 * extent status tree
 */
int ext4_ext_precache(struct inode *inode)
{
	struct ext4_inode_info *ei = EXT4_I(inode);
	struct ext4_ext_path *path = NULL;
	struct buffer_head *bh;
	int i = 0, depth, ret = 0;

	if (!ext4_test_inode_flag(inode, EXT4_INODE_EXTENTS))
		return 0;	/* not an extent-mapped inode */

	down_read(&ei->i_data_sem);
	depth = ext_depth(inode);

	/* Don't cache anything if there are no external extent blocks */
	if (!depth) {
		up_read(&ei->i_data_sem);
		return ret;
	}

	path = kcalloc(depth + 1, sizeof(struct ext4_ext_path),
		       GFP_NOFS);
	if (path == NULL) {
		up_read(&ei->i_data_sem);
		return -ENOMEM;
	}

	path[0].p_hdr = ext_inode_hdr(inode);
	ret = ext4_ext_check(inode, path[0].p_hdr, depth, 0);
	if (ret)
		goto out;
	path[0].p_idx = EXT_FIRST_INDEX(path[0].p_hdr);
	while (i >= 0) {
		/*
		 * If this is a leaf block or we've reached the end of
		 * the index block, go up
		 */
		if ((i == depth) ||
		    path[i].p_idx > EXT_LAST_INDEX(path[i].p_hdr)) {
			brelse(path[i].p_bh);
			path[i].p_bh = NULL;
			i--;
			continue;
		}
		bh = read_extent_tree_block(inode,
					    ext4_idx_pblock(path[i].p_idx++),
					    depth - i - 1,
					    EXT4_EX_FORCE_CACHE);
		if (IS_ERR(bh)) {
			ret = PTR_ERR(bh);
			break;
		}
		i++;
		path[i].p_bh = bh;
		path[i].p_hdr = ext_block_hdr(bh);
		path[i].p_idx = EXT_FIRST_INDEX(path[i].p_hdr);
	}
	ext4_set_inode_state(inode, EXT4_STATE_EXT_PRECACHED);
out:
	up_read(&ei->i_data_sem);
	ext4_ext_drop_refs(path);
	kfree(path);
	return ret;
}

#ifdef EXT_DEBUG
static void ext4_ext_show_path(struct inode *inode, struct ext4_ext_path *path)
{
	int k, l = path->p_depth;

	ext_debug(inode, "path:");
	for (k = 0; k <= l; k++, path++) {
		if (path->p_idx) {
			ext_debug(inode, "  %d->%llu",
				  le32_to_cpu(path->p_idx->ei_block),
				  ext4_idx_pblock(path->p_idx));
		} else if (path->p_ext) {
			ext_debug(inode, "  %d:[%d]%d:%llu ",
				  le32_to_cpu(path->p_ext->ee_block),
				  ext4_ext_is_unwritten(path->p_ext),
				  ext4_ext_get_actual_len(path->p_ext),
				  ext4_ext_pblock(path->p_ext));
		} else
			ext_debug(inode, "  []");
	}
	ext_debug(inode, "\n");
}

static void ext4_ext_show_leaf(struct inode *inode, struct ext4_ext_path *path)
{
	int depth = ext_depth(inode);
	struct ext4_extent_header *eh;
	struct ext4_extent *ex;
	int i;

	if (!path)
		return;

	eh = path[depth].p_hdr;
	ex = EXT_FIRST_EXTENT(eh);

	ext_debug(inode, "Displaying leaf extents\n");

	for (i = 0; i < le16_to_cpu(eh->eh_entries); i++, ex++) {
		ext_debug(inode, "%d:[%d]%d:%llu ", le32_to_cpu(ex->ee_block),
			  ext4_ext_is_unwritten(ex),
			  ext4_ext_get_actual_len(ex), ext4_ext_pblock(ex));
	}
	ext_debug(inode, "\n");
}

static void ext4_ext_show_move(struct inode *inode, struct ext4_ext_path *path,
			ext4_fsblk_t newblock, int level)
{
	int depth = ext_depth(inode);
	struct ext4_extent *ex;

	if (depth != level) {
		struct ext4_extent_idx *idx;
		idx = path[level].p_idx;
		while (idx <= EXT_MAX_INDEX(path[level].p_hdr)) {
			ext_debug(inode, "%d: move %d:%llu in new index %llu\n",
				  level, le32_to_cpu(idx->ei_block),
				  ext4_idx_pblock(idx), newblock);
			idx++;
		}

		return;
	}

	ex = path[depth].p_ext;
	while (ex <= EXT_MAX_EXTENT(path[depth].p_hdr)) {
		ext_debug(inode, "move %d:%llu:[%d]%d in new leaf %llu\n",
				le32_to_cpu(ex->ee_block),
				ext4_ext_pblock(ex),
				ext4_ext_is_unwritten(ex),
				ext4_ext_get_actual_len(ex),
				newblock);
		ex++;
	}
}

#else
#define ext4_ext_show_path(inode, path)
#define ext4_ext_show_leaf(inode, path)
#define ext4_ext_show_move(inode, path, newblock, level)
#endif

void ext4_ext_drop_refs(struct ext4_ext_path *path)
{
	int depth, i;

	if (!path)
		return;
	depth = path->p_depth;
	for (i = 0; i <= depth; i++, path++) {
		brelse(path->p_bh);
		path->p_bh = NULL;
	}
}

/*
 * ext4_ext_binsearch_idx:
 * binary search for the closest index of the given block
 * the header must be checked before calling this
 */
static void
ext4_ext_binsearch_idx(struct inode *inode,
			struct ext4_ext_path *path, ext4_lblk_t block)
{
	struct ext4_extent_header *eh = path->p_hdr;
	struct ext4_extent_idx *r, *l, *m;


	ext_debug(inode, "binsearch for %u(idx):  ", block);

	l = EXT_FIRST_INDEX(eh) + 1;
	r = EXT_LAST_INDEX(eh);
	while (l <= r) {
		m = l + (r - l) / 2;
		if (block < le32_to_cpu(m->ei_block))
			r = m - 1;
		else
			l = m + 1;
		ext_debug(inode, "%p(%u):%p(%u):%p(%u) ", l,
			  le32_to_cpu(l->ei_block), m, le32_to_cpu(m->ei_block),
			  r, le32_to_cpu(r->ei_block));
	}

	path->p_idx = l - 1;
	ext_debug(inode, "  -> %u->%lld ", le32_to_cpu(path->p_idx->ei_block),
		  ext4_idx_pblock(path->p_idx));

#ifdef CHECK_BINSEARCH
	{
		struct ext4_extent_idx *chix, *ix;
		int k;

		chix = ix = EXT_FIRST_INDEX(eh);
		for (k = 0; k < le16_to_cpu(eh->eh_entries); k++, ix++) {
			if (k != 0 && le32_to_cpu(ix->ei_block) <=
			    le32_to_cpu(ix[-1].ei_block)) {
				printk(KERN_DEBUG "k=%d, ix=0x%p, "
				       "first=0x%p\n", k,
				       ix, EXT_FIRST_INDEX(eh));
				printk(KERN_DEBUG "%u <= %u\n",
				       le32_to_cpu(ix->ei_block),
				       le32_to_cpu(ix[-1].ei_block));
			}
			BUG_ON(k && le32_to_cpu(ix->ei_block)
					   <= le32_to_cpu(ix[-1].ei_block));
			if (block < le32_to_cpu(ix->ei_block))
				break;
			chix = ix;
		}
		BUG_ON(chix != path->p_idx);
	}
#endif

}

/*
 * ext4_ext_binsearch:
 * binary search for closest extent of the given block
 * the header must be checked before calling this
 */
static void
ext4_ext_binsearch(struct inode *inode,
		struct ext4_ext_path *path, ext4_lblk_t block)
{
	struct ext4_extent_header *eh = path->p_hdr;
	struct ext4_extent *r, *l, *m;

	if (eh->eh_entries == 0) {
		/*
		 * this leaf is empty:
		 * we get such a leaf in split/add case
		 */
		return;
	}

	ext_debug(inode, "binsearch for %u:  ", block);

	l = EXT_FIRST_EXTENT(eh) + 1;
	r = EXT_LAST_EXTENT(eh);

	while (l <= r) {
		m = l + (r - l) / 2;
		if (block < le32_to_cpu(m->ee_block))
			r = m - 1;
		else
			l = m + 1;
		ext_debug(inode, "%p(%u):%p(%u):%p(%u) ", l,
			  le32_to_cpu(l->ee_block), m, le32_to_cpu(m->ee_block),
			  r, le32_to_cpu(r->ee_block));
	}

	path->p_ext = l - 1;
	ext_debug(inode, "  -> %d:%llu:[%d]%d ",
			le32_to_cpu(path->p_ext->ee_block),
			ext4_ext_pblock(path->p_ext),
			ext4_ext_is_unwritten(path->p_ext),
			ext4_ext_get_actual_len(path->p_ext));

#ifdef CHECK_BINSEARCH
	{
		struct ext4_extent *chex, *ex;
		int k;

		chex = ex = EXT_FIRST_EXTENT(eh);
		for (k = 0; k < le16_to_cpu(eh->eh_entries); k++, ex++) {
			BUG_ON(k && le32_to_cpu(ex->ee_block)
					  <= le32_to_cpu(ex[-1].ee_block));
			if (block < le32_to_cpu(ex->ee_block))
				break;
			chex = ex;
		}
		BUG_ON(chex != path->p_ext);
	}
#endif

}

void ext4_ext_tree_init(handle_t *handle, struct inode *inode)
{
	struct ext4_extent_header *eh;

	eh = ext_inode_hdr(inode);
	eh->eh_depth = 0;
	eh->eh_entries = 0;
	eh->eh_magic = EXT4_EXT_MAGIC;
	eh->eh_max = cpu_to_le16(ext4_ext_space_root(inode, 0));
	ext4_mark_inode_dirty(handle, inode);
}

struct ext4_ext_path *
ext4_find_extent(struct inode *inode, ext4_lblk_t block,
		 struct ext4_ext_path **orig_path, int flags)
{
	struct ext4_extent_header *eh;
	struct buffer_head *bh;
	struct ext4_ext_path *path = orig_path ? *orig_path : NULL;
	short int depth, i, ppos = 0;
	int ret;
	gfp_t gfp_flags = GFP_NOFS;

	if (flags & EXT4_EX_NOFAIL)
		gfp_flags |= __GFP_NOFAIL;

	eh = ext_inode_hdr(inode);
	depth = ext_depth(inode);
	if (depth < 0 || depth > EXT4_MAX_EXTENT_DEPTH) {
		EXT4_ERROR_INODE(inode, "inode has invalid extent depth: %d",
				 depth);
		ret = -EFSCORRUPTED;
		goto err;
	}

	if (path) {
		ext4_ext_drop_refs(path);
		if (depth > path[0].p_maxdepth) {
			kfree(path);
			*orig_path = path = NULL;
		}
	}
	if (!path) {
		/* account possible depth increase */
		path = kcalloc(depth + 2, sizeof(struct ext4_ext_path),
				gfp_flags);
		if (unlikely(!path))
			return ERR_PTR(-ENOMEM);
		path[0].p_maxdepth = depth + 1;
	}
	path[0].p_hdr = eh;
	path[0].p_bh = NULL;

	i = depth;
	if (!(flags & EXT4_EX_NOCACHE) && depth == 0)
		ext4_cache_extents(inode, eh);
	/* walk through the tree */
	while (i) {
		ext_debug(inode, "depth %d: num %d, max %d\n",
			  ppos, le16_to_cpu(eh->eh_entries), le16_to_cpu(eh->eh_max));

		ext4_ext_binsearch_idx(inode, path + ppos, block);
		path[ppos].p_block = ext4_idx_pblock(path[ppos].p_idx);
		path[ppos].p_depth = i;
		path[ppos].p_ext = NULL;

		bh = read_extent_tree_block(inode, path[ppos].p_block, --i,
					    flags);
		if (IS_ERR(bh)) {
			ret = PTR_ERR(bh);
			goto err;
		}

		eh = ext_block_hdr(bh);
		ppos++;
		path[ppos].p_bh = bh;
		path[ppos].p_hdr = eh;
	}

	path[ppos].p_depth = i;
	path[ppos].p_ext = NULL;
	path[ppos].p_idx = NULL;

	/* find extent */
	ext4_ext_binsearch(inode, path + ppos, block);
	/* if not an empty leaf */
	if (path[ppos].p_ext)
		path[ppos].p_block = ext4_ext_pblock(path[ppos].p_ext);

	ext4_ext_show_path(inode, path);

	return path;

err:
	ext4_ext_drop_refs(path);
	kfree(path);
	if (orig_path)
		*orig_path = NULL;
	return ERR_PTR(ret);
}

/*
 * ext4_ext_insert_index:
 * insert new index [@logical;@ptr] into the block at @curp;
 * check where to insert: before @curp or after @curp
 */
static int ext4_ext_insert_index(handle_t *handle, struct inode *inode,
				 struct ext4_ext_path *curp,
				 int logical, ext4_fsblk_t ptr)
{
	struct ext4_extent_idx *ix;
	int len, err;

	err = ext4_ext_get_access(handle, inode, curp);
	if (err)
		return err;

	if (unlikely(logical == le32_to_cpu(curp->p_idx->ei_block))) {
		EXT4_ERROR_INODE(inode,
				 "logical %d == ei_block %d!",
				 logical, le32_to_cpu(curp->p_idx->ei_block));
		return -EFSCORRUPTED;
	}

	if (unlikely(le16_to_cpu(curp->p_hdr->eh_entries)
			     >= le16_to_cpu(curp->p_hdr->eh_max))) {
		EXT4_ERROR_INODE(inode,
				 "eh_entries %d >= eh_max %d!",
				 le16_to_cpu(curp->p_hdr->eh_entries),
				 le16_to_cpu(curp->p_hdr->eh_max));
		return -EFSCORRUPTED;
	}

	if (logical > le32_to_cpu(curp->p_idx->ei_block)) {
		/* insert after */
		ext_debug(inode, "insert new index %d after: %llu\n",
			  logical, ptr);
		ix = curp->p_idx + 1;
	} else {
		/* insert before */
		ext_debug(inode, "insert new index %d before: %llu\n",
			  logical, ptr);
		ix = curp->p_idx;
	}

	len = EXT_LAST_INDEX(curp->p_hdr) - ix + 1;
	BUG_ON(len < 0);
	if (len > 0) {
		ext_debug(inode, "insert new index %d: "
				"move %d indices from 0x%p to 0x%p\n",
				logical, len, ix, ix + 1);
		memmove(ix + 1, ix, len * sizeof(struct ext4_extent_idx));
	}

	if (unlikely(ix > EXT_MAX_INDEX(curp->p_hdr))) {
		EXT4_ERROR_INODE(inode, "ix > EXT_MAX_INDEX!");
		return -EFSCORRUPTED;
	}

	ix->ei_block = cpu_to_le32(logical);
	ext4_idx_store_pblock(ix, ptr);
	le16_add_cpu(&curp->p_hdr->eh_entries, 1);

	if (unlikely(ix > EXT_LAST_INDEX(curp->p_hdr))) {
		EXT4_ERROR_INODE(inode, "ix > EXT_LAST_INDEX!");
		return -EFSCORRUPTED;
	}

	err = ext4_ext_dirty(handle, inode, curp);
	ext4_std_error(inode->i_sb, err);

	return err;
}

/*
 * ext4_ext_split:
 * inserts new subtree into the path, using free index entry
 * at depth @at:
 * - allocates all needed blocks (new leaf and all intermediate index blocks)
 * - makes decision where to split
 * - moves remaining extents and index entries (right to the split point)
 *   into the newly allocated blocks
 * - initializes subtree
 */
static int ext4_ext_split(handle_t *handle, struct inode *inode,
			  unsigned int flags,
			  struct ext4_ext_path *path,
			  struct ext4_extent *newext, int at)
{
	struct buffer_head *bh = NULL;
	int depth = ext_depth(inode);
	struct ext4_extent_header *neh;
	struct ext4_extent_idx *fidx;
	int i = at, k, m, a;
	ext4_fsblk_t newblock, oldblock;
	__le32 border;
	ext4_fsblk_t *ablocks = NULL; /* array of allocated blocks */
	gfp_t gfp_flags = GFP_NOFS;
	int err = 0;
	size_t ext_size = 0;

	if (flags & EXT4_EX_NOFAIL)
		gfp_flags |= __GFP_NOFAIL;

	/* make decision: where to split? */
	/* FIXME: now decision is simplest: at current extent */

	/* if current leaf will be split, then we should use
	 * border from split point */
	if (unlikely(path[depth].p_ext > EXT_MAX_EXTENT(path[depth].p_hdr))) {
		EXT4_ERROR_INODE(inode, "p_ext > EXT_MAX_EXTENT!");
		return -EFSCORRUPTED;
	}
	if (path[depth].p_ext != EXT_MAX_EXTENT(path[depth].p_hdr)) {
		border = path[depth].p_ext[1].ee_block;
		ext_debug(inode, "leaf will be split."
				" next leaf starts at %d\n",
				  le32_to_cpu(border));
	} else {
		border = newext->ee_block;
		ext_debug(inode, "leaf will be added."
				" next leaf starts at %d\n",
				le32_to_cpu(border));
	}

	/*
	 * If error occurs, then we break processing
	 * and mark filesystem read-only. index won't
	 * be inserted and tree will be in consistent
	 * state. Next mount will repair buffers too.
	 */

	/*
	 * Get array to track all allocated blocks.
	 * We need this to handle errors and free blocks
	 * upon them.
	 */
	ablocks = kcalloc(depth, sizeof(ext4_fsblk_t), gfp_flags);
	if (!ablocks)
		return -ENOMEM;

	/* allocate all needed blocks */
	ext_debug(inode, "allocate %d blocks for indexes/leaf\n", depth - at);
	for (a = 0; a < depth - at; a++) {
		newblock = ext4_ext_new_meta_block(handle, inode, path,
						   newext, &err, flags);
		if (newblock == 0)
			goto cleanup;
		ablocks[a] = newblock;
	}

	/* initialize new leaf */
	newblock = ablocks[--a];
	if (unlikely(newblock == 0)) {
		EXT4_ERROR_INODE(inode, "newblock == 0!");
		err = -EFSCORRUPTED;
		goto cleanup;
	}
	bh = sb_getblk_gfp(inode->i_sb, newblock, __GFP_MOVABLE | GFP_NOFS);
	if (unlikely(!bh)) {
		err = -ENOMEM;
		goto cleanup;
	}
	lock_buffer(bh);

	err = ext4_journal_get_create_access(handle, bh);
	if (err)
		goto cleanup;

	neh = ext_block_hdr(bh);
	neh->eh_entries = 0;
	neh->eh_max = cpu_to_le16(ext4_ext_space_block(inode, 0));
	neh->eh_magic = EXT4_EXT_MAGIC;
	neh->eh_depth = 0;

	/* move remainder of path[depth] to the new leaf */
	if (unlikely(path[depth].p_hdr->eh_entries !=
		     path[depth].p_hdr->eh_max)) {
		EXT4_ERROR_INODE(inode, "eh_entries %d != eh_max %d!",
				 path[depth].p_hdr->eh_entries,
				 path[depth].p_hdr->eh_max);
		err = -EFSCORRUPTED;
		goto cleanup;
	}
	/* start copy from next extent */
	m = EXT_MAX_EXTENT(path[depth].p_hdr) - path[depth].p_ext++;
	ext4_ext_show_move(inode, path, newblock, depth);
	if (m) {
		struct ext4_extent *ex;
		ex = EXT_FIRST_EXTENT(neh);
		memmove(ex, path[depth].p_ext, sizeof(struct ext4_extent) * m);
		le16_add_cpu(&neh->eh_entries, m);
	}

	/* zero out unused area in the extent block */
	ext_size = sizeof(struct ext4_extent_header) +
		sizeof(struct ext4_extent) * le16_to_cpu(neh->eh_entries);
	memset(bh->b_data + ext_size, 0, inode->i_sb->s_blocksize - ext_size);
	ext4_extent_block_csum_set(inode, neh);
	set_buffer_uptodate(bh);
	unlock_buffer(bh);

	err = ext4_handle_dirty_metadata(handle, inode, bh);
	if (err)
		goto cleanup;
	brelse(bh);
	bh = NULL;

	/* correct old leaf */
	if (m) {
		err = ext4_ext_get_access(handle, inode, path + depth);
		if (err)
			goto cleanup;
		le16_add_cpu(&path[depth].p_hdr->eh_entries, -m);
		err = ext4_ext_dirty(handle, inode, path + depth);
		if (err)
			goto cleanup;

	}

	/* create intermediate indexes */
	k = depth - at - 1;
	if (unlikely(k < 0)) {
		EXT4_ERROR_INODE(inode, "k %d < 0!", k);
		err = -EFSCORRUPTED;
		goto cleanup;
	}
	if (k)
		ext_debug(inode, "create %d intermediate indices\n", k);
	/* insert new index into current index block */
	/* current depth stored in i var */
	i = depth - 1;
	while (k--) {
		oldblock = newblock;
		newblock = ablocks[--a];
		bh = sb_getblk(inode->i_sb, newblock);
		if (unlikely(!bh)) {
			err = -ENOMEM;
			goto cleanup;
		}
		lock_buffer(bh);

		err = ext4_journal_get_create_access(handle, bh);
		if (err)
			goto cleanup;

		neh = ext_block_hdr(bh);
		neh->eh_entries = cpu_to_le16(1);
		neh->eh_magic = EXT4_EXT_MAGIC;
		neh->eh_max = cpu_to_le16(ext4_ext_space_block_idx(inode, 0));
		neh->eh_depth = cpu_to_le16(depth - i);
		fidx = EXT_FIRST_INDEX(neh);
		fidx->ei_block = border;
		ext4_idx_store_pblock(fidx, oldblock);

		ext_debug(inode, "int.index at %d (block %llu): %u -> %llu\n",
				i, newblock, le32_to_cpu(border), oldblock);

		/* move remainder of path[i] to the new index block */
		if (unlikely(EXT_MAX_INDEX(path[i].p_hdr) !=
					EXT_LAST_INDEX(path[i].p_hdr))) {
			EXT4_ERROR_INODE(inode,
					 "EXT_MAX_INDEX != EXT_LAST_INDEX ee_block %d!",
					 le32_to_cpu(path[i].p_ext->ee_block));
			err = -EFSCORRUPTED;
			goto cleanup;
		}
		/* start copy indexes */
		m = EXT_MAX_INDEX(path[i].p_hdr) - path[i].p_idx++;
		ext_debug(inode, "cur 0x%p, last 0x%p\n", path[i].p_idx,
				EXT_MAX_INDEX(path[i].p_hdr));
		ext4_ext_show_move(inode, path, newblock, i);
		if (m) {
			memmove(++fidx, path[i].p_idx,
				sizeof(struct ext4_extent_idx) * m);
			le16_add_cpu(&neh->eh_entries, m);
		}
		/* zero out unused area in the extent block */
		ext_size = sizeof(struct ext4_extent_header) +
		   (sizeof(struct ext4_extent) * le16_to_cpu(neh->eh_entries));
		memset(bh->b_data + ext_size, 0,
			inode->i_sb->s_blocksize - ext_size);
		ext4_extent_block_csum_set(inode, neh);
		set_buffer_uptodate(bh);
		unlock_buffer(bh);

		err = ext4_handle_dirty_metadata(handle, inode, bh);
		if (err)
			goto cleanup;
		brelse(bh);
		bh = NULL;

		/* correct old index */
		if (m) {
			err = ext4_ext_get_access(handle, inode, path + i);
			if (err)
				goto cleanup;
			le16_add_cpu(&path[i].p_hdr->eh_entries, -m);
			err = ext4_ext_dirty(handle, inode, path + i);
			if (err)
				goto cleanup;
		}

		i--;
	}

	/* insert new index */
	err = ext4_ext_insert_index(handle, inode, path + at,
				    le32_to_cpu(border), newblock);

cleanup:
	if (bh) {
		if (buffer_locked(bh))
			unlock_buffer(bh);
		brelse(bh);
	}

	if (err) {
		/* free all allocated blocks in error case */
		for (i = 0; i < depth; i++) {
			if (!ablocks[i])
				continue;
			ext4_free_blocks(handle, inode, NULL, ablocks[i], 1,
					 EXT4_FREE_BLOCKS_METADATA);
		}
	}
	kfree(ablocks);

	return err;
}

/*
 * ext4_ext_grow_indepth:
 * implements tree growing procedure:
 * - allocates new block
 * - moves top-level data (index block or leaf) into the new block
 * - initializes new top-level, creating index that points to the
 *   just created block
 */
static int ext4_ext_grow_indepth(handle_t *handle, struct inode *inode,
				 unsigned int flags)
{
	struct ext4_extent_header *neh;
	struct buffer_head *bh;
	ext4_fsblk_t newblock, goal = 0;
	struct ext4_super_block *es = EXT4_SB(inode->i_sb)->s_es;
	int err = 0;
	size_t ext_size = 0;

	/* Try to prepend new index to old one */
	if (ext_depth(inode))
		goal = ext4_idx_pblock(EXT_FIRST_INDEX(ext_inode_hdr(inode)));
	if (goal > le32_to_cpu(es->s_first_data_block)) {
		flags |= EXT4_MB_HINT_TRY_GOAL;
		goal--;
	} else
		goal = ext4_inode_to_goal_block(inode);
	newblock = ext4_new_meta_blocks(handle, inode, goal, flags,
					NULL, &err);
	if (newblock == 0)
		return err;

	bh = sb_getblk_gfp(inode->i_sb, newblock, __GFP_MOVABLE | GFP_NOFS);
	if (unlikely(!bh))
		return -ENOMEM;
	lock_buffer(bh);

	err = ext4_journal_get_create_access(handle, bh);
	if (err) {
		unlock_buffer(bh);
		goto out;
	}

	ext_size = sizeof(EXT4_I(inode)->i_data);
	/* move top-level index/leaf into new block */
	memmove(bh->b_data, EXT4_I(inode)->i_data, ext_size);
	/* zero out unused area in the extent block */
	memset(bh->b_data + ext_size, 0, inode->i_sb->s_blocksize - ext_size);

	/* set size of new block */
	neh = ext_block_hdr(bh);
	/* old root could have indexes or leaves
	 * so calculate e_max right way */
	if (ext_depth(inode))
		neh->eh_max = cpu_to_le16(ext4_ext_space_block_idx(inode, 0));
	else
		neh->eh_max = cpu_to_le16(ext4_ext_space_block(inode, 0));
	neh->eh_magic = EXT4_EXT_MAGIC;
	ext4_extent_block_csum_set(inode, neh);
	set_buffer_uptodate(bh);
	unlock_buffer(bh);

	err = ext4_handle_dirty_metadata(handle, inode, bh);
	if (err)
		goto out;

	/* Update top-level index: num,max,pointer */
	neh = ext_inode_hdr(inode);
	neh->eh_entries = cpu_to_le16(1);
	ext4_idx_store_pblock(EXT_FIRST_INDEX(neh), newblock);
	if (neh->eh_depth == 0) {
		/* Root extent block becomes index block */
		neh->eh_max = cpu_to_le16(ext4_ext_space_root_idx(inode, 0));
		EXT_FIRST_INDEX(neh)->ei_block =
			EXT_FIRST_EXTENT(neh)->ee_block;
	}
	ext_debug(inode, "new root: num %d(%d), lblock %d, ptr %llu\n",
		  le16_to_cpu(neh->eh_entries), le16_to_cpu(neh->eh_max),
		  le32_to_cpu(EXT_FIRST_INDEX(neh)->ei_block),
		  ext4_idx_pblock(EXT_FIRST_INDEX(neh)));

	le16_add_cpu(&neh->eh_depth, 1);
	err = ext4_mark_inode_dirty(handle, inode);
out:
	brelse(bh);

	return err;
}

/*
 * ext4_ext_create_new_leaf:
 * finds empty index and adds new leaf.
 * if no free index is found, then it requests in-depth growing.
 */
static int ext4_ext_create_new_leaf(handle_t *handle, struct inode *inode,
				    unsigned int mb_flags,
				    unsigned int gb_flags,
				    struct ext4_ext_path **ppath,
				    struct ext4_extent *newext)
{
	struct ext4_ext_path *path = *ppath;
	struct ext4_ext_path *curp;
	int depth, i, err = 0;

repeat:
	i = depth = ext_depth(inode);

	/* walk up to the tree and look for free index entry */
	curp = path + depth;
	while (i > 0 && !EXT_HAS_FREE_INDEX(curp)) {
		i--;
		curp--;
	}

	/* we use already allocated block for index block,
	 * so subsequent data blocks should be contiguous */
	if (EXT_HAS_FREE_INDEX(curp)) {
		/* if we found index with free entry, then use that
		 * entry: create all needed subtree and add new leaf */
		err = ext4_ext_split(handle, inode, mb_flags, path, newext, i);
		if (err)
			goto out;

		/* refill path */
		path = ext4_find_extent(inode,
				    (ext4_lblk_t)le32_to_cpu(newext->ee_block),
				    ppath, gb_flags);
		if (IS_ERR(path))
			err = PTR_ERR(path);
	} else {
		/* tree is full, time to grow in depth */
		err = ext4_ext_grow_indepth(handle, inode, mb_flags);
		if (err)
			goto out;

		/* refill path */
		path = ext4_find_extent(inode,
				   (ext4_lblk_t)le32_to_cpu(newext->ee_block),
				    ppath, gb_flags);
		if (IS_ERR(path)) {
			err = PTR_ERR(path);
			goto out;
		}

		/*
		 * only first (depth 0 -> 1) produces free space;
		 * in all other cases we have to split the grown tree
		 */
		depth = ext_depth(inode);
		if (path[depth].p_hdr->eh_entries == path[depth].p_hdr->eh_max) {
			/* now we need to split */
			goto repeat;
		}
	}

out:
	return err;
}

/*
 * search the closest allocated block to the left for *logical
 * and returns it at @logical + it's physical address at @phys
 * if *logical is the smallest allocated block, the function
 * returns 0 at @phys
 * return value contains 0 (success) or error code
 */
static int ext4_ext_search_left(struct inode *inode,
				struct ext4_ext_path *path,
				ext4_lblk_t *logical, ext4_fsblk_t *phys)
{
	struct ext4_extent_idx *ix;
	struct ext4_extent *ex;
	int depth, ee_len;

	if (unlikely(path == NULL)) {
		EXT4_ERROR_INODE(inode, "path == NULL *logical %d!", *logical);
		return -EFSCORRUPTED;
	}
	depth = path->p_depth;
	*phys = 0;

	if (depth == 0 && path->p_ext == NULL)
		return 0;

	/* usually extent in the path covers blocks smaller
	 * then *logical, but it can be that extent is the
	 * first one in the file */

	ex = path[depth].p_ext;
	ee_len = ext4_ext_get_actual_len(ex);
	if (*logical < le32_to_cpu(ex->ee_block)) {
		if (unlikely(EXT_FIRST_EXTENT(path[depth].p_hdr) != ex)) {
			EXT4_ERROR_INODE(inode,
					 "EXT_FIRST_EXTENT != ex *logical %d ee_block %d!",
					 *logical, le32_to_cpu(ex->ee_block));
			return -EFSCORRUPTED;
		}
		while (--depth >= 0) {
			ix = path[depth].p_idx;
			if (unlikely(ix != EXT_FIRST_INDEX(path[depth].p_hdr))) {
				EXT4_ERROR_INODE(inode,
				  "ix (%d) != EXT_FIRST_INDEX (%d) (depth %d)!",
				  ix != NULL ? le32_to_cpu(ix->ei_block) : 0,
				  EXT_FIRST_INDEX(path[depth].p_hdr) != NULL ?
		le32_to_cpu(EXT_FIRST_INDEX(path[depth].p_hdr)->ei_block) : 0,
				  depth);
				return -EFSCORRUPTED;
			}
		}
		return 0;
	}

	if (unlikely(*logical < (le32_to_cpu(ex->ee_block) + ee_len))) {
		EXT4_ERROR_INODE(inode,
				 "logical %d < ee_block %d + ee_len %d!",
				 *logical, le32_to_cpu(ex->ee_block), ee_len);
		return -EFSCORRUPTED;
	}

	*logical = le32_to_cpu(ex->ee_block) + ee_len - 1;
	*phys = ext4_ext_pblock(ex) + ee_len - 1;
	return 0;
}

/*
 * Search the closest allocated block to the right for *logical
 * and returns it at @logical + it's physical address at @phys.
 * If not exists, return 0 and @phys is set to 0. We will return
 * 1 which means we found an allocated block and ret_ex is valid.
 * Or return a (< 0) error code.
 */
static int ext4_ext_search_right(struct inode *inode,
				 struct ext4_ext_path *path,
				 ext4_lblk_t *logical, ext4_fsblk_t *phys,
				 struct ext4_extent *ret_ex)
{
	struct buffer_head *bh = NULL;
	struct ext4_extent_header *eh;
	struct ext4_extent_idx *ix;
	struct ext4_extent *ex;
	ext4_fsblk_t block;
	int depth;	/* Note, NOT eh_depth; depth from top of tree */
	int ee_len;

	if (unlikely(path == NULL)) {
		EXT4_ERROR_INODE(inode, "path == NULL *logical %d!", *logical);
		return -EFSCORRUPTED;
	}
	depth = path->p_depth;
	*phys = 0;

	if (depth == 0 && path->p_ext == NULL)
		return 0;

	/* usually extent in the path covers blocks smaller
	 * then *logical, but it can be that extent is the
	 * first one in the file */

	ex = path[depth].p_ext;
	ee_len = ext4_ext_get_actual_len(ex);
	if (*logical < le32_to_cpu(ex->ee_block)) {
		if (unlikely(EXT_FIRST_EXTENT(path[depth].p_hdr) != ex)) {
			EXT4_ERROR_INODE(inode,
					 "first_extent(path[%d].p_hdr) != ex",
					 depth);
			return -EFSCORRUPTED;
		}
		while (--depth >= 0) {
			ix = path[depth].p_idx;
			if (unlikely(ix != EXT_FIRST_INDEX(path[depth].p_hdr))) {
				EXT4_ERROR_INODE(inode,
						 "ix != EXT_FIRST_INDEX *logical %d!",
						 *logical);
				return -EFSCORRUPTED;
			}
		}
		goto found_extent;
	}

	if (unlikely(*logical < (le32_to_cpu(ex->ee_block) + ee_len))) {
		EXT4_ERROR_INODE(inode,
				 "logical %d < ee_block %d + ee_len %d!",
				 *logical, le32_to_cpu(ex->ee_block), ee_len);
		return -EFSCORRUPTED;
	}

	if (ex != EXT_LAST_EXTENT(path[depth].p_hdr)) {
		/* next allocated block in this leaf */
		ex++;
		goto found_extent;
	}

	/* go up and search for index to the right */
	while (--depth >= 0) {
		ix = path[depth].p_idx;
		if (ix != EXT_LAST_INDEX(path[depth].p_hdr))
			goto got_index;
	}

	/* we've gone up to the root and found no index to the right */
	return 0;

got_index:
	/* we've found index to the right, let's
	 * follow it and find the closest allocated
	 * block to the right */
	ix++;
	block = ext4_idx_pblock(ix);
	while (++depth < path->p_depth) {
		/* subtract from p_depth to get proper eh_depth */
		bh = read_extent_tree_block(inode, block,
					    path->p_depth - depth, 0);
		if (IS_ERR(bh))
			return PTR_ERR(bh);
		eh = ext_block_hdr(bh);
		ix = EXT_FIRST_INDEX(eh);
		block = ext4_idx_pblock(ix);
		put_bh(bh);
	}

	bh = read_extent_tree_block(inode, block, path->p_depth - depth, 0);
	if (IS_ERR(bh))
		return PTR_ERR(bh);
	eh = ext_block_hdr(bh);
	ex = EXT_FIRST_EXTENT(eh);
found_extent:
	*logical = le32_to_cpu(ex->ee_block);
	*phys = ext4_ext_pblock(ex);
	if (ret_ex)
		*ret_ex = *ex;
	if (bh)
		put_bh(bh);
	return 1;
}

/*
 * ext4_ext_next_allocated_block:
 * returns allocated block in subsequent extent or EXT_MAX_BLOCKS.
 * NOTE: it considers block number from index entry as
 * allocated block. Thus, index entries have to be consistent
 * with leaves.
 */
ext4_lblk_t
ext4_ext_next_allocated_block(struct ext4_ext_path *path)
{
	int depth;

	BUG_ON(path == NULL);
	depth = path->p_depth;

	if (depth == 0 && path->p_ext == NULL)
		return EXT_MAX_BLOCKS;

	while (depth >= 0) {
		struct ext4_ext_path *p = &path[depth];

		if (depth == path->p_depth) {
			/* leaf */
			if (p->p_ext && p->p_ext != EXT_LAST_EXTENT(p->p_hdr))
				return le32_to_cpu(p->p_ext[1].ee_block);
		} else {
			/* index */
			if (p->p_idx != EXT_LAST_INDEX(p->p_hdr))
				return le32_to_cpu(p->p_idx[1].ei_block);
		}
		depth--;
	}

	return EXT_MAX_BLOCKS;
}

/*
 * ext4_ext_next_leaf_block:
 * returns first allocated block from next leaf or EXT_MAX_BLOCKS
 */
static ext4_lblk_t ext4_ext_next_leaf_block(struct ext4_ext_path *path)
{
	int depth;

	BUG_ON(path == NULL);
	depth = path->p_depth;

	/* zero-tree has no leaf blocks at all */
	if (depth == 0)
		return EXT_MAX_BLOCKS;

	/* go to index block */
	depth--;

	while (depth >= 0) {
		if (path[depth].p_idx !=
				EXT_LAST_INDEX(path[depth].p_hdr))
			return (ext4_lblk_t)
				le32_to_cpu(path[depth].p_idx[1].ei_block);
		depth--;
	}

	return EXT_MAX_BLOCKS;
}

/*
 * ext4_ext_correct_indexes:
 * if leaf gets modified and modified extent is first in the leaf,
 * then we have to correct all indexes above.
 * TODO: do we need to correct tree in all cases?
 */
static int ext4_ext_correct_indexes(handle_t *handle, struct inode *inode,
				struct ext4_ext_path *path)
{
	struct ext4_extent_header *eh;
	int depth = ext_depth(inode);
	struct ext4_extent *ex;
	__le32 border;
	int k, err = 0;

	eh = path[depth].p_hdr;
	ex = path[depth].p_ext;

	if (unlikely(ex == NULL || eh == NULL)) {
		EXT4_ERROR_INODE(inode,
				 "ex %p == NULL or eh %p == NULL", ex, eh);
		return -EFSCORRUPTED;
	}

	if (depth == 0) {
		/* there is no tree at all */
		return 0;
	}

	if (ex != EXT_FIRST_EXTENT(eh)) {
		/* we correct tree if first leaf got modified only */
		return 0;
	}

	/*
	 * TODO: we need correction if border is smaller than current one
	 */
	k = depth - 1;
	border = path[depth].p_ext->ee_block;
	err = ext4_ext_get_access(handle, inode, path + k);
	if (err)
		return err;
	path[k].p_idx->ei_block = border;
	err = ext4_ext_dirty(handle, inode, path + k);
	if (err)
		return err;

	while (k--) {
		/* change all left-side indexes */
		if (path[k+1].p_idx != EXT_FIRST_INDEX(path[k+1].p_hdr))
			break;
		err = ext4_ext_get_access(handle, inode, path + k);
		if (err)
			break;
		path[k].p_idx->ei_block = border;
		err = ext4_ext_dirty(handle, inode, path + k);
		if (err)
			break;
	}

	return err;
}

static int ext4_can_extents_be_merged(struct inode *inode,
				      struct ext4_extent *ex1,
				      struct ext4_extent *ex2)
{
	unsigned short ext1_ee_len, ext2_ee_len;

	if (ext4_ext_is_unwritten(ex1) != ext4_ext_is_unwritten(ex2))
		return 0;

	ext1_ee_len = ext4_ext_get_actual_len(ex1);
	ext2_ee_len = ext4_ext_get_actual_len(ex2);

	if (le32_to_cpu(ex1->ee_block) + ext1_ee_len !=
			le32_to_cpu(ex2->ee_block))
		return 0;

	if (ext1_ee_len + ext2_ee_len > EXT_INIT_MAX_LEN)
		return 0;

	if (ext4_ext_is_unwritten(ex1) &&
	    ext1_ee_len + ext2_ee_len > EXT_UNWRITTEN_MAX_LEN)
		return 0;
#ifdef AGGRESSIVE_TEST
	if (ext1_ee_len >= 4)
		return 0;
#endif

	if (ext4_ext_pblock(ex1) + ext1_ee_len == ext4_ext_pblock(ex2))
		return 1;
	return 0;
}

/*
 * This function tries to merge the "ex" extent to the next extent in the tree.
 * It always tries to merge towards right. If you want to merge towards
 * left, pass "ex - 1" as argument instead of "ex".
 * Returns 0 if the extents (ex and ex+1) were _not_ merged and returns
 * 1 if they got merged.
 */
static int ext4_ext_try_to_merge_right(struct inode *inode,
				 struct ext4_ext_path *path,
				 struct ext4_extent *ex)
{
	struct ext4_extent_header *eh;
	unsigned int depth, len;
	int merge_done = 0, unwritten;

	depth = ext_depth(inode);
	BUG_ON(path[depth].p_hdr == NULL);
	eh = path[depth].p_hdr;

	while (ex < EXT_LAST_EXTENT(eh)) {
		if (!ext4_can_extents_be_merged(inode, ex, ex + 1))
			break;
		/* merge with next extent! */
		unwritten = ext4_ext_is_unwritten(ex);
		ex->ee_len = cpu_to_le16(ext4_ext_get_actual_len(ex)
				+ ext4_ext_get_actual_len(ex + 1));
		if (unwritten)
			ext4_ext_mark_unwritten(ex);

		if (ex + 1 < EXT_LAST_EXTENT(eh)) {
			len = (EXT_LAST_EXTENT(eh) - ex - 1)
				* sizeof(struct ext4_extent);
			memmove(ex + 1, ex + 2, len);
		}
		le16_add_cpu(&eh->eh_entries, -1);
		merge_done = 1;
		WARN_ON(eh->eh_entries == 0);
		if (!eh->eh_entries)
			EXT4_ERROR_INODE(inode, "eh->eh_entries = 0!");
	}

	return merge_done;
}

/*
 * This function does a very simple check to see if we can collapse
 * an extent tree with a single extent tree leaf block into the inode.
 */
static void ext4_ext_try_to_merge_up(handle_t *handle,
				     struct inode *inode,
				     struct ext4_ext_path *path)
{
	size_t s;
	unsigned max_root = ext4_ext_space_root(inode, 0);
	ext4_fsblk_t blk;

	if ((path[0].p_depth != 1) ||
	    (le16_to_cpu(path[0].p_hdr->eh_entries) != 1) ||
	    (le16_to_cpu(path[1].p_hdr->eh_entries) > max_root))
		return;

	/*
	 * We need to modify the block allocation bitmap and the block
	 * group descriptor to release the extent tree block.  If we
	 * can't get the journal credits, give up.
	 */
	if (ext4_journal_extend(handle, 2,
			ext4_free_metadata_revoke_credits(inode->i_sb, 1)))
		return;

	/*
	 * Copy the extent data up to the inode
	 */
	blk = ext4_idx_pblock(path[0].p_idx);
	s = le16_to_cpu(path[1].p_hdr->eh_entries) *
		sizeof(struct ext4_extent_idx);
	s += sizeof(struct ext4_extent_header);

	path[1].p_maxdepth = path[0].p_maxdepth;
	memcpy(path[0].p_hdr, path[1].p_hdr, s);
	path[0].p_depth = 0;
	path[0].p_ext = EXT_FIRST_EXTENT(path[0].p_hdr) +
		(path[1].p_ext - EXT_FIRST_EXTENT(path[1].p_hdr));
	path[0].p_hdr->eh_max = cpu_to_le16(max_root);

	brelse(path[1].p_bh);
	ext4_free_blocks(handle, inode, NULL, blk, 1,
			 EXT4_FREE_BLOCKS_METADATA | EXT4_FREE_BLOCKS_FORGET);
}

/*
 * This function tries to merge the @ex extent to neighbours in the tree, then
 * tries to collapse the extent tree into the inode.
 */
static void ext4_ext_try_to_merge(handle_t *handle,
				  struct inode *inode,
				  struct ext4_ext_path *path,
				  struct ext4_extent *ex)
{
	struct ext4_extent_header *eh;
	unsigned int depth;
	int merge_done = 0;

	depth = ext_depth(inode);
	BUG_ON(path[depth].p_hdr == NULL);
	eh = path[depth].p_hdr;

	if (ex > EXT_FIRST_EXTENT(eh))
		merge_done = ext4_ext_try_to_merge_right(inode, path, ex - 1);

	if (!merge_done)
		(void) ext4_ext_try_to_merge_right(inode, path, ex);

	ext4_ext_try_to_merge_up(handle, inode, path);
}

/*
 * check if a portion of the "newext" extent overlaps with an
 * existing extent.
 *
 * If there is an overlap discovered, it updates the length of the newext
 * such that there will be no overlap, and then returns 1.
 * If there is no overlap found, it returns 0.
 */
static unsigned int ext4_ext_check_overlap(struct ext4_sb_info *sbi,
					   struct inode *inode,
					   struct ext4_extent *newext,
					   struct ext4_ext_path *path)
{
	ext4_lblk_t b1, b2;
	unsigned int depth, len1;
	unsigned int ret = 0;

	b1 = le32_to_cpu(newext->ee_block);
	len1 = ext4_ext_get_actual_len(newext);
	depth = ext_depth(inode);
	if (!path[depth].p_ext)
		goto out;
	b2 = EXT4_LBLK_CMASK(sbi, le32_to_cpu(path[depth].p_ext->ee_block));

	/*
	 * get the next allocated block if the extent in the path
	 * is before the requested block(s)
	 */
	if (b2 < b1) {
		b2 = ext4_ext_next_allocated_block(path);
		if (b2 == EXT_MAX_BLOCKS)
			goto out;
		b2 = EXT4_LBLK_CMASK(sbi, b2);
	}

	/* check for wrap through zero on extent logical start block*/
	if (b1 + len1 < b1) {
		len1 = EXT_MAX_BLOCKS - b1;
		newext->ee_len = cpu_to_le16(len1);
		ret = 1;
	}

	/* check for overlap */
	if (b1 + len1 > b2) {
		newext->ee_len = cpu_to_le16(b2 - b1);
		ret = 1;
	}
out:
	return ret;
}

/*
 * ext4_ext_insert_extent:
 * tries to merge requested extent into the existing extent or
 * inserts requested extent as new one into the tree,
 * creating new leaf in the no-space case.
 */
int ext4_ext_insert_extent(handle_t *handle, struct inode *inode,
				struct ext4_ext_path **ppath,
				struct ext4_extent *newext, int gb_flags)
{
	struct ext4_ext_path *path = *ppath;
	struct ext4_extent_header *eh;
	struct ext4_extent *ex, *fex;
	struct ext4_extent *nearex; /* nearest extent */
	struct ext4_ext_path *npath = NULL;
	int depth, len, err;
	ext4_lblk_t next;
	int mb_flags = 0, unwritten;

	if (gb_flags & EXT4_GET_BLOCKS_DELALLOC_RESERVE)
		mb_flags |= EXT4_MB_DELALLOC_RESERVED;
	if (unlikely(ext4_ext_get_actual_len(newext) == 0)) {
		EXT4_ERROR_INODE(inode, "ext4_ext_get_actual_len(newext) == 0");
		return -EFSCORRUPTED;
	}
	depth = ext_depth(inode);
	ex = path[depth].p_ext;
	eh = path[depth].p_hdr;
	if (unlikely(path[depth].p_hdr == NULL)) {
		EXT4_ERROR_INODE(inode, "path[%d].p_hdr == NULL", depth);
		return -EFSCORRUPTED;
	}

	/* try to insert block into found extent and return */
	if (ex && !(gb_flags & EXT4_GET_BLOCKS_PRE_IO)) {

		/*
		 * Try to see whether we should rather test the extent on
		 * right from ex, or from the left of ex. This is because
		 * ext4_find_extent() can return either extent on the
		 * left, or on the right from the searched position. This
		 * will make merging more effective.
		 */
		if (ex < EXT_LAST_EXTENT(eh) &&
		    (le32_to_cpu(ex->ee_block) +
		    ext4_ext_get_actual_len(ex) <
		    le32_to_cpu(newext->ee_block))) {
			ex += 1;
			goto prepend;
		} else if ((ex > EXT_FIRST_EXTENT(eh)) &&
			   (le32_to_cpu(newext->ee_block) +
			   ext4_ext_get_actual_len(newext) <
			   le32_to_cpu(ex->ee_block)))
			ex -= 1;

		/* Try to append newex to the ex */
		if (ext4_can_extents_be_merged(inode, ex, newext)) {
			ext_debug(inode, "append [%d]%d block to %u:[%d]%d"
				  "(from %llu)\n",
				  ext4_ext_is_unwritten(newext),
				  ext4_ext_get_actual_len(newext),
				  le32_to_cpu(ex->ee_block),
				  ext4_ext_is_unwritten(ex),
				  ext4_ext_get_actual_len(ex),
				  ext4_ext_pblock(ex));
			err = ext4_ext_get_access(handle, inode,
						  path + depth);
			if (err)
				return err;
			unwritten = ext4_ext_is_unwritten(ex);
			ex->ee_len = cpu_to_le16(ext4_ext_get_actual_len(ex)
					+ ext4_ext_get_actual_len(newext));
			if (unwritten)
				ext4_ext_mark_unwritten(ex);
			eh = path[depth].p_hdr;
			nearex = ex;
			goto merge;
		}

prepend:
		/* Try to prepend newex to the ex */
		if (ext4_can_extents_be_merged(inode, newext, ex)) {
			ext_debug(inode, "prepend %u[%d]%d block to %u:[%d]%d"
				  "(from %llu)\n",
				  le32_to_cpu(newext->ee_block),
				  ext4_ext_is_unwritten(newext),
				  ext4_ext_get_actual_len(newext),
				  le32_to_cpu(ex->ee_block),
				  ext4_ext_is_unwritten(ex),
				  ext4_ext_get_actual_len(ex),
				  ext4_ext_pblock(ex));
			err = ext4_ext_get_access(handle, inode,
						  path + depth);
			if (err)
				return err;

			unwritten = ext4_ext_is_unwritten(ex);
			ex->ee_block = newext->ee_block;
			ext4_ext_store_pblock(ex, ext4_ext_pblock(newext));
			ex->ee_len = cpu_to_le16(ext4_ext_get_actual_len(ex)
					+ ext4_ext_get_actual_len(newext));
			if (unwritten)
				ext4_ext_mark_unwritten(ex);
			eh = path[depth].p_hdr;
			nearex = ex;
			goto merge;
		}
	}

	depth = ext_depth(inode);
	eh = path[depth].p_hdr;
	if (le16_to_cpu(eh->eh_entries) < le16_to_cpu(eh->eh_max))
		goto has_space;

	/* probably next leaf has space for us? */
	fex = EXT_LAST_EXTENT(eh);
	next = EXT_MAX_BLOCKS;
	if (le32_to_cpu(newext->ee_block) > le32_to_cpu(fex->ee_block))
		next = ext4_ext_next_leaf_block(path);
	if (next != EXT_MAX_BLOCKS) {
		ext_debug(inode, "next leaf block - %u\n", next);
		BUG_ON(npath != NULL);
		npath = ext4_find_extent(inode, next, NULL, gb_flags);
		if (IS_ERR(npath))
			return PTR_ERR(npath);
		BUG_ON(npath->p_depth != path->p_depth);
		eh = npath[depth].p_hdr;
		if (le16_to_cpu(eh->eh_entries) < le16_to_cpu(eh->eh_max)) {
			ext_debug(inode, "next leaf isn't full(%d)\n",
				  le16_to_cpu(eh->eh_entries));
			path = npath;
			goto has_space;
		}
		ext_debug(inode, "next leaf has no free space(%d,%d)\n",
			  le16_to_cpu(eh->eh_entries), le16_to_cpu(eh->eh_max));
	}

	/*
	 * There is no free space in the found leaf.
	 * We're gonna add a new leaf in the tree.
	 */
	if (gb_flags & EXT4_GET_BLOCKS_METADATA_NOFAIL)
		mb_flags |= EXT4_MB_USE_RESERVED;
	err = ext4_ext_create_new_leaf(handle, inode, mb_flags, gb_flags,
				       ppath, newext);
	if (err)
		goto cleanup;
	depth = ext_depth(inode);
	eh = path[depth].p_hdr;

has_space:
	nearex = path[depth].p_ext;

	err = ext4_ext_get_access(handle, inode, path + depth);
	if (err)
		goto cleanup;

	if (!nearex) {
		/* there is no extent in this leaf, create first one */
		ext_debug(inode, "first extent in the leaf: %u:%llu:[%d]%d\n",
				le32_to_cpu(newext->ee_block),
				ext4_ext_pblock(newext),
				ext4_ext_is_unwritten(newext),
				ext4_ext_get_actual_len(newext));
		nearex = EXT_FIRST_EXTENT(eh);
	} else {
		if (le32_to_cpu(newext->ee_block)
			   > le32_to_cpu(nearex->ee_block)) {
			/* Insert after */
			ext_debug(inode, "insert %u:%llu:[%d]%d before: "
					"nearest %p\n",
					le32_to_cpu(newext->ee_block),
					ext4_ext_pblock(newext),
					ext4_ext_is_unwritten(newext),
					ext4_ext_get_actual_len(newext),
					nearex);
			nearex++;
		} else {
			/* Insert before */
			BUG_ON(newext->ee_block == nearex->ee_block);
			ext_debug(inode, "insert %u:%llu:[%d]%d after: "
					"nearest %p\n",
					le32_to_cpu(newext->ee_block),
					ext4_ext_pblock(newext),
					ext4_ext_is_unwritten(newext),
					ext4_ext_get_actual_len(newext),
					nearex);
		}
		len = EXT_LAST_EXTENT(eh) - nearex + 1;
		if (len > 0) {
			ext_debug(inode, "insert %u:%llu:[%d]%d: "
					"move %d extents from 0x%p to 0x%p\n",
					le32_to_cpu(newext->ee_block),
					ext4_ext_pblock(newext),
					ext4_ext_is_unwritten(newext),
					ext4_ext_get_actual_len(newext),
					len, nearex, nearex + 1);
			memmove(nearex + 1, nearex,
				len * sizeof(struct ext4_extent));
		}
	}

	le16_add_cpu(&eh->eh_entries, 1);
	path[depth].p_ext = nearex;
	nearex->ee_block = newext->ee_block;
	ext4_ext_store_pblock(nearex, ext4_ext_pblock(newext));
	nearex->ee_len = newext->ee_len;

merge:
	/* try to merge extents */
	if (!(gb_flags & EXT4_GET_BLOCKS_PRE_IO))
		ext4_ext_try_to_merge(handle, inode, path, nearex);


	/* time to correct all indexes above */
	err = ext4_ext_correct_indexes(handle, inode, path);
	if (err)
		goto cleanup;

	err = ext4_ext_dirty(handle, inode, path + path->p_depth);

cleanup:
	ext4_ext_drop_refs(npath);
	kfree(npath);
	return err;
}

static int ext4_fill_es_cache_info(struct inode *inode,
				   ext4_lblk_t block, ext4_lblk_t num,
				   struct fiemap_extent_info *fieinfo)
{
	ext4_lblk_t next, end = block + num - 1;
	struct extent_status es;
	unsigned char blksize_bits = inode->i_sb->s_blocksize_bits;
	unsigned int flags;
	int err;

	while (block <= end) {
		next = 0;
		flags = 0;
		if (!ext4_es_lookup_extent(inode, block, &next, &es))
			break;
		if (ext4_es_is_unwritten(&es))
			flags |= FIEMAP_EXTENT_UNWRITTEN;
		if (ext4_es_is_delayed(&es))
			flags |= (FIEMAP_EXTENT_DELALLOC |
				  FIEMAP_EXTENT_UNKNOWN);
		if (ext4_es_is_hole(&es))
			flags |= EXT4_FIEMAP_EXTENT_HOLE;
		if (next == 0)
			flags |= FIEMAP_EXTENT_LAST;
		if (flags & (FIEMAP_EXTENT_DELALLOC|
			     EXT4_FIEMAP_EXTENT_HOLE))
			es.es_pblk = 0;
		else
			es.es_pblk = ext4_es_pblock(&es);
		err = fiemap_fill_next_extent(fieinfo,
				(__u64)es.es_lblk << blksize_bits,
				(__u64)es.es_pblk << blksize_bits,
				(__u64)es.es_len << blksize_bits,
				flags);
		if (next == 0)
			break;
		block = next;
		if (err < 0)
			return err;
		if (err == 1)
			return 0;
	}
	return 0;
}


/*
 * ext4_ext_determine_hole - determine hole around given block
 * @inode:	inode we lookup in
 * @path:	path in extent tree to @lblk
 * @lblk:	pointer to logical block around which we want to determine hole
 *
 * Determine hole length (and start if easily possible) around given logical
 * block. We don't try too hard to find the beginning of the hole but @path
 * actually points to extent before @lblk, we provide it.
 *
 * The function returns the length of a hole starting at @lblk. We update @lblk
 * to the beginning of the hole if we managed to find it.
 */
static ext4_lblk_t ext4_ext_determine_hole(struct inode *inode,
					   struct ext4_ext_path *path,
					   ext4_lblk_t *lblk)
{
	int depth = ext_depth(inode);
	struct ext4_extent *ex;
	ext4_lblk_t len;

	ex = path[depth].p_ext;
	if (ex == NULL) {
		/* there is no extent yet, so gap is [0;-] */
		*lblk = 0;
		len = EXT_MAX_BLOCKS;
	} else if (*lblk < le32_to_cpu(ex->ee_block)) {
		len = le32_to_cpu(ex->ee_block) - *lblk;
	} else if (*lblk >= le32_to_cpu(ex->ee_block)
			+ ext4_ext_get_actual_len(ex)) {
		ext4_lblk_t next;

		*lblk = le32_to_cpu(ex->ee_block) + ext4_ext_get_actual_len(ex);
		next = ext4_ext_next_allocated_block(path);
		BUG_ON(next == *lblk);
		len = next - *lblk;
	} else {
		BUG();
	}
	return len;
}

/*
 * ext4_ext_put_gap_in_cache:
 * calculate boundaries of the gap that the requested block fits into
 * and cache this gap
 */
static void
ext4_ext_put_gap_in_cache(struct inode *inode, ext4_lblk_t hole_start,
			  ext4_lblk_t hole_len)
{
	struct extent_status es;

	ext4_es_find_extent_range(inode, &ext4_es_is_delayed, hole_start,
				  hole_start + hole_len - 1, &es);
	if (es.es_len) {
		/* There's delayed extent containing lblock? */
		if (es.es_lblk <= hole_start)
			return;
		hole_len = min(es.es_lblk - hole_start, hole_len);
	}
	ext_debug(inode, " -> %u:%u\n", hole_start, hole_len);
	ext4_es_insert_extent(inode, hole_start, hole_len, ~0,
			      EXTENT_STATUS_HOLE);
}

/*
 * ext4_ext_rm_idx:
 * removes index from the index block.
 */
static int ext4_ext_rm_idx(handle_t *handle, struct inode *inode,
			struct ext4_ext_path *path, int depth)
{
	int err;
	ext4_fsblk_t leaf;

	/* free index block */
	depth--;
	path = path + depth;
	leaf = ext4_idx_pblock(path->p_idx);
	if (unlikely(path->p_hdr->eh_entries == 0)) {
		EXT4_ERROR_INODE(inode, "path->p_hdr->eh_entries == 0");
		return -EFSCORRUPTED;
	}
	err = ext4_ext_get_access(handle, inode, path);
	if (err)
		return err;

	if (path->p_idx != EXT_LAST_INDEX(path->p_hdr)) {
		int len = EXT_LAST_INDEX(path->p_hdr) - path->p_idx;
		len *= sizeof(struct ext4_extent_idx);
		memmove(path->p_idx, path->p_idx + 1, len);
	}

	le16_add_cpu(&path->p_hdr->eh_entries, -1);
	err = ext4_ext_dirty(handle, inode, path);
	if (err)
		return err;
	ext_debug(inode, "index is empty, remove it, free block %llu\n", leaf);
	trace_ext4_ext_rm_idx(inode, leaf);

	ext4_free_blocks(handle, inode, NULL, leaf, 1,
			 EXT4_FREE_BLOCKS_METADATA | EXT4_FREE_BLOCKS_FORGET);

	while (--depth >= 0) {
		if (path->p_idx != EXT_FIRST_INDEX(path->p_hdr))
			break;
		path--;
		err = ext4_ext_get_access(handle, inode, path);
		if (err)
			break;
		path->p_idx->ei_block = (path+1)->p_idx->ei_block;
		err = ext4_ext_dirty(handle, inode, path);
		if (err)
			break;
	}
	return err;
}

/*
 * ext4_ext_calc_credits_for_single_extent:
 * This routine returns max. credits that needed to insert an extent
 * to the extent tree.
 * When pass the actual path, the caller should calculate credits
 * under i_data_sem.
 */
int ext4_ext_calc_credits_for_single_extent(struct inode *inode, int nrblocks,
						struct ext4_ext_path *path)
{
	if (path) {
		int depth = ext_depth(inode);
		int ret = 0;

		/* probably there is space in leaf? */
		if (le16_to_cpu(path[depth].p_hdr->eh_entries)
				< le16_to_cpu(path[depth].p_hdr->eh_max)) {

			/*
			 *  There are some space in the leaf tree, no
			 *  need to account for leaf block credit
			 *
			 *  bitmaps and block group descriptor blocks
			 *  and other metadata blocks still need to be
			 *  accounted.
			 */
			/* 1 bitmap, 1 block group descriptor */
			ret = 2 + EXT4_META_TRANS_BLOCKS(inode->i_sb);
			return ret;
		}
	}

	return ext4_chunk_trans_blocks(inode, nrblocks);
}

/*
 * How many index/leaf blocks need to change/allocate to add @extents extents?
 *
 * If we add a single extent, then in the worse case, each tree level
 * index/leaf need to be changed in case of the tree split.
 *
 * If more extents are inserted, they could cause the whole tree split more
 * than once, but this is really rare.
 */
int ext4_ext_index_trans_blocks(struct inode *inode, int extents)
{
	int index;
	int depth;

	/* If we are converting the inline data, only one is needed here. */
	if (ext4_has_inline_data(inode))
		return 1;

	depth = ext_depth(inode);

	if (extents <= 1)
		index = depth * 2;
	else
		index = depth * 3;

	return index;
}

static inline int get_default_free_blocks_flags(struct inode *inode)
{
	if (S_ISDIR(inode->i_mode) || S_ISLNK(inode->i_mode) ||
	    ext4_test_inode_flag(inode, EXT4_INODE_EA_INODE))
		return EXT4_FREE_BLOCKS_METADATA | EXT4_FREE_BLOCKS_FORGET;
	else if (ext4_should_journal_data(inode))
		return EXT4_FREE_BLOCKS_FORGET;
	return 0;
}

/*
 * ext4_rereserve_cluster - increment the reserved cluster count when
 *                          freeing a cluster with a pending reservation
 *
 * @inode - file containing the cluster
 * @lblk - logical block in cluster to be reserved
 *
 * Increments the reserved cluster count and adjusts quota in a bigalloc
 * file system when freeing a partial cluster containing at least one
 * delayed and unwritten block.  A partial cluster meeting that
 * requirement will have a pending reservation.  If so, the
 * RERESERVE_CLUSTER flag is used when calling ext4_free_blocks() to
 * defer reserved and allocated space accounting to a subsequent call
 * to this function.
 */
static void ext4_rereserve_cluster(struct inode *inode, ext4_lblk_t lblk)
{
	struct ext4_sb_info *sbi = EXT4_SB(inode->i_sb);
	struct ext4_inode_info *ei = EXT4_I(inode);

	dquot_reclaim_block(inode, EXT4_C2B(sbi, 1));

	spin_lock(&ei->i_block_reservation_lock);
	ei->i_reserved_data_blocks++;
	percpu_counter_add(&sbi->s_dirtyclusters_counter, 1);
	spin_unlock(&ei->i_block_reservation_lock);

	percpu_counter_add(&sbi->s_freeclusters_counter, 1);
	ext4_remove_pending(inode, lblk);
}

static int ext4_remove_blocks(handle_t *handle, struct inode *inode,
			      struct ext4_extent *ex,
			      struct partial_cluster *partial,
			      ext4_lblk_t from, ext4_lblk_t to)
{
	struct ext4_sb_info *sbi = EXT4_SB(inode->i_sb);
	unsigned short ee_len = ext4_ext_get_actual_len(ex);
	ext4_fsblk_t last_pblk, pblk;
	ext4_lblk_t num;
	int flags;

	/* only extent tail removal is allowed */
	if (from < le32_to_cpu(ex->ee_block) ||
	    to != le32_to_cpu(ex->ee_block) + ee_len - 1) {
		ext4_error(sbi->s_sb,
			   "strange request: removal(2) %u-%u from %u:%u",
			   from, to, le32_to_cpu(ex->ee_block), ee_len);
		return 0;
	}

#ifdef EXTENTS_STATS
	spin_lock(&sbi->s_ext_stats_lock);
	sbi->s_ext_blocks += ee_len;
	sbi->s_ext_extents++;
	if (ee_len < sbi->s_ext_min)
		sbi->s_ext_min = ee_len;
	if (ee_len > sbi->s_ext_max)
		sbi->s_ext_max = ee_len;
	if (ext_depth(inode) > sbi->s_depth_max)
		sbi->s_depth_max = ext_depth(inode);
	spin_unlock(&sbi->s_ext_stats_lock);
#endif

	trace_ext4_remove_blocks(inode, ex, from, to, partial);

	/*
	 * if we have a partial cluster, and it's different from the
	 * cluster of the last block in the extent, we free it
	 */
	last_pblk = ext4_ext_pblock(ex) + ee_len - 1;

	if (partial->state != initial &&
	    partial->pclu != EXT4_B2C(sbi, last_pblk)) {
		if (partial->state == tofree) {
			flags = get_default_free_blocks_flags(inode);
			if (ext4_is_pending(inode, partial->lblk))
				flags |= EXT4_FREE_BLOCKS_RERESERVE_CLUSTER;
			ext4_free_blocks(handle, inode, NULL,
					 EXT4_C2B(sbi, partial->pclu),
					 sbi->s_cluster_ratio, flags);
			if (flags & EXT4_FREE_BLOCKS_RERESERVE_CLUSTER)
				ext4_rereserve_cluster(inode, partial->lblk);
		}
		partial->state = initial;
	}

	num = le32_to_cpu(ex->ee_block) + ee_len - from;
	pblk = ext4_ext_pblock(ex) + ee_len - num;

	/*
	 * We free the partial cluster at the end of the extent (if any),
	 * unless the cluster is used by another extent (partial_cluster
	 * state is nofree).  If a partial cluster exists here, it must be
	 * shared with the last block in the extent.
	 */
	flags = get_default_free_blocks_flags(inode);

	/* partial, left end cluster aligned, right end unaligned */
	if ((EXT4_LBLK_COFF(sbi, to) != sbi->s_cluster_ratio - 1) &&
	    (EXT4_LBLK_CMASK(sbi, to) >= from) &&
	    (partial->state != nofree)) {
		if (ext4_is_pending(inode, to))
			flags |= EXT4_FREE_BLOCKS_RERESERVE_CLUSTER;
		ext4_free_blocks(handle, inode, NULL,
				 EXT4_PBLK_CMASK(sbi, last_pblk),
				 sbi->s_cluster_ratio, flags);
		if (flags & EXT4_FREE_BLOCKS_RERESERVE_CLUSTER)
			ext4_rereserve_cluster(inode, to);
		partial->state = initial;
		flags = get_default_free_blocks_flags(inode);
	}

	flags |= EXT4_FREE_BLOCKS_NOFREE_LAST_CLUSTER;

	/*
	 * For bigalloc file systems, we never free a partial cluster
	 * at the beginning of the extent.  Instead, we check to see if we
	 * need to free it on a subsequent call to ext4_remove_blocks,
	 * or at the end of ext4_ext_rm_leaf or ext4_ext_remove_space.
	 */
	flags |= EXT4_FREE_BLOCKS_NOFREE_FIRST_CLUSTER;
	ext4_free_blocks(handle, inode, NULL, pblk, num, flags);

	/* reset the partial cluster if we've freed past it */
	if (partial->state != initial && partial->pclu != EXT4_B2C(sbi, pblk))
		partial->state = initial;

	/*
	 * If we've freed the entire extent but the beginning is not left
	 * cluster aligned and is not marked as ineligible for freeing we
	 * record the partial cluster at the beginning of the extent.  It
	 * wasn't freed by the preceding ext4_free_blocks() call, and we
	 * need to look farther to the left to determine if it's to be freed
	 * (not shared with another extent). Else, reset the partial
	 * cluster - we're either  done freeing or the beginning of the
	 * extent is left cluster aligned.
	 */
	if (EXT4_LBLK_COFF(sbi, from) && num == ee_len) {
		if (partial->state == initial) {
			partial->pclu = EXT4_B2C(sbi, pblk);
			partial->lblk = from;
			partial->state = tofree;
		}
	} else {
		partial->state = initial;
	}

	return 0;
}

/*
 * ext4_ext_rm_leaf() Removes the extents associated with the
 * blocks appearing between "start" and "end".  Both "start"
 * and "end" must appear in the same extent or EIO is returned.
 *
 * @handle: The journal handle
 * @inode:  The files inode
 * @path:   The path to the leaf
 * @partial_cluster: The cluster which we'll have to free if all extents
 *                   has been released from it.  However, if this value is
 *                   negative, it's a cluster just to the right of the
 *                   punched region and it must not be freed.
 * @start:  The first block to remove
 * @end:   The last block to remove
 */
static int
ext4_ext_rm_leaf(handle_t *handle, struct inode *inode,
		 struct ext4_ext_path *path,
		 struct partial_cluster *partial,
		 ext4_lblk_t start, ext4_lblk_t end)
{
	struct ext4_sb_info *sbi = EXT4_SB(inode->i_sb);
	int err = 0, correct_index = 0;
	int depth = ext_depth(inode), credits, revoke_credits;
	struct ext4_extent_header *eh;
	ext4_lblk_t a, b;
	unsigned num;
	ext4_lblk_t ex_ee_block;
	unsigned short ex_ee_len;
	unsigned unwritten = 0;
	struct ext4_extent *ex;
	ext4_fsblk_t pblk;

	/* the header must be checked already in ext4_ext_remove_space() */
	ext_debug(inode, "truncate since %u in leaf to %u\n", start, end);
	if (!path[depth].p_hdr)
		path[depth].p_hdr = ext_block_hdr(path[depth].p_bh);
	eh = path[depth].p_hdr;
	if (unlikely(path[depth].p_hdr == NULL)) {
		EXT4_ERROR_INODE(inode, "path[%d].p_hdr == NULL", depth);
		return -EFSCORRUPTED;
	}
	/* find where to start removing */
	ex = path[depth].p_ext;
	if (!ex)
		ex = EXT_LAST_EXTENT(eh);

	ex_ee_block = le32_to_cpu(ex->ee_block);
	ex_ee_len = ext4_ext_get_actual_len(ex);

	trace_ext4_ext_rm_leaf(inode, start, ex, partial);

	while (ex >= EXT_FIRST_EXTENT(eh) &&
			ex_ee_block + ex_ee_len > start) {

		if (ext4_ext_is_unwritten(ex))
			unwritten = 1;
		else
			unwritten = 0;

		ext_debug(inode, "remove ext %u:[%d]%d\n", ex_ee_block,
			  unwritten, ex_ee_len);
		path[depth].p_ext = ex;

		a = ex_ee_block > start ? ex_ee_block : start;
		b = ex_ee_block+ex_ee_len - 1 < end ?
			ex_ee_block+ex_ee_len - 1 : end;

		ext_debug(inode, "  border %u:%u\n", a, b);

		/* If this extent is beyond the end of the hole, skip it */
		if (end < ex_ee_block) {
			/*
			 * We're going to skip this extent and move to another,
			 * so note that its first cluster is in use to avoid
			 * freeing it when removing blocks.  Eventually, the
			 * right edge of the truncated/punched region will
			 * be just to the left.
			 */
			if (sbi->s_cluster_ratio > 1) {
				pblk = ext4_ext_pblock(ex);
				partial->pclu = EXT4_B2C(sbi, pblk);
				partial->state = nofree;
			}
			ex--;
			ex_ee_block = le32_to_cpu(ex->ee_block);
			ex_ee_len = ext4_ext_get_actual_len(ex);
			continue;
		} else if (b != ex_ee_block + ex_ee_len - 1) {
			EXT4_ERROR_INODE(inode,
					 "can not handle truncate %u:%u "
					 "on extent %u:%u",
					 start, end, ex_ee_block,
					 ex_ee_block + ex_ee_len - 1);
			err = -EFSCORRUPTED;
			goto out;
		} else if (a != ex_ee_block) {
			/* remove tail of the extent */
			num = a - ex_ee_block;
		} else {
			/* remove whole extent: excellent! */
			num = 0;
		}
		/*
		 * 3 for leaf, sb, and inode plus 2 (bmap and group
		 * descriptor) for each block group; assume two block
		 * groups plus ex_ee_len/blocks_per_block_group for
		 * the worst case
		 */
		credits = 7 + 2*(ex_ee_len/EXT4_BLOCKS_PER_GROUP(inode->i_sb));
		if (ex == EXT_FIRST_EXTENT(eh)) {
			correct_index = 1;
			credits += (ext_depth(inode)) + 1;
		}
		credits += EXT4_MAXQUOTAS_TRANS_BLOCKS(inode->i_sb);
		/*
		 * We may end up freeing some index blocks and data from the
		 * punched range. Note that partial clusters are accounted for
		 * by ext4_free_data_revoke_credits().
		 */
		revoke_credits =
			ext4_free_metadata_revoke_credits(inode->i_sb,
							  ext_depth(inode)) +
			ext4_free_data_revoke_credits(inode, b - a + 1);

		err = ext4_datasem_ensure_credits(handle, inode, credits,
						  credits, revoke_credits);
		if (err) {
			if (err > 0)
				err = -EAGAIN;
			goto out;
		}

		err = ext4_ext_get_access(handle, inode, path + depth);
		if (err)
			goto out;

		err = ext4_remove_blocks(handle, inode, ex, partial, a, b);
		if (err)
			goto out;

		if (num == 0)
			/* this extent is removed; mark slot entirely unused */
			ext4_ext_store_pblock(ex, 0);

		ex->ee_len = cpu_to_le16(num);
		/*
		 * Do not mark unwritten if all the blocks in the
		 * extent have been removed.
		 */
		if (unwritten && num)
			ext4_ext_mark_unwritten(ex);
		/*
		 * If the extent was completely released,
		 * we need to remove it from the leaf
		 */
		if (num == 0) {
			if (end != EXT_MAX_BLOCKS - 1) {
				/*
				 * For hole punching, we need to scoot all the
				 * extents up when an extent is removed so that
				 * we dont have blank extents in the middle
				 */
				memmove(ex, ex+1, (EXT_LAST_EXTENT(eh) - ex) *
					sizeof(struct ext4_extent));

				/* Now get rid of the one at the end */
				memset(EXT_LAST_EXTENT(eh), 0,
					sizeof(struct ext4_extent));
			}
			le16_add_cpu(&eh->eh_entries, -1);
		}

		err = ext4_ext_dirty(handle, inode, path + depth);
		if (err)
			goto out;

		ext_debug(inode, "new extent: %u:%u:%llu\n", ex_ee_block, num,
				ext4_ext_pblock(ex));
		ex--;
		ex_ee_block = le32_to_cpu(ex->ee_block);
		ex_ee_len = ext4_ext_get_actual_len(ex);
	}

	if (correct_index && eh->eh_entries)
		err = ext4_ext_correct_indexes(handle, inode, path);

	/*
	 * If there's a partial cluster and at least one extent remains in
	 * the leaf, free the partial cluster if it isn't shared with the
	 * current extent.  If it is shared with the current extent
	 * we reset the partial cluster because we've reached the start of the
	 * truncated/punched region and we're done removing blocks.
	 */
	if (partial->state == tofree && ex >= EXT_FIRST_EXTENT(eh)) {
		pblk = ext4_ext_pblock(ex) + ex_ee_len - 1;
		if (partial->pclu != EXT4_B2C(sbi, pblk)) {
			int flags = get_default_free_blocks_flags(inode);

			if (ext4_is_pending(inode, partial->lblk))
				flags |= EXT4_FREE_BLOCKS_RERESERVE_CLUSTER;
			ext4_free_blocks(handle, inode, NULL,
					 EXT4_C2B(sbi, partial->pclu),
					 sbi->s_cluster_ratio, flags);
			if (flags & EXT4_FREE_BLOCKS_RERESERVE_CLUSTER)
				ext4_rereserve_cluster(inode, partial->lblk);
		}
		partial->state = initial;
	}

	/* if this leaf is free, then we should
	 * remove it from index block above */
	if (err == 0 && eh->eh_entries == 0 && path[depth].p_bh != NULL)
		err = ext4_ext_rm_idx(handle, inode, path, depth);

out:
	return err;
}

/*
 * ext4_ext_more_to_rm:
 * returns 1 if current index has to be freed (even partial)
 */
static int
ext4_ext_more_to_rm(struct ext4_ext_path *path)
{
	BUG_ON(path->p_idx == NULL);

	if (path->p_idx < EXT_FIRST_INDEX(path->p_hdr))
		return 0;

	/*
	 * if truncate on deeper level happened, it wasn't partial,
	 * so we have to consider current index for truncation
	 */
	if (le16_to_cpu(path->p_hdr->eh_entries) == path->p_block)
		return 0;
	return 1;
}

int ext4_ext_remove_space(struct inode *inode, ext4_lblk_t start,
			  ext4_lblk_t end)
{
	struct ext4_sb_info *sbi = EXT4_SB(inode->i_sb);
	int depth = ext_depth(inode);
	struct ext4_ext_path *path = NULL;
	struct partial_cluster partial;
	handle_t *handle;
	int i = 0, err = 0;

	partial.pclu = 0;
	partial.lblk = 0;
	partial.state = initial;

	ext_debug(inode, "truncate since %u to %u\n", start, end);

	/* probably first extent we're gonna free will be last in block */
	handle = ext4_journal_start_with_revoke(inode, EXT4_HT_TRUNCATE,
			depth + 1,
			ext4_free_metadata_revoke_credits(inode->i_sb, depth));
	if (IS_ERR(handle))
		return PTR_ERR(handle);

again:
	trace_ext4_ext_remove_space(inode, start, end, depth);

	/*
	 * Check if we are removing extents inside the extent tree. If that
	 * is the case, we are going to punch a hole inside the extent tree
	 * so we have to check whether we need to split the extent covering
	 * the last block to remove so we can easily remove the part of it
	 * in ext4_ext_rm_leaf().
	 */
	if (end < EXT_MAX_BLOCKS - 1) {
		struct ext4_extent *ex;
		ext4_lblk_t ee_block, ex_end, lblk;
		ext4_fsblk_t pblk;

		/* find extent for or closest extent to this block */
		path = ext4_find_extent(inode, end, NULL,
					EXT4_EX_NOCACHE | EXT4_EX_NOFAIL);
		if (IS_ERR(path)) {
			ext4_journal_stop(handle);
			return PTR_ERR(path);
		}
		depth = ext_depth(inode);
		/* Leaf not may not exist only if inode has no blocks at all */
		ex = path[depth].p_ext;
		if (!ex) {
			if (depth) {
				EXT4_ERROR_INODE(inode,
						 "path[%d].p_hdr == NULL",
						 depth);
				err = -EFSCORRUPTED;
			}
			goto out;
		}

		ee_block = le32_to_cpu(ex->ee_block);
		ex_end = ee_block + ext4_ext_get_actual_len(ex) - 1;

		/*
		 * See if the last block is inside the extent, if so split
		 * the extent at 'end' block so we can easily remove the
		 * tail of the first part of the split extent in
		 * ext4_ext_rm_leaf().
		 */
		if (end >= ee_block && end < ex_end) {

			/*
			 * If we're going to split the extent, note that
			 * the cluster containing the block after 'end' is
			 * in use to avoid freeing it when removing blocks.
			 */
			if (sbi->s_cluster_ratio > 1) {
				pblk = ext4_ext_pblock(ex) + end - ee_block + 1;
				partial.pclu = EXT4_B2C(sbi, pblk);
				partial.state = nofree;
			}

			/*
			 * Split the extent in two so that 'end' is the last
			 * block in the first new extent. Also we should not
			 * fail removing space due to ENOSPC so try to use
			 * reserved block if that happens.
			 */
			err = ext4_force_split_extent_at(handle, inode, &path,
							 end + 1, 1);
			if (err < 0)
				goto out;

		} else if (sbi->s_cluster_ratio > 1 && end >= ex_end &&
			   partial.state == initial) {
			/*
			 * If we're punching, there's an extent to the right.
			 * If the partial cluster hasn't been set, set it to
			 * that extent's first cluster and its state to nofree
			 * so it won't be freed should it contain blocks to be
			 * removed. If it's already set (tofree/nofree), we're
			 * retrying and keep the original partial cluster info
			 * so a cluster marked tofree as a result of earlier
			 * extent removal is not lost.
			 */
			lblk = ex_end + 1;
			err = ext4_ext_search_right(inode, path, &lblk, &pblk,
						    NULL);
			if (err < 0)
				goto out;
			if (pblk) {
				partial.pclu = EXT4_B2C(sbi, pblk);
				partial.state = nofree;
			}
		}
	}
	/*
	 * We start scanning from right side, freeing all the blocks
	 * after i_size and walking into the tree depth-wise.
	 */
	depth = ext_depth(inode);
	if (path) {
		int k = i = depth;
		while (--k > 0)
			path[k].p_block =
				le16_to_cpu(path[k].p_hdr->eh_entries)+1;
	} else {
		path = kcalloc(depth + 1, sizeof(struct ext4_ext_path),
			       GFP_NOFS | __GFP_NOFAIL);
		if (path == NULL) {
			ext4_journal_stop(handle);
			return -ENOMEM;
		}
		path[0].p_maxdepth = path[0].p_depth = depth;
		path[0].p_hdr = ext_inode_hdr(inode);
		i = 0;

		if (ext4_ext_check(inode, path[0].p_hdr, depth, 0)) {
			err = -EFSCORRUPTED;
			goto out;
		}
	}
	err = 0;

	while (i >= 0 && err == 0) {
		if (i == depth) {
			/* this is leaf block */
			err = ext4_ext_rm_leaf(handle, inode, path,
					       &partial, start, end);
			/* root level has p_bh == NULL, brelse() eats this */
			brelse(path[i].p_bh);
			path[i].p_bh = NULL;
			i--;
			continue;
		}

		/* this is index block */
		if (!path[i].p_hdr) {
			ext_debug(inode, "initialize header\n");
			path[i].p_hdr = ext_block_hdr(path[i].p_bh);
		}

		if (!path[i].p_idx) {
			/* this level hasn't been touched yet */
			path[i].p_idx = EXT_LAST_INDEX(path[i].p_hdr);
			path[i].p_block = le16_to_cpu(path[i].p_hdr->eh_entries)+1;
			ext_debug(inode, "init index ptr: hdr 0x%p, num %d\n",
				  path[i].p_hdr,
				  le16_to_cpu(path[i].p_hdr->eh_entries));
		} else {
			/* we were already here, see at next index */
			path[i].p_idx--;
		}

		ext_debug(inode, "level %d - index, first 0x%p, cur 0x%p\n",
				i, EXT_FIRST_INDEX(path[i].p_hdr),
				path[i].p_idx);
		if (ext4_ext_more_to_rm(path + i)) {
			struct buffer_head *bh;
			/* go to the next level */
			ext_debug(inode, "move to level %d (block %llu)\n",
				  i + 1, ext4_idx_pblock(path[i].p_idx));
			memset(path + i + 1, 0, sizeof(*path));
			bh = read_extent_tree_block(inode,
				ext4_idx_pblock(path[i].p_idx), depth - i - 1,
				EXT4_EX_NOCACHE);
			if (IS_ERR(bh)) {
				/* should we reset i_size? */
				err = PTR_ERR(bh);
				break;
			}
			/* Yield here to deal with large extent trees.
			 * Should be a no-op if we did IO above. */
			cond_resched();
			if (WARN_ON(i + 1 > depth)) {
				err = -EFSCORRUPTED;
				break;
			}
			path[i + 1].p_bh = bh;

			/* save actual number of indexes since this
			 * number is changed at the next iteration */
			path[i].p_block = le16_to_cpu(path[i].p_hdr->eh_entries);
			i++;
		} else {
			/* we finished processing this index, go up */
			if (path[i].p_hdr->eh_entries == 0 && i > 0) {
				/* index is empty, remove it;
				 * handle must be already prepared by the
				 * truncatei_leaf() */
				err = ext4_ext_rm_idx(handle, inode, path, i);
			}
			/* root level has p_bh == NULL, brelse() eats this */
			brelse(path[i].p_bh);
			path[i].p_bh = NULL;
			i--;
			ext_debug(inode, "return to level %d\n", i);
		}
	}

	trace_ext4_ext_remove_space_done(inode, start, end, depth, &partial,
					 path->p_hdr->eh_entries);

	/*
	 * if there's a partial cluster and we have removed the first extent
	 * in the file, then we also free the partial cluster, if any
	 */
	if (partial.state == tofree && err == 0) {
		int flags = get_default_free_blocks_flags(inode);

		if (ext4_is_pending(inode, partial.lblk))
			flags |= EXT4_FREE_BLOCKS_RERESERVE_CLUSTER;
		ext4_free_blocks(handle, inode, NULL,
				 EXT4_C2B(sbi, partial.pclu),
				 sbi->s_cluster_ratio, flags);
		if (flags & EXT4_FREE_BLOCKS_RERESERVE_CLUSTER)
			ext4_rereserve_cluster(inode, partial.lblk);
		partial.state = initial;
	}

	/* TODO: flexible tree reduction should be here */
	if (path->p_hdr->eh_entries == 0) {
		/*
		 * truncate to zero freed all the tree,
		 * so we need to correct eh_depth
		 */
		err = ext4_ext_get_access(handle, inode, path);
		if (err == 0) {
			ext_inode_hdr(inode)->eh_depth = 0;
			ext_inode_hdr(inode)->eh_max =
				cpu_to_le16(ext4_ext_space_root(inode, 0));
			err = ext4_ext_dirty(handle, inode, path);
		}
	}
out:
	ext4_ext_drop_refs(path);
	kfree(path);
	path = NULL;
	if (err == -EAGAIN)
		goto again;
	ext4_journal_stop(handle);

	return err;
}

/*
 * called at mount time
 */
void ext4_ext_init(struct super_block *sb)
{
	/*
	 * possible initialization would be here
	 */

	if (ext4_has_feature_extents(sb)) {
#if defined(AGGRESSIVE_TEST) || defined(CHECK_BINSEARCH) || defined(EXTENTS_STATS)
		printk(KERN_INFO "EXT4-fs: file extents enabled"
#ifdef AGGRESSIVE_TEST
		       ", aggressive tests"
#endif
#ifdef CHECK_BINSEARCH
		       ", check binsearch"
#endif
#ifdef EXTENTS_STATS
		       ", stats"
#endif
		       "\n");
#endif
#ifdef EXTENTS_STATS
		spin_lock_init(&EXT4_SB(sb)->s_ext_stats_lock);
		EXT4_SB(sb)->s_ext_min = 1 << 30;
		EXT4_SB(sb)->s_ext_max = 0;
#endif
	}
}

/*
 * called at umount time
 */
void ext4_ext_release(struct super_block *sb)
{
	if (!ext4_has_feature_extents(sb))
		return;

#ifdef EXTENTS_STATS
	if (EXT4_SB(sb)->s_ext_blocks && EXT4_SB(sb)->s_ext_extents) {
		struct ext4_sb_info *sbi = EXT4_SB(sb);
		printk(KERN_ERR "EXT4-fs: %lu blocks in %lu extents (%lu ave)\n",
			sbi->s_ext_blocks, sbi->s_ext_extents,
			sbi->s_ext_blocks / sbi->s_ext_extents);
		printk(KERN_ERR "EXT4-fs: extents: %lu min, %lu max, max depth %lu\n",
			sbi->s_ext_min, sbi->s_ext_max, sbi->s_depth_max);
	}
#endif
}

static int ext4_zeroout_es(struct inode *inode, struct ext4_extent *ex)
{
	ext4_lblk_t  ee_block;
	ext4_fsblk_t ee_pblock;
	unsigned int ee_len;

	ee_block  = le32_to_cpu(ex->ee_block);
	ee_len    = ext4_ext_get_actual_len(ex);
	ee_pblock = ext4_ext_pblock(ex);

	if (ee_len == 0)
		return 0;

	return ext4_es_insert_extent(inode, ee_block, ee_len, ee_pblock,
				     EXTENT_STATUS_WRITTEN);
}

/* FIXME!! we need to try to merge to left or right after zero-out  */
static int ext4_ext_zeroout(struct inode *inode, struct ext4_extent *ex)
{
	ext4_fsblk_t ee_pblock;
	unsigned int ee_len;

	ee_len    = ext4_ext_get_actual_len(ex);
	ee_pblock = ext4_ext_pblock(ex);
	return ext4_issue_zeroout(inode, le32_to_cpu(ex->ee_block), ee_pblock,
				  ee_len);
}

/*
 * ext4_split_extent_at() splits an extent at given block.
 *
 * @handle: the journal handle
 * @inode: the file inode
 * @path: the path to the extent
 * @split: the logical block where the extent is splitted.
 * @split_flags: indicates if the extent could be zeroout if split fails, and
 *		 the states(init or unwritten) of new extents.
 * @flags: flags used to insert new extent to extent tree.
 *
 *
 * Splits extent [a, b] into two extents [a, @split) and [@split, b], states
 * of which are determined by split_flag.
 *
 * There are two cases:
 *  a> the extent are splitted into two extent.
 *  b> split is not needed, and just mark the extent.
 *
 * return 0 on success.
 */
static int ext4_split_extent_at(handle_t *handle,
			     struct inode *inode,
			     struct ext4_ext_path **ppath,
			     ext4_lblk_t split,
			     int split_flag,
			     int flags)
{
	struct ext4_ext_path *path = *ppath;
	ext4_fsblk_t newblock;
	ext4_lblk_t ee_block;
	struct ext4_extent *ex, newex, orig_ex, zero_ex;
	struct ext4_extent *ex2 = NULL;
	unsigned int ee_len, depth;
	int err = 0;

	BUG_ON((split_flag & (EXT4_EXT_DATA_VALID1 | EXT4_EXT_DATA_VALID2)) ==
	       (EXT4_EXT_DATA_VALID1 | EXT4_EXT_DATA_VALID2));

	ext_debug(inode, "logical block %llu\n", (unsigned long long)split);

	ext4_ext_show_leaf(inode, path);

	depth = ext_depth(inode);
	ex = path[depth].p_ext;
	ee_block = le32_to_cpu(ex->ee_block);
	ee_len = ext4_ext_get_actual_len(ex);
	newblock = split - ee_block + ext4_ext_pblock(ex);

	BUG_ON(split < ee_block || split >= (ee_block + ee_len));
	BUG_ON(!ext4_ext_is_unwritten(ex) &&
	       split_flag & (EXT4_EXT_MAY_ZEROOUT |
			     EXT4_EXT_MARK_UNWRIT1 |
			     EXT4_EXT_MARK_UNWRIT2));

	err = ext4_ext_get_access(handle, inode, path + depth);
	if (err)
		goto out;

	if (split == ee_block) {
		/*
		 * case b: block @split is the block that the extent begins with
		 * then we just change the state of the extent, and splitting
		 * is not needed.
		 */
		if (split_flag & EXT4_EXT_MARK_UNWRIT2)
			ext4_ext_mark_unwritten(ex);
		else
			ext4_ext_mark_initialized(ex);

		if (!(flags & EXT4_GET_BLOCKS_PRE_IO))
			ext4_ext_try_to_merge(handle, inode, path, ex);

		err = ext4_ext_dirty(handle, inode, path + path->p_depth);
		goto out;
	}

	/* case a */
	memcpy(&orig_ex, ex, sizeof(orig_ex));
	ex->ee_len = cpu_to_le16(split - ee_block);
	if (split_flag & EXT4_EXT_MARK_UNWRIT1)
		ext4_ext_mark_unwritten(ex);

	/*
	 * path may lead to new leaf, not to original leaf any more
	 * after ext4_ext_insert_extent() returns,
	 */
	err = ext4_ext_dirty(handle, inode, path + depth);
	if (err)
		goto fix_extent_len;

	ex2 = &newex;
	ex2->ee_block = cpu_to_le32(split);
	ex2->ee_len   = cpu_to_le16(ee_len - (split - ee_block));
	ext4_ext_store_pblock(ex2, newblock);
	if (split_flag & EXT4_EXT_MARK_UNWRIT2)
		ext4_ext_mark_unwritten(ex2);

	err = ext4_ext_insert_extent(handle, inode, ppath, &newex, flags);
	if (err == -ENOSPC && (EXT4_EXT_MAY_ZEROOUT & split_flag)) {
		if (split_flag & (EXT4_EXT_DATA_VALID1|EXT4_EXT_DATA_VALID2)) {
			if (split_flag & EXT4_EXT_DATA_VALID1) {
				err = ext4_ext_zeroout(inode, ex2);
				zero_ex.ee_block = ex2->ee_block;
				zero_ex.ee_len = cpu_to_le16(
						ext4_ext_get_actual_len(ex2));
				ext4_ext_store_pblock(&zero_ex,
						      ext4_ext_pblock(ex2));
			} else {
				err = ext4_ext_zeroout(inode, ex);
				zero_ex.ee_block = ex->ee_block;
				zero_ex.ee_len = cpu_to_le16(
						ext4_ext_get_actual_len(ex));
				ext4_ext_store_pblock(&zero_ex,
						      ext4_ext_pblock(ex));
			}
		} else {
			err = ext4_ext_zeroout(inode, &orig_ex);
			zero_ex.ee_block = orig_ex.ee_block;
			zero_ex.ee_len = cpu_to_le16(
						ext4_ext_get_actual_len(&orig_ex));
			ext4_ext_store_pblock(&zero_ex,
					      ext4_ext_pblock(&orig_ex));
		}

		if (err)
			goto fix_extent_len;
		/* update the extent length and mark as initialized */
		ex->ee_len = cpu_to_le16(ee_len);
		ext4_ext_try_to_merge(handle, inode, path, ex);
		err = ext4_ext_dirty(handle, inode, path + path->p_depth);
		if (err)
			goto fix_extent_len;

		/* update extent status tree */
		err = ext4_zeroout_es(inode, &zero_ex);

		goto out;
	} else if (err)
		goto fix_extent_len;

out:
	ext4_ext_show_leaf(inode, path);
	return err;

fix_extent_len:
	ex->ee_len = orig_ex.ee_len;
	/*
	 * Ignore ext4_ext_dirty return value since we are already in error path
	 * and err is a non-zero error code.
	 */
	ext4_ext_dirty(handle, inode, path + path->p_depth);
	return err;
}

/*
 * ext4_split_extents() splits an extent and mark extent which is covered
 * by @map as split_flags indicates
 *
 * It may result in splitting the extent into multiple extents (up to three)
 * There are three possibilities:
 *   a> There is no split required
 *   b> Splits in two extents: Split is happening at either end of the extent
 *   c> Splits in three extents: Somone is splitting in middle of the extent
 *
 */
static int ext4_split_extent(handle_t *handle,
			      struct inode *inode,
			      struct ext4_ext_path **ppath,
			      struct ext4_map_blocks *map,
			      int split_flag,
			      int flags)
{
	struct ext4_ext_path *path = *ppath;
	ext4_lblk_t ee_block;
	struct ext4_extent *ex;
	unsigned int ee_len, depth;
	int err = 0;
	int unwritten;
	int split_flag1, flags1;
	int allocated = map->m_len;

	depth = ext_depth(inode);
	ex = path[depth].p_ext;
	ee_block = le32_to_cpu(ex->ee_block);
	ee_len = ext4_ext_get_actual_len(ex);
	unwritten = ext4_ext_is_unwritten(ex);

	if (map->m_lblk + map->m_len < ee_block + ee_len) {
		split_flag1 = split_flag & EXT4_EXT_MAY_ZEROOUT;
		flags1 = flags | EXT4_GET_BLOCKS_PRE_IO;
		if (unwritten)
			split_flag1 |= EXT4_EXT_MARK_UNWRIT1 |
				       EXT4_EXT_MARK_UNWRIT2;
		if (split_flag & EXT4_EXT_DATA_VALID2)
			split_flag1 |= EXT4_EXT_DATA_VALID1;
		err = ext4_split_extent_at(handle, inode, ppath,
				map->m_lblk + map->m_len, split_flag1, flags1);
		if (err)
			goto out;
	} else {
		allocated = ee_len - (map->m_lblk - ee_block);
	}
	/*
	 * Update path is required because previous ext4_split_extent_at() may
	 * result in split of original leaf or extent zeroout.
	 */
	path = ext4_find_extent(inode, map->m_lblk, ppath, flags);
	if (IS_ERR(path))
		return PTR_ERR(path);
	depth = ext_depth(inode);
	ex = path[depth].p_ext;
	if (!ex) {
		EXT4_ERROR_INODE(inode, "unexpected hole at %lu",
				 (unsigned long) map->m_lblk);
		return -EFSCORRUPTED;
	}
	unwritten = ext4_ext_is_unwritten(ex);
	split_flag1 = 0;

	if (map->m_lblk >= ee_block) {
		split_flag1 = split_flag & EXT4_EXT_DATA_VALID2;
		if (unwritten) {
			split_flag1 |= EXT4_EXT_MARK_UNWRIT1;
			split_flag1 |= split_flag & (EXT4_EXT_MAY_ZEROOUT |
						     EXT4_EXT_MARK_UNWRIT2);
		}
		err = ext4_split_extent_at(handle, inode, ppath,
				map->m_lblk, split_flag1, flags);
		if (err)
			goto out;
	}

	ext4_ext_show_leaf(inode, path);
out:
	return err ? err : allocated;
}

/*
 * This function is called by ext4_ext_map_blocks() if someone tries to write
 * to an unwritten extent. It may result in splitting the unwritten
 * extent into multiple extents (up to three - one initialized and two
 * unwritten).
 * There are three possibilities:
 *   a> There is no split required: Entire extent should be initialized
 *   b> Splits in two extents: Write is happening at either end of the extent
 *   c> Splits in three extents: Somone is writing in middle of the extent
 *
 * Pre-conditions:
 *  - The extent pointed to by 'path' is unwritten.
 *  - The extent pointed to by 'path' contains a superset
 *    of the logical span [map->m_lblk, map->m_lblk + map->m_len).
 *
 * Post-conditions on success:
 *  - the returned value is the number of blocks beyond map->l_lblk
 *    that are allocated and initialized.
 *    It is guaranteed to be >= map->m_len.
 */
static int ext4_ext_convert_to_initialized(handle_t *handle,
					   struct inode *inode,
					   struct ext4_map_blocks *map,
					   struct ext4_ext_path **ppath,
					   int flags)
{
	struct ext4_ext_path *path = *ppath;
	struct ext4_sb_info *sbi;
	struct ext4_extent_header *eh;
	struct ext4_map_blocks split_map;
	struct ext4_extent zero_ex1, zero_ex2;
	struct ext4_extent *ex, *abut_ex;
	ext4_lblk_t ee_block, eof_block;
	unsigned int ee_len, depth, map_len = map->m_len;
	int allocated = 0, max_zeroout = 0;
	int err = 0;
	int split_flag = EXT4_EXT_DATA_VALID2;

	ext_debug(inode, "logical block %llu, max_blocks %u\n",
		  (unsigned long long)map->m_lblk, map_len);

	sbi = EXT4_SB(inode->i_sb);
	eof_block = (EXT4_I(inode)->i_disksize + inode->i_sb->s_blocksize - 1)
			>> inode->i_sb->s_blocksize_bits;
	if (eof_block < map->m_lblk + map_len)
		eof_block = map->m_lblk + map_len;

	depth = ext_depth(inode);
	eh = path[depth].p_hdr;
	ex = path[depth].p_ext;
	ee_block = le32_to_cpu(ex->ee_block);
	ee_len = ext4_ext_get_actual_len(ex);
	zero_ex1.ee_len = 0;
	zero_ex2.ee_len = 0;

	trace_ext4_ext_convert_to_initialized_enter(inode, map, ex);

	/* Pre-conditions */
	BUG_ON(!ext4_ext_is_unwritten(ex));
	BUG_ON(!in_range(map->m_lblk, ee_block, ee_len));

	/*
	 * Attempt to transfer newly initialized blocks from the currently
	 * unwritten extent to its neighbor. This is much cheaper
	 * than an insertion followed by a merge as those involve costly
	 * memmove() calls. Transferring to the left is the common case in
	 * steady state for workloads doing fallocate(FALLOC_FL_KEEP_SIZE)
	 * followed by append writes.
	 *
	 * Limitations of the current logic:
	 *  - L1: we do not deal with writes covering the whole extent.
	 *    This would require removing the extent if the transfer
	 *    is possible.
	 *  - L2: we only attempt to merge with an extent stored in the
	 *    same extent tree node.
	 */
	if ((map->m_lblk == ee_block) &&
		/* See if we can merge left */
		(map_len < ee_len) &&		/*L1*/
		(ex > EXT_FIRST_EXTENT(eh))) {	/*L2*/
		ext4_lblk_t prev_lblk;
		ext4_fsblk_t prev_pblk, ee_pblk;
		unsigned int prev_len;

		abut_ex = ex - 1;
		prev_lblk = le32_to_cpu(abut_ex->ee_block);
		prev_len = ext4_ext_get_actual_len(abut_ex);
		prev_pblk = ext4_ext_pblock(abut_ex);
		ee_pblk = ext4_ext_pblock(ex);

		/*
		 * A transfer of blocks from 'ex' to 'abut_ex' is allowed
		 * upon those conditions:
		 * - C1: abut_ex is initialized,
		 * - C2: abut_ex is logically abutting ex,
		 * - C3: abut_ex is physically abutting ex,
		 * - C4: abut_ex can receive the additional blocks without
		 *   overflowing the (initialized) length limit.
		 */
		if ((!ext4_ext_is_unwritten(abut_ex)) &&		/*C1*/
			((prev_lblk + prev_len) == ee_block) &&		/*C2*/
			((prev_pblk + prev_len) == ee_pblk) &&		/*C3*/
			(prev_len < (EXT_INIT_MAX_LEN - map_len))) {	/*C4*/
			err = ext4_ext_get_access(handle, inode, path + depth);
			if (err)
				goto out;

			trace_ext4_ext_convert_to_initialized_fastpath(inode,
				map, ex, abut_ex);

			/* Shift the start of ex by 'map_len' blocks */
			ex->ee_block = cpu_to_le32(ee_block + map_len);
			ext4_ext_store_pblock(ex, ee_pblk + map_len);
			ex->ee_len = cpu_to_le16(ee_len - map_len);
			ext4_ext_mark_unwritten(ex); /* Restore the flag */

			/* Extend abut_ex by 'map_len' blocks */
			abut_ex->ee_len = cpu_to_le16(prev_len + map_len);

			/* Result: number of initialized blocks past m_lblk */
			allocated = map_len;
		}
	} else if (((map->m_lblk + map_len) == (ee_block + ee_len)) &&
		   (map_len < ee_len) &&	/*L1*/
		   ex < EXT_LAST_EXTENT(eh)) {	/*L2*/
		/* See if we can merge right */
		ext4_lblk_t next_lblk;
		ext4_fsblk_t next_pblk, ee_pblk;
		unsigned int next_len;

		abut_ex = ex + 1;
		next_lblk = le32_to_cpu(abut_ex->ee_block);
		next_len = ext4_ext_get_actual_len(abut_ex);
		next_pblk = ext4_ext_pblock(abut_ex);
		ee_pblk = ext4_ext_pblock(ex);

		/*
		 * A transfer of blocks from 'ex' to 'abut_ex' is allowed
		 * upon those conditions:
		 * - C1: abut_ex is initialized,
		 * - C2: abut_ex is logically abutting ex,
		 * - C3: abut_ex is physically abutting ex,
		 * - C4: abut_ex can receive the additional blocks without
		 *   overflowing the (initialized) length limit.
		 */
		if ((!ext4_ext_is_unwritten(abut_ex)) &&		/*C1*/
		    ((map->m_lblk + map_len) == next_lblk) &&		/*C2*/
		    ((ee_pblk + ee_len) == next_pblk) &&		/*C3*/
		    (next_len < (EXT_INIT_MAX_LEN - map_len))) {	/*C4*/
			err = ext4_ext_get_access(handle, inode, path + depth);
			if (err)
				goto out;

			trace_ext4_ext_convert_to_initialized_fastpath(inode,
				map, ex, abut_ex);

			/* Shift the start of abut_ex by 'map_len' blocks */
			abut_ex->ee_block = cpu_to_le32(next_lblk - map_len);
			ext4_ext_store_pblock(abut_ex, next_pblk - map_len);
			ex->ee_len = cpu_to_le16(ee_len - map_len);
			ext4_ext_mark_unwritten(ex); /* Restore the flag */

			/* Extend abut_ex by 'map_len' blocks */
			abut_ex->ee_len = cpu_to_le16(next_len + map_len);

			/* Result: number of initialized blocks past m_lblk */
			allocated = map_len;
		}
	}
	if (allocated) {
		/* Mark the block containing both extents as dirty */
		err = ext4_ext_dirty(handle, inode, path + depth);

		/* Update path to point to the right extent */
		path[depth].p_ext = abut_ex;
		goto out;
	} else
		allocated = ee_len - (map->m_lblk - ee_block);

	WARN_ON(map->m_lblk < ee_block);
	/*
	 * It is safe to convert extent to initialized via explicit
	 * zeroout only if extent is fully inside i_size or new_size.
	 */
	split_flag |= ee_block + ee_len <= eof_block ? EXT4_EXT_MAY_ZEROOUT : 0;

	if (EXT4_EXT_MAY_ZEROOUT & split_flag)
		max_zeroout = sbi->s_extent_max_zeroout_kb >>
			(inode->i_sb->s_blocksize_bits - 10);

	/*
	 * five cases:
	 * 1. split the extent into three extents.
	 * 2. split the extent into two extents, zeroout the head of the first
	 *    extent.
	 * 3. split the extent into two extents, zeroout the tail of the second
	 *    extent.
	 * 4. split the extent into two extents with out zeroout.
	 * 5. no splitting needed, just possibly zeroout the head and / or the
	 *    tail of the extent.
	 */
	split_map.m_lblk = map->m_lblk;
	split_map.m_len = map->m_len;

	if (max_zeroout && (allocated > split_map.m_len)) {
		if (allocated <= max_zeroout) {
			/* case 3 or 5 */
			zero_ex1.ee_block =
				 cpu_to_le32(split_map.m_lblk +
					     split_map.m_len);
			zero_ex1.ee_len =
				cpu_to_le16(allocated - split_map.m_len);
			ext4_ext_store_pblock(&zero_ex1,
				ext4_ext_pblock(ex) + split_map.m_lblk +
				split_map.m_len - ee_block);
			err = ext4_ext_zeroout(inode, &zero_ex1);
			if (err)
				goto out;
			split_map.m_len = allocated;
		}
		if (split_map.m_lblk - ee_block + split_map.m_len <
								max_zeroout) {
			/* case 2 or 5 */
			if (split_map.m_lblk != ee_block) {
				zero_ex2.ee_block = ex->ee_block;
				zero_ex2.ee_len = cpu_to_le16(split_map.m_lblk -
							ee_block);
				ext4_ext_store_pblock(&zero_ex2,
						      ext4_ext_pblock(ex));
				err = ext4_ext_zeroout(inode, &zero_ex2);
				if (err)
					goto out;
			}

			split_map.m_len += split_map.m_lblk - ee_block;
			split_map.m_lblk = ee_block;
			allocated = map->m_len;
		}
	}

	err = ext4_split_extent(handle, inode, ppath, &split_map, split_flag,
				flags);
	if (err > 0)
		err = 0;
out:
	/* If we have gotten a failure, don't zero out status tree */
	if (!err) {
		err = ext4_zeroout_es(inode, &zero_ex1);
		if (!err)
			err = ext4_zeroout_es(inode, &zero_ex2);
	}
	return err ? err : allocated;
}

/*
 * This function is called by ext4_ext_map_blocks() from
 * ext4_get_blocks_dio_write() when DIO to write
 * to an unwritten extent.
 *
 * Writing to an unwritten extent may result in splitting the unwritten
 * extent into multiple initialized/unwritten extents (up to three)
 * There are three possibilities:
 *   a> There is no split required: Entire extent should be unwritten
 *   b> Splits in two extents: Write is happening at either end of the extent
 *   c> Splits in three extents: Somone is writing in middle of the extent
 *
 * This works the same way in the case of initialized -> unwritten conversion.
 *
 * One of more index blocks maybe needed if the extent tree grow after
 * the unwritten extent split. To prevent ENOSPC occur at the IO
 * complete, we need to split the unwritten extent before DIO submit
 * the IO. The unwritten extent called at this time will be split
 * into three unwritten extent(at most). After IO complete, the part
 * being filled will be convert to initialized by the end_io callback function
 * via ext4_convert_unwritten_extents().
 *
 * Returns the size of unwritten extent to be written on success.
 */
static int ext4_split_convert_extents(handle_t *handle,
					struct inode *inode,
					struct ext4_map_blocks *map,
					struct ext4_ext_path **ppath,
					int flags)
{
	struct ext4_ext_path *path = *ppath;
	ext4_lblk_t eof_block;
	ext4_lblk_t ee_block;
	struct ext4_extent *ex;
	unsigned int ee_len;
	int split_flag = 0, depth;

	ext_debug(inode, "logical block %llu, max_blocks %u\n",
		  (unsigned long long)map->m_lblk, map->m_len);

	eof_block = (EXT4_I(inode)->i_disksize + inode->i_sb->s_blocksize - 1)
			>> inode->i_sb->s_blocksize_bits;
	if (eof_block < map->m_lblk + map->m_len)
		eof_block = map->m_lblk + map->m_len;
	/*
	 * It is safe to convert extent to initialized via explicit
	 * zeroout only if extent is fully inside i_size or new_size.
	 */
	depth = ext_depth(inode);
	ex = path[depth].p_ext;
	ee_block = le32_to_cpu(ex->ee_block);
	ee_len = ext4_ext_get_actual_len(ex);

	/* Convert to unwritten */
	if (flags & EXT4_GET_BLOCKS_CONVERT_UNWRITTEN) {
		split_flag |= EXT4_EXT_DATA_VALID1;
	/* Convert to initialized */
	} else if (flags & EXT4_GET_BLOCKS_CONVERT) {
		split_flag |= ee_block + ee_len <= eof_block ?
			      EXT4_EXT_MAY_ZEROOUT : 0;
		split_flag |= (EXT4_EXT_MARK_UNWRIT2 | EXT4_EXT_DATA_VALID2);
	}
	flags |= EXT4_GET_BLOCKS_PRE_IO;
	return ext4_split_extent(handle, inode, ppath, map, split_flag, flags);
}

static int ext4_convert_unwritten_extents_endio(handle_t *handle,
						struct inode *inode,
						struct ext4_map_blocks *map,
						struct ext4_ext_path **ppath)
{
	struct ext4_ext_path *path = *ppath;
	struct ext4_extent *ex;
	ext4_lblk_t ee_block;
	unsigned int ee_len;
	int depth;
	int err = 0;

	depth = ext_depth(inode);
	ex = path[depth].p_ext;
	ee_block = le32_to_cpu(ex->ee_block);
	ee_len = ext4_ext_get_actual_len(ex);

	ext_debug(inode, "logical block %llu, max_blocks %u\n",
		  (unsigned long long)ee_block, ee_len);

	/* If extent is larger than requested it is a clear sign that we still
	 * have some extent state machine issues left. So extent_split is still
	 * required.
	 * TODO: Once all related issues will be fixed this situation should be
	 * illegal.
	 */
	if (ee_block != map->m_lblk || ee_len > map->m_len) {
#ifdef CONFIG_EXT4_DEBUG
		ext4_warning(inode->i_sb, "Inode (%ld) finished: extent logical block %llu,"
			     " len %u; IO logical block %llu, len %u",
			     inode->i_ino, (unsigned long long)ee_block, ee_len,
			     (unsigned long long)map->m_lblk, map->m_len);
#endif
		err = ext4_split_convert_extents(handle, inode, map, ppath,
						 EXT4_GET_BLOCKS_CONVERT);
		if (err < 0)
			return err;
		path = ext4_find_extent(inode, map->m_lblk, ppath, 0);
		if (IS_ERR(path))
			return PTR_ERR(path);
		depth = ext_depth(inode);
		ex = path[depth].p_ext;
	}

	err = ext4_ext_get_access(handle, inode, path + depth);
	if (err)
		goto out;
	/* first mark the extent as initialized */
	ext4_ext_mark_initialized(ex);

	/* note: ext4_ext_correct_indexes() isn't needed here because
	 * borders are not changed
	 */
	ext4_ext_try_to_merge(handle, inode, path, ex);

	/* Mark modified extent as dirty */
	err = ext4_ext_dirty(handle, inode, path + path->p_depth);
out:
	ext4_ext_show_leaf(inode, path);
	return err;
}

static int
convert_initialized_extent(handle_t *handle, struct inode *inode,
			   struct ext4_map_blocks *map,
			   struct ext4_ext_path **ppath,
			   unsigned int *allocated)
{
	struct ext4_ext_path *path = *ppath;
	struct ext4_extent *ex;
	ext4_lblk_t ee_block;
	unsigned int ee_len;
	int depth;
	int err = 0;

	/*
	 * Make sure that the extent is no bigger than we support with
	 * unwritten extent
	 */
	if (map->m_len > EXT_UNWRITTEN_MAX_LEN)
		map->m_len = EXT_UNWRITTEN_MAX_LEN / 2;

	depth = ext_depth(inode);
	ex = path[depth].p_ext;
	ee_block = le32_to_cpu(ex->ee_block);
	ee_len = ext4_ext_get_actual_len(ex);

	ext_debug(inode, "logical block %llu, max_blocks %u\n",
		  (unsigned long long)ee_block, ee_len);

	if (ee_block != map->m_lblk || ee_len > map->m_len) {
		err = ext4_split_convert_extents(handle, inode, map, ppath,
				EXT4_GET_BLOCKS_CONVERT_UNWRITTEN);
		if (err < 0)
			return err;
		path = ext4_find_extent(inode, map->m_lblk, ppath, 0);
		if (IS_ERR(path))
			return PTR_ERR(path);
		depth = ext_depth(inode);
		ex = path[depth].p_ext;
		if (!ex) {
			EXT4_ERROR_INODE(inode, "unexpected hole at %lu",
					 (unsigned long) map->m_lblk);
			return -EFSCORRUPTED;
		}
	}

	err = ext4_ext_get_access(handle, inode, path + depth);
	if (err)
		return err;
	/* first mark the extent as unwritten */
	ext4_ext_mark_unwritten(ex);

	/* note: ext4_ext_correct_indexes() isn't needed here because
	 * borders are not changed
	 */
	ext4_ext_try_to_merge(handle, inode, path, ex);

	/* Mark modified extent as dirty */
	err = ext4_ext_dirty(handle, inode, path + path->p_depth);
	if (err)
		return err;
	ext4_ext_show_leaf(inode, path);

	ext4_update_inode_fsync_trans(handle, inode, 1);

	map->m_flags |= EXT4_MAP_UNWRITTEN;
	if (*allocated > map->m_len)
		*allocated = map->m_len;
	map->m_len = *allocated;
	return 0;
}

static int
ext4_ext_handle_unwritten_extents(handle_t *handle, struct inode *inode,
			struct ext4_map_blocks *map,
			struct ext4_ext_path **ppath, int flags,
			unsigned int allocated, ext4_fsblk_t newblock)
{
	struct ext4_ext_path __maybe_unused *path = *ppath;
	int ret = 0;
	int err = 0;

	ext_debug(inode, "logical block %llu, max_blocks %u, flags 0x%x, allocated %u\n",
		  (unsigned long long)map->m_lblk, map->m_len, flags,
		  allocated);
	ext4_ext_show_leaf(inode, path);

	/*
	 * When writing into unwritten space, we should not fail to
	 * allocate metadata blocks for the new extent block if needed.
	 */
	flags |= EXT4_GET_BLOCKS_METADATA_NOFAIL;

	trace_ext4_ext_handle_unwritten_extents(inode, map, flags,
						    allocated, newblock);

	/* get_block() before submitting IO, split the extent */
	if (flags & EXT4_GET_BLOCKS_PRE_IO) {
		ret = ext4_split_convert_extents(handle, inode, map, ppath,
					 flags | EXT4_GET_BLOCKS_CONVERT);
		if (ret < 0) {
			err = ret;
			goto out2;
		}
		/*
		 * shouldn't get a 0 return when splitting an extent unless
		 * m_len is 0 (bug) or extent has been corrupted
		 */
		if (unlikely(ret == 0)) {
			EXT4_ERROR_INODE(inode,
					 "unexpected ret == 0, m_len = %u",
					 map->m_len);
			err = -EFSCORRUPTED;
			goto out2;
		}
		map->m_flags |= EXT4_MAP_UNWRITTEN;
		goto out;
	}
	/* IO end_io complete, convert the filled extent to written */
	if (flags & EXT4_GET_BLOCKS_CONVERT) {
		err = ext4_convert_unwritten_extents_endio(handle, inode, map,
							   ppath);
		if (err < 0)
			goto out2;
		ext4_update_inode_fsync_trans(handle, inode, 1);
		goto map_out;
	}
	/* buffered IO cases */
	/*
	 * repeat fallocate creation request
	 * we already have an unwritten extent
	 */
	if (flags & EXT4_GET_BLOCKS_UNWRIT_EXT) {
		map->m_flags |= EXT4_MAP_UNWRITTEN;
		goto map_out;
	}

	/* buffered READ or buffered write_begin() lookup */
	if ((flags & EXT4_GET_BLOCKS_CREATE) == 0) {
		/*
		 * We have blocks reserved already.  We
		 * return allocated blocks so that delalloc
		 * won't do block reservation for us.  But
		 * the buffer head will be unmapped so that
		 * a read from the block returns 0s.
		 */
		map->m_flags |= EXT4_MAP_UNWRITTEN;
		goto out1;
	}

	/*
	 * Default case when (flags & EXT4_GET_BLOCKS_CREATE) == 1.
	 * For buffered writes, at writepage time, etc.  Convert a
	 * discovered unwritten extent to written.
	 */
	ret = ext4_ext_convert_to_initialized(handle, inode, map, ppath, flags);
	if (ret < 0) {
		err = ret;
		goto out2;
	}
	ext4_update_inode_fsync_trans(handle, inode, 1);
	/*
	 * shouldn't get a 0 return when converting an unwritten extent
	 * unless m_len is 0 (bug) or extent has been corrupted
	 */
	if (unlikely(ret == 0)) {
		EXT4_ERROR_INODE(inode, "unexpected ret == 0, m_len = %u",
				 map->m_len);
		err = -EFSCORRUPTED;
		goto out2;
	}

out:
	allocated = ret;
	map->m_flags |= EXT4_MAP_NEW;
map_out:
	map->m_flags |= EXT4_MAP_MAPPED;
out1:
	map->m_pblk = newblock;
	if (allocated > map->m_len)
		allocated = map->m_len;
	map->m_len = allocated;
	ext4_ext_show_leaf(inode, path);
out2:
	return err ? err : allocated;
}

/*
 * get_implied_cluster_alloc - check to see if the requested
 * allocation (in the map structure) overlaps with a cluster already
 * allocated in an extent.
 *	@sb	The filesystem superblock structure
 *	@map	The requested lblk->pblk mapping
 *	@ex	The extent structure which might contain an implied
 *			cluster allocation
 *
 * This function is called by ext4_ext_map_blocks() after we failed to
 * find blocks that were already in the inode's extent tree.  Hence,
 * we know that the beginning of the requested region cannot overlap
 * the extent from the inode's extent tree.  There are three cases we
 * want to catch.  The first is this case:
 *
 *		 |--- cluster # N--|
 *    |--- extent ---|	|---- requested region ---|
 *			|==========|
 *
 * The second case that we need to test for is this one:
 *
 *   |--------- cluster # N ----------------|
 *	   |--- requested region --|   |------- extent ----|
 *	   |=======================|
 *
 * The third case is when the requested region lies between two extents
 * within the same cluster:
 *          |------------- cluster # N-------------|
 * |----- ex -----|                  |---- ex_right ----|
 *                  |------ requested region ------|
 *                  |================|
 *
 * In each of the above cases, we need to set the map->m_pblk and
 * map->m_len so it corresponds to the return the extent labelled as
 * "|====|" from cluster #N, since it is already in use for data in
 * cluster EXT4_B2C(sbi, map->m_lblk).	We will then return 1 to
 * signal to ext4_ext_map_blocks() that map->m_pblk should be treated
 * as a new "allocated" block region.  Otherwise, we will return 0 and
 * ext4_ext_map_blocks() will then allocate one or more new clusters
 * by calling ext4_mb_new_blocks().
 */
static int get_implied_cluster_alloc(struct super_block *sb,
				     struct ext4_map_blocks *map,
				     struct ext4_extent *ex,
				     struct ext4_ext_path *path)
{
	struct ext4_sb_info *sbi = EXT4_SB(sb);
	ext4_lblk_t c_offset = EXT4_LBLK_COFF(sbi, map->m_lblk);
	ext4_lblk_t ex_cluster_start, ex_cluster_end;
	ext4_lblk_t rr_cluster_start;
	ext4_lblk_t ee_block = le32_to_cpu(ex->ee_block);
	ext4_fsblk_t ee_start = ext4_ext_pblock(ex);
	unsigned short ee_len = ext4_ext_get_actual_len(ex);

	/* The extent passed in that we are trying to match */
	ex_cluster_start = EXT4_B2C(sbi, ee_block);
	ex_cluster_end = EXT4_B2C(sbi, ee_block + ee_len - 1);

	/* The requested region passed into ext4_map_blocks() */
	rr_cluster_start = EXT4_B2C(sbi, map->m_lblk);

	if ((rr_cluster_start == ex_cluster_end) ||
	    (rr_cluster_start == ex_cluster_start)) {
		if (rr_cluster_start == ex_cluster_end)
			ee_start += ee_len - 1;
		map->m_pblk = EXT4_PBLK_CMASK(sbi, ee_start) + c_offset;
		map->m_len = min(map->m_len,
				 (unsigned) sbi->s_cluster_ratio - c_offset);
		/*
		 * Check for and handle this case:
		 *
		 *   |--------- cluster # N-------------|
		 *		       |------- extent ----|
		 *	   |--- requested region ---|
		 *	   |===========|
		 */

		if (map->m_lblk < ee_block)
			map->m_len = min(map->m_len, ee_block - map->m_lblk);

		/*
		 * Check for the case where there is already another allocated
		 * block to the right of 'ex' but before the end of the cluster.
		 *
		 *          |------------- cluster # N-------------|
		 * |----- ex -----|                  |---- ex_right ----|
		 *                  |------ requested region ------|
		 *                  |================|
		 */
		if (map->m_lblk > ee_block) {
			ext4_lblk_t next = ext4_ext_next_allocated_block(path);
			map->m_len = min(map->m_len, next - map->m_lblk);
		}

		trace_ext4_get_implied_cluster_alloc_exit(sb, map, 1);
		return 1;
	}

	trace_ext4_get_implied_cluster_alloc_exit(sb, map, 0);
	return 0;
}


/*
 * Block allocation/map/preallocation routine for extents based files
 *
 *
 * Need to be called with
 * down_read(&EXT4_I(inode)->i_data_sem) if not allocating file system block
 * (ie, create is zero). Otherwise down_write(&EXT4_I(inode)->i_data_sem)
 *
 * return > 0, number of blocks already mapped/allocated
 *          if create == 0 and these are pre-allocated blocks
 *          	buffer head is unmapped
 *          otherwise blocks are mapped
 *
 * return = 0, if plain look up failed (blocks have not been allocated)
 *          buffer head is unmapped
 *
 * return < 0, error case.
 */
int ext4_ext_map_blocks(handle_t *handle, struct inode *inode,
			struct ext4_map_blocks *map, int flags)
{
	struct ext4_ext_path *path = NULL;
	struct ext4_extent newex, *ex, ex2;
	struct ext4_sb_info *sbi = EXT4_SB(inode->i_sb);
	ext4_fsblk_t newblock = 0, pblk;
	int err = 0, depth, ret;
	unsigned int allocated = 0, offset = 0;
	unsigned int allocated_clusters = 0;
	struct ext4_allocation_request ar;
	ext4_lblk_t cluster_offset;

	ext_debug(inode, "blocks %u/%u requested\n", map->m_lblk, map->m_len);
	trace_ext4_ext_map_blocks_enter(inode, map->m_lblk, map->m_len, flags);

	/* find extent for this block */
	path = ext4_find_extent(inode, map->m_lblk, NULL, 0);
	if (IS_ERR(path)) {
		err = PTR_ERR(path);
		path = NULL;
		goto out;
	}

	depth = ext_depth(inode);

	/*
	 * consistent leaf must not be empty;
	 * this situation is possible, though, _during_ tree modification;
	 * this is why assert can't be put in ext4_find_extent()
	 */
	if (unlikely(path[depth].p_ext == NULL && depth != 0)) {
		EXT4_ERROR_INODE(inode, "bad extent address "
				 "lblock: %lu, depth: %d pblock %lld",
				 (unsigned long) map->m_lblk, depth,
				 path[depth].p_block);
		err = -EFSCORRUPTED;
		goto out;
	}

	ex = path[depth].p_ext;
	if (ex) {
		ext4_lblk_t ee_block = le32_to_cpu(ex->ee_block);
		ext4_fsblk_t ee_start = ext4_ext_pblock(ex);
		unsigned short ee_len;


		/*
		 * unwritten extents are treated as holes, except that
		 * we split out initialized portions during a write.
		 */
		ee_len = ext4_ext_get_actual_len(ex);

		trace_ext4_ext_show_extent(inode, ee_block, ee_start, ee_len);

		/* if found extent covers block, simply return it */
		if (in_range(map->m_lblk, ee_block, ee_len)) {
			newblock = map->m_lblk - ee_block + ee_start;
			/* number of remaining blocks in the extent */
			allocated = ee_len - (map->m_lblk - ee_block);
			ext_debug(inode, "%u fit into %u:%d -> %llu\n",
				  map->m_lblk, ee_block, ee_len, newblock);

			/*
			 * If the extent is initialized check whether the
			 * caller wants to convert it to unwritten.
			 */
			if ((!ext4_ext_is_unwritten(ex)) &&
			    (flags & EXT4_GET_BLOCKS_CONVERT_UNWRITTEN)) {
				err = convert_initialized_extent(handle,
					inode, map, &path, &allocated);
				goto out;
			} else if (!ext4_ext_is_unwritten(ex)) {
				map->m_flags |= EXT4_MAP_MAPPED;
				map->m_pblk = newblock;
				if (allocated > map->m_len)
					allocated = map->m_len;
				map->m_len = allocated;
				ext4_ext_show_leaf(inode, path);
				goto out;
			}

			ret = ext4_ext_handle_unwritten_extents(
				handle, inode, map, &path, flags,
				allocated, newblock);
			if (ret < 0)
				err = ret;
			else
				allocated = ret;
			goto out;
		}
	}

	/*
	 * requested block isn't allocated yet;
	 * we couldn't try to create block if create flag is zero
	 */
	if ((flags & EXT4_GET_BLOCKS_CREATE) == 0) {
		ext4_lblk_t hole_start, hole_len;

		hole_start = map->m_lblk;
		hole_len = ext4_ext_determine_hole(inode, path, &hole_start);
		/*
		 * put just found gap into cache to speed up
		 * subsequent requests
		 */
		ext4_ext_put_gap_in_cache(inode, hole_start, hole_len);

		/* Update hole_len to reflect hole size after map->m_lblk */
		if (hole_start != map->m_lblk)
			hole_len -= map->m_lblk - hole_start;
		map->m_pblk = 0;
		map->m_len = min_t(unsigned int, map->m_len, hole_len);

		goto out;
	}

	/*
	 * Okay, we need to do block allocation.
	 */
	newex.ee_block = cpu_to_le32(map->m_lblk);
	cluster_offset = EXT4_LBLK_COFF(sbi, map->m_lblk);

	/*
	 * If we are doing bigalloc, check to see if the extent returned
	 * by ext4_find_extent() implies a cluster we can use.
	 */
	if (cluster_offset && ex &&
	    get_implied_cluster_alloc(inode->i_sb, map, ex, path)) {
		ar.len = allocated = map->m_len;
		newblock = map->m_pblk;
		goto got_allocated_blocks;
	}

	/* find neighbour allocated blocks */
	ar.lleft = map->m_lblk;
	err = ext4_ext_search_left(inode, path, &ar.lleft, &ar.pleft);
	if (err)
		goto out;
	ar.lright = map->m_lblk;
	err = ext4_ext_search_right(inode, path, &ar.lright, &ar.pright, &ex2);
	if (err < 0)
		goto out;

	/* Check if the extent after searching to the right implies a
	 * cluster we can use. */
	if ((sbi->s_cluster_ratio > 1) && err &&
	    get_implied_cluster_alloc(inode->i_sb, map, &ex2, path)) {
		ar.len = allocated = map->m_len;
		newblock = map->m_pblk;
		goto got_allocated_blocks;
	}

	/*
	 * See if request is beyond maximum number of blocks we can have in
	 * a single extent. For an initialized extent this limit is
	 * EXT_INIT_MAX_LEN and for an unwritten extent this limit is
	 * EXT_UNWRITTEN_MAX_LEN.
	 */
	if (map->m_len > EXT_INIT_MAX_LEN &&
	    !(flags & EXT4_GET_BLOCKS_UNWRIT_EXT))
		map->m_len = EXT_INIT_MAX_LEN;
	else if (map->m_len > EXT_UNWRITTEN_MAX_LEN &&
		 (flags & EXT4_GET_BLOCKS_UNWRIT_EXT))
		map->m_len = EXT_UNWRITTEN_MAX_LEN;

	/* Check if we can really insert (m_lblk)::(m_lblk + m_len) extent */
	newex.ee_len = cpu_to_le16(map->m_len);
	err = ext4_ext_check_overlap(sbi, inode, &newex, path);
	if (err)
		allocated = ext4_ext_get_actual_len(&newex);
	else
		allocated = map->m_len;

	/* allocate new block */
	ar.inode = inode;
	ar.goal = ext4_ext_find_goal(inode, path, map->m_lblk);
	ar.logical = map->m_lblk;
	/*
	 * We calculate the offset from the beginning of the cluster
	 * for the logical block number, since when we allocate a
	 * physical cluster, the physical block should start at the
	 * same offset from the beginning of the cluster.  This is
	 * needed so that future calls to get_implied_cluster_alloc()
	 * work correctly.
	 */
	offset = EXT4_LBLK_COFF(sbi, map->m_lblk);
	ar.len = EXT4_NUM_B2C(sbi, offset+allocated);
	ar.goal -= offset;
	ar.logical -= offset;
	if (S_ISREG(inode->i_mode))
		ar.flags = EXT4_MB_HINT_DATA;
	else
		/* disable in-core preallocation for non-regular files */
		ar.flags = 0;
	if (flags & EXT4_GET_BLOCKS_NO_NORMALIZE)
		ar.flags |= EXT4_MB_HINT_NOPREALLOC;
	if (flags & EXT4_GET_BLOCKS_DELALLOC_RESERVE)
		ar.flags |= EXT4_MB_DELALLOC_RESERVED;
	if (flags & EXT4_GET_BLOCKS_METADATA_NOFAIL)
		ar.flags |= EXT4_MB_USE_RESERVED;
	newblock = ext4_mb_new_blocks(handle, &ar, &err);
	if (!newblock)
		goto out;
	allocated_clusters = ar.len;
	ar.len = EXT4_C2B(sbi, ar.len) - offset;
	ext_debug(inode, "allocate new block: goal %llu, found %llu/%u, requested %u\n",
		  ar.goal, newblock, ar.len, allocated);
	if (ar.len > allocated)
		ar.len = allocated;

got_allocated_blocks:
	/* try to insert new extent into found leaf and return */
	pblk = newblock + offset;
	ext4_ext_store_pblock(&newex, pblk);
	newex.ee_len = cpu_to_le16(ar.len);
	/* Mark unwritten */
	if (flags & EXT4_GET_BLOCKS_UNWRIT_EXT) {
		ext4_ext_mark_unwritten(&newex);
		map->m_flags |= EXT4_MAP_UNWRITTEN;
	}

	err = ext4_ext_insert_extent(handle, inode, &path, &newex, flags);
	if (err) {
		if (allocated_clusters) {
			int fb_flags = 0;

			/*
			 * free data blocks we just allocated.
			 * not a good idea to call discard here directly,
			 * but otherwise we'd need to call it every free().
			 */
			ext4_discard_preallocations(inode, 0);
			if (flags & EXT4_GET_BLOCKS_DELALLOC_RESERVE)
				fb_flags = EXT4_FREE_BLOCKS_NO_QUOT_UPDATE;
			ext4_free_blocks(handle, inode, NULL, newblock,
					 EXT4_C2B(sbi, allocated_clusters),
					 fb_flags);
		}
		goto out;
	}

	/*
	 * Reduce the reserved cluster count to reflect successful deferred
	 * allocation of delayed allocated clusters or direct allocation of
	 * clusters discovered to be delayed allocated.  Once allocated, a
	 * cluster is not included in the reserved count.
	 */
	if (test_opt(inode->i_sb, DELALLOC) && allocated_clusters) {
		if (flags & EXT4_GET_BLOCKS_DELALLOC_RESERVE) {
			/*
			 * When allocating delayed allocated clusters, simply
			 * reduce the reserved cluster count and claim quota
			 */
			ext4_da_update_reserve_space(inode, allocated_clusters,
							1);
		} else {
			ext4_lblk_t lblk, len;
			unsigned int n;

			/*
			 * When allocating non-delayed allocated clusters
			 * (from fallocate, filemap, DIO, or clusters
			 * allocated when delalloc has been disabled by
			 * ext4_nonda_switch), reduce the reserved cluster
			 * count by the number of allocated clusters that
			 * have previously been delayed allocated.  Quota
			 * has been claimed by ext4_mb_new_blocks() above,
			 * so release the quota reservations made for any
			 * previously delayed allocated clusters.
			 */
			lblk = EXT4_LBLK_CMASK(sbi, map->m_lblk);
			len = allocated_clusters << sbi->s_cluster_bits;
			n = ext4_es_delayed_clu(inode, lblk, len);
			if (n > 0)
				ext4_da_update_reserve_space(inode, (int) n, 0);
		}
	}

	/*
	 * Cache the extent and update transaction to commit on fdatasync only
	 * when it is _not_ an unwritten extent.
	 */
	if ((flags & EXT4_GET_BLOCKS_UNWRIT_EXT) == 0)
		ext4_update_inode_fsync_trans(handle, inode, 1);
	else
		ext4_update_inode_fsync_trans(handle, inode, 0);

	map->m_flags |= (EXT4_MAP_NEW | EXT4_MAP_MAPPED);
	map->m_pblk = pblk;
	map->m_len = ar.len;
	allocated = map->m_len;
	ext4_ext_show_leaf(inode, path);
out:
	ext4_ext_drop_refs(path);
	kfree(path);

	trace_ext4_ext_map_blocks_exit(inode, flags, map,
				       err ? err : allocated);
	return err ? err : allocated;
}

int ext4_ext_truncate(handle_t *handle, struct inode *inode)
{
	struct super_block *sb = inode->i_sb;
	ext4_lblk_t last_block;
	int err = 0;

	/*
	 * TODO: optimization is possible here.
	 * Probably we need not scan at all,
	 * because page truncation is enough.
	 */

	/* we have to know where to truncate from in crash case */
	EXT4_I(inode)->i_disksize = inode->i_size;
	err = ext4_mark_inode_dirty(handle, inode);
	if (err)
		return err;

	last_block = (inode->i_size + sb->s_blocksize - 1)
			>> EXT4_BLOCK_SIZE_BITS(sb);
retry:
	err = ext4_es_remove_extent(inode, last_block,
				    EXT_MAX_BLOCKS - last_block);
	if (err == -ENOMEM) {
		cond_resched();
		congestion_wait(BLK_RW_ASYNC, HZ/50);
		goto retry;
	}
	if (err)
		return err;
retry_remove_space:
	err = ext4_ext_remove_space(inode, last_block, EXT_MAX_BLOCKS - 1);
	if (err == -ENOMEM) {
		cond_resched();
		congestion_wait(BLK_RW_ASYNC, HZ/50);
		goto retry_remove_space;
	}
	return err;
}

static int ext4_alloc_file_blocks(struct file *file, ext4_lblk_t offset,
				  ext4_lblk_t len, loff_t new_size,
				  int flags)
{
	struct inode *inode = file_inode(file);
	handle_t *handle;
<<<<<<< HEAD
	int ret, ret2 = 0, ret3 = 0;
=======
	int ret = 0, ret2 = 0, ret3 = 0;
>>>>>>> 7aef27f0
	int retries = 0;
	int depth = 0;
	struct ext4_map_blocks map;
	unsigned int credits;
	loff_t epos;

	BUG_ON(!ext4_test_inode_flag(inode, EXT4_INODE_EXTENTS));
	map.m_lblk = offset;
	map.m_len = len;
	/*
	 * Don't normalize the request if it can fit in one extent so
	 * that it doesn't get unnecessarily split into multiple
	 * extents.
	 */
	if (len <= EXT_UNWRITTEN_MAX_LEN)
		flags |= EXT4_GET_BLOCKS_NO_NORMALIZE;

	/*
	 * credits to insert 1 extent into extent tree
	 */
	credits = ext4_chunk_trans_blocks(inode, len);
	depth = ext_depth(inode);

retry:
	while (len) {
		/*
		 * Recalculate credits when extent tree depth changes.
		 */
		if (depth != ext_depth(inode)) {
			credits = ext4_chunk_trans_blocks(inode, len);
			depth = ext_depth(inode);
		}

		handle = ext4_journal_start(inode, EXT4_HT_MAP_BLOCKS,
					    credits);
		if (IS_ERR(handle)) {
			ret = PTR_ERR(handle);
			break;
		}
		ret = ext4_map_blocks(handle, inode, &map, flags);
		if (ret <= 0) {
			ext4_debug("inode #%lu: block %u: len %u: "
				   "ext4_ext_map_blocks returned %d",
				   inode->i_ino, map.m_lblk,
				   map.m_len, ret);
			ext4_mark_inode_dirty(handle, inode);
			ext4_journal_stop(handle);
			break;
		}
		/*
		 * allow a full retry cycle for any remaining allocations
		 */
		retries = 0;
		map.m_lblk += ret;
		map.m_len = len = len - ret;
		epos = (loff_t)map.m_lblk << inode->i_blkbits;
		inode->i_ctime = current_time(inode);
		if (new_size) {
			if (epos > new_size)
				epos = new_size;
			if (ext4_update_inode_size(inode, epos) & 0x1)
				inode->i_mtime = inode->i_ctime;
		}
		ret2 = ext4_mark_inode_dirty(handle, inode);
		ext4_update_inode_fsync_trans(handle, inode, 1);
		ret3 = ext4_journal_stop(handle);
		ret2 = ret3 ? ret3 : ret2;
		if (unlikely(ret2))
			break;
	}
	if (ret == -ENOSPC && ext4_should_retry_alloc(inode->i_sb, &retries))
		goto retry;

	return ret > 0 ? ret2 : ret;
}

static int ext4_collapse_range(struct inode *inode, loff_t offset, loff_t len);

static int ext4_insert_range(struct inode *inode, loff_t offset, loff_t len);

static long ext4_zero_range(struct file *file, loff_t offset,
			    loff_t len, int mode)
{
	struct inode *inode = file_inode(file);
	handle_t *handle = NULL;
	unsigned int max_blocks;
	loff_t new_size = 0;
	int ret = 0;
	int flags;
	int credits;
	int partial_begin, partial_end;
	loff_t start, end;
	ext4_lblk_t lblk;
	unsigned int blkbits = inode->i_blkbits;

	trace_ext4_zero_range(inode, offset, len, mode);

	/* Call ext4_force_commit to flush all data in case of data=journal. */
	if (ext4_should_journal_data(inode)) {
		ret = ext4_force_commit(inode->i_sb);
		if (ret)
			return ret;
	}

	/*
	 * Round up offset. This is not fallocate, we need to zero out
	 * blocks, so convert interior block aligned part of the range to
	 * unwritten and possibly manually zero out unaligned parts of the
	 * range.
	 */
	start = round_up(offset, 1 << blkbits);
	end = round_down((offset + len), 1 << blkbits);

	if (start < offset || end > offset + len)
		return -EINVAL;
	partial_begin = offset & ((1 << blkbits) - 1);
	partial_end = (offset + len) & ((1 << blkbits) - 1);

	lblk = start >> blkbits;
	max_blocks = (end >> blkbits);
	if (max_blocks < lblk)
		max_blocks = 0;
	else
		max_blocks -= lblk;

	inode_lock(inode);

	/*
	 * Indirect files do not support unwritten extents
	 */
	if (!(ext4_test_inode_flag(inode, EXT4_INODE_EXTENTS))) {
		ret = -EOPNOTSUPP;
		goto out_mutex;
	}

	if (!(mode & FALLOC_FL_KEEP_SIZE) &&
	    (offset + len > inode->i_size ||
	     offset + len > EXT4_I(inode)->i_disksize)) {
		new_size = offset + len;
		ret = inode_newsize_ok(inode, new_size);
		if (ret)
			goto out_mutex;
	}

	flags = EXT4_GET_BLOCKS_CREATE_UNWRIT_EXT;

	/* Wait all existing dio workers, newcomers will block on i_mutex */
	inode_dio_wait(inode);

	/* Preallocate the range including the unaligned edges */
	if (partial_begin || partial_end) {
		ret = ext4_alloc_file_blocks(file,
				round_down(offset, 1 << blkbits) >> blkbits,
				(round_up((offset + len), 1 << blkbits) -
				 round_down(offset, 1 << blkbits)) >> blkbits,
				new_size, flags);
		if (ret)
			goto out_mutex;

	}

	/* Zero range excluding the unaligned edges */
	if (max_blocks > 0) {
		flags |= (EXT4_GET_BLOCKS_CONVERT_UNWRITTEN |
			  EXT4_EX_NOCACHE);

		/*
		 * Prevent page faults from reinstantiating pages we have
		 * released from page cache.
		 */
		down_write(&EXT4_I(inode)->i_mmap_sem);

		ret = ext4_break_layouts(inode);
		if (ret) {
			up_write(&EXT4_I(inode)->i_mmap_sem);
			goto out_mutex;
		}

		ret = ext4_update_disksize_before_punch(inode, offset, len);
		if (ret) {
			up_write(&EXT4_I(inode)->i_mmap_sem);
			goto out_mutex;
		}
		/* Now release the pages and zero block aligned part of pages */
		truncate_pagecache_range(inode, start, end - 1);
		inode->i_mtime = inode->i_ctime = current_time(inode);

		ret = ext4_alloc_file_blocks(file, lblk, max_blocks, new_size,
					     flags);
		up_write(&EXT4_I(inode)->i_mmap_sem);
		if (ret)
			goto out_mutex;
	}
	if (!partial_begin && !partial_end)
		goto out_mutex;

	/*
	 * In worst case we have to writeout two nonadjacent unwritten
	 * blocks and update the inode
	 */
	credits = (2 * ext4_ext_index_trans_blocks(inode, 2)) + 1;
	if (ext4_should_journal_data(inode))
		credits += 2;
	handle = ext4_journal_start(inode, EXT4_HT_MISC, credits);
	if (IS_ERR(handle)) {
		ret = PTR_ERR(handle);
		ext4_std_error(inode->i_sb, ret);
		goto out_mutex;
	}

	inode->i_mtime = inode->i_ctime = current_time(inode);
	if (new_size)
		ext4_update_inode_size(inode, new_size);
	ret = ext4_mark_inode_dirty(handle, inode);
	if (unlikely(ret))
		goto out_handle;
	ext4_fc_track_range(handle, inode, offset >> inode->i_sb->s_blocksize_bits,
			(offset + len - 1) >> inode->i_sb->s_blocksize_bits);
	/* Zero out partial block at the edges of the range */
	ret = ext4_zero_partial_blocks(handle, inode, offset, len);
	if (ret >= 0)
		ext4_update_inode_fsync_trans(handle, inode, 1);

	if (file->f_flags & O_SYNC)
		ext4_handle_sync(handle);

out_handle:
	ext4_journal_stop(handle);
out_mutex:
	inode_unlock(inode);
	return ret;
}

/*
 * preallocate space for a file. This implements ext4's fallocate file
 * operation, which gets called from sys_fallocate system call.
 * For block-mapped files, posix_fallocate should fall back to the method
 * of writing zeroes to the required new blocks (the same behavior which is
 * expected for file systems which do not support fallocate() system call).
 */
long ext4_fallocate(struct file *file, int mode, loff_t offset, loff_t len)
{
	struct inode *inode = file_inode(file);
	loff_t new_size = 0;
	unsigned int max_blocks;
	int ret = 0;
	int flags;
	ext4_lblk_t lblk;
	unsigned int blkbits = inode->i_blkbits;

	/*
	 * Encrypted inodes can't handle collapse range or insert
	 * range since we would need to re-encrypt blocks with a
	 * different IV or XTS tweak (which are based on the logical
	 * block number).
	 */
	if (IS_ENCRYPTED(inode) &&
	    (mode & (FALLOC_FL_COLLAPSE_RANGE | FALLOC_FL_INSERT_RANGE)))
		return -EOPNOTSUPP;

	/* Return error if mode is not supported */
	if (mode & ~(FALLOC_FL_KEEP_SIZE | FALLOC_FL_PUNCH_HOLE |
		     FALLOC_FL_COLLAPSE_RANGE | FALLOC_FL_ZERO_RANGE |
		     FALLOC_FL_INSERT_RANGE))
		return -EOPNOTSUPP;

	ext4_fc_start_update(inode);

	if (mode & FALLOC_FL_PUNCH_HOLE) {
		ret = ext4_punch_hole(inode, offset, len);
		goto exit;
	}

	ret = ext4_convert_inline_data(inode);
	if (ret)
		goto exit;

	if (mode & FALLOC_FL_COLLAPSE_RANGE) {
		ret = ext4_collapse_range(inode, offset, len);
		goto exit;
	}

	if (mode & FALLOC_FL_INSERT_RANGE) {
		ret = ext4_insert_range(inode, offset, len);
		goto exit;
	}

	if (mode & FALLOC_FL_ZERO_RANGE) {
		ret = ext4_zero_range(file, offset, len, mode);
		goto exit;
	}
	trace_ext4_fallocate_enter(inode, offset, len, mode);
	lblk = offset >> blkbits;

	max_blocks = EXT4_MAX_BLOCKS(len, offset, blkbits);
	flags = EXT4_GET_BLOCKS_CREATE_UNWRIT_EXT;

	inode_lock(inode);

	/*
	 * We only support preallocation for extent-based files only
	 */
	if (!(ext4_test_inode_flag(inode, EXT4_INODE_EXTENTS))) {
		ret = -EOPNOTSUPP;
		goto out;
	}

	if (!(mode & FALLOC_FL_KEEP_SIZE) &&
	    (offset + len > inode->i_size ||
	     offset + len > EXT4_I(inode)->i_disksize)) {
		new_size = offset + len;
		ret = inode_newsize_ok(inode, new_size);
		if (ret)
			goto out;
	}

	/* Wait all existing dio workers, newcomers will block on i_mutex */
	inode_dio_wait(inode);

	ret = ext4_alloc_file_blocks(file, lblk, max_blocks, new_size, flags);
	if (ret)
		goto out;

	if (file->f_flags & O_SYNC && EXT4_SB(inode->i_sb)->s_journal) {
		ret = ext4_fc_commit(EXT4_SB(inode->i_sb)->s_journal,
					EXT4_I(inode)->i_sync_tid);
	}
out:
	inode_unlock(inode);
	trace_ext4_fallocate_exit(inode, offset, max_blocks, ret);
exit:
	ext4_fc_stop_update(inode);
	return ret;
}

/*
 * This function convert a range of blocks to written extents
 * The caller of this function will pass the start offset and the size.
 * all unwritten extents within this range will be converted to
 * written extents.
 *
 * This function is called from the direct IO end io call back
 * function, to convert the fallocated extents after IO is completed.
 * Returns 0 on success.
 */
int ext4_convert_unwritten_extents(handle_t *handle, struct inode *inode,
				   loff_t offset, ssize_t len)
{
	unsigned int max_blocks;
	int ret = 0, ret2 = 0, ret3 = 0;
	struct ext4_map_blocks map;
	unsigned int blkbits = inode->i_blkbits;
	unsigned int credits = 0;

	map.m_lblk = offset >> blkbits;
	max_blocks = EXT4_MAX_BLOCKS(len, offset, blkbits);

	if (!handle) {
		/*
		 * credits to insert 1 extent into extent tree
		 */
		credits = ext4_chunk_trans_blocks(inode, max_blocks);
	}
	while (ret >= 0 && ret < max_blocks) {
		map.m_lblk += ret;
		map.m_len = (max_blocks -= ret);
		if (credits) {
			handle = ext4_journal_start(inode, EXT4_HT_MAP_BLOCKS,
						    credits);
			if (IS_ERR(handle)) {
				ret = PTR_ERR(handle);
				break;
			}
		}
		ret = ext4_map_blocks(handle, inode, &map,
				      EXT4_GET_BLOCKS_IO_CONVERT_EXT);
		if (ret <= 0)
			ext4_warning(inode->i_sb,
				     "inode #%lu: block %u: len %u: "
				     "ext4_ext_map_blocks returned %d",
				     inode->i_ino, map.m_lblk,
				     map.m_len, ret);
		ret2 = ext4_mark_inode_dirty(handle, inode);
		if (credits) {
			ret3 = ext4_journal_stop(handle);
			if (unlikely(ret3))
				ret2 = ret3;
		}

		if (ret <= 0 || ret2)
			break;
	}
	return ret > 0 ? ret2 : ret;
}

int ext4_convert_unwritten_io_end_vec(handle_t *handle, ext4_io_end_t *io_end)
{
	int ret = 0, err = 0;
	struct ext4_io_end_vec *io_end_vec;

	/*
	 * This is somewhat ugly but the idea is clear: When transaction is
	 * reserved, everything goes into it. Otherwise we rather start several
	 * smaller transactions for conversion of each extent separately.
	 */
	if (handle) {
		handle = ext4_journal_start_reserved(handle,
						     EXT4_HT_EXT_CONVERT);
		if (IS_ERR(handle))
			return PTR_ERR(handle);
	}

	list_for_each_entry(io_end_vec, &io_end->list_vec, list) {
		ret = ext4_convert_unwritten_extents(handle, io_end->inode,
						     io_end_vec->offset,
						     io_end_vec->size);
		if (ret)
			break;
	}

	if (handle)
		err = ext4_journal_stop(handle);

	return ret < 0 ? ret : err;
}

static int ext4_iomap_xattr_fiemap(struct inode *inode, struct iomap *iomap)
{
	__u64 physical = 0;
	__u64 length = 0;
	int blockbits = inode->i_sb->s_blocksize_bits;
	int error = 0;
	u16 iomap_type;

	/* in-inode? */
	if (ext4_test_inode_state(inode, EXT4_STATE_XATTR)) {
		struct ext4_iloc iloc;
		int offset;	/* offset of xattr in inode */

		error = ext4_get_inode_loc(inode, &iloc);
		if (error)
			return error;
		physical = (__u64)iloc.bh->b_blocknr << blockbits;
		offset = EXT4_GOOD_OLD_INODE_SIZE +
				EXT4_I(inode)->i_extra_isize;
		physical += offset;
		length = EXT4_SB(inode->i_sb)->s_inode_size - offset;
		brelse(iloc.bh);
		iomap_type = IOMAP_INLINE;
	} else if (EXT4_I(inode)->i_file_acl) { /* external block */
		physical = (__u64)EXT4_I(inode)->i_file_acl << blockbits;
		length = inode->i_sb->s_blocksize;
		iomap_type = IOMAP_MAPPED;
	} else {
		/* no in-inode or external block for xattr, so return -ENOENT */
		error = -ENOENT;
		goto out;
	}

	iomap->addr = physical;
	iomap->offset = 0;
	iomap->length = length;
	iomap->type = iomap_type;
	iomap->flags = 0;
out:
	return error;
}

static int ext4_iomap_xattr_begin(struct inode *inode, loff_t offset,
				  loff_t length, unsigned flags,
				  struct iomap *iomap, struct iomap *srcmap)
{
	int error;

	error = ext4_iomap_xattr_fiemap(inode, iomap);
	if (error == 0 && (offset >= iomap->length))
		error = -ENOENT;
	return error;
}

static const struct iomap_ops ext4_iomap_xattr_ops = {
	.iomap_begin		= ext4_iomap_xattr_begin,
};

static int ext4_fiemap_check_ranges(struct inode *inode, u64 start, u64 *len)
{
	u64 maxbytes;

	if (ext4_test_inode_flag(inode, EXT4_INODE_EXTENTS))
		maxbytes = inode->i_sb->s_maxbytes;
	else
		maxbytes = EXT4_SB(inode->i_sb)->s_bitmap_maxbytes;

	if (*len == 0)
		return -EINVAL;
	if (start > maxbytes)
		return -EFBIG;

	/*
	 * Shrink request scope to what the fs can actually handle.
	 */
	if (*len > maxbytes || (maxbytes - *len) < start)
		*len = maxbytes - start;
	return 0;
}

int ext4_fiemap(struct inode *inode, struct fiemap_extent_info *fieinfo,
		u64 start, u64 len)
{
	int error = 0;

	if (fieinfo->fi_flags & FIEMAP_FLAG_CACHE) {
		error = ext4_ext_precache(inode);
		if (error)
			return error;
		fieinfo->fi_flags &= ~FIEMAP_FLAG_CACHE;
	}

	/*
	 * For bitmap files the maximum size limit could be smaller than
	 * s_maxbytes, so check len here manually instead of just relying on the
	 * generic check.
	 */
	error = ext4_fiemap_check_ranges(inode, start, &len);
	if (error)
		return error;

	if (fieinfo->fi_flags & FIEMAP_FLAG_XATTR) {
		fieinfo->fi_flags &= ~FIEMAP_FLAG_XATTR;
		return iomap_fiemap(inode, fieinfo, start, len,
				    &ext4_iomap_xattr_ops);
	}

	return iomap_fiemap(inode, fieinfo, start, len, &ext4_iomap_report_ops);
}

int ext4_get_es_cache(struct inode *inode, struct fiemap_extent_info *fieinfo,
		      __u64 start, __u64 len)
{
	ext4_lblk_t start_blk, len_blks;
	__u64 last_blk;
	int error = 0;

	if (ext4_has_inline_data(inode)) {
		int has_inline;

		down_read(&EXT4_I(inode)->xattr_sem);
		has_inline = ext4_has_inline_data(inode);
		up_read(&EXT4_I(inode)->xattr_sem);
		if (has_inline)
			return 0;
	}

	if (fieinfo->fi_flags & FIEMAP_FLAG_CACHE) {
		error = ext4_ext_precache(inode);
		if (error)
			return error;
		fieinfo->fi_flags &= ~FIEMAP_FLAG_CACHE;
	}

	error = fiemap_prep(inode, fieinfo, start, &len, 0);
	if (error)
		return error;

	error = ext4_fiemap_check_ranges(inode, start, &len);
	if (error)
		return error;

	start_blk = start >> inode->i_sb->s_blocksize_bits;
	last_blk = (start + len - 1) >> inode->i_sb->s_blocksize_bits;
	if (last_blk >= EXT_MAX_BLOCKS)
		last_blk = EXT_MAX_BLOCKS-1;
	len_blks = ((ext4_lblk_t) last_blk) - start_blk + 1;

	/*
	 * Walk the extent tree gathering extent information
	 * and pushing extents back to the user.
	 */
	return ext4_fill_es_cache_info(inode, start_blk, len_blks, fieinfo);
}

/*
 * ext4_access_path:
 * Function to access the path buffer for marking it dirty.
 * It also checks if there are sufficient credits left in the journal handle
 * to update path.
 */
static int
ext4_access_path(handle_t *handle, struct inode *inode,
		struct ext4_ext_path *path)
{
	int credits, err;

	if (!ext4_handle_valid(handle))
		return 0;

	/*
	 * Check if need to extend journal credits
	 * 3 for leaf, sb, and inode plus 2 (bmap and group
	 * descriptor) for each block group; assume two block
	 * groups
	 */
	credits = ext4_writepage_trans_blocks(inode);
	err = ext4_datasem_ensure_credits(handle, inode, 7, credits, 0);
	if (err < 0)
		return err;

	err = ext4_ext_get_access(handle, inode, path);
	return err;
}

/*
 * ext4_ext_shift_path_extents:
 * Shift the extents of a path structure lying between path[depth].p_ext
 * and EXT_LAST_EXTENT(path[depth].p_hdr), by @shift blocks. @SHIFT tells
 * if it is right shift or left shift operation.
 */
static int
ext4_ext_shift_path_extents(struct ext4_ext_path *path, ext4_lblk_t shift,
			    struct inode *inode, handle_t *handle,
			    enum SHIFT_DIRECTION SHIFT)
{
	int depth, err = 0;
	struct ext4_extent *ex_start, *ex_last;
	bool update = false;
	depth = path->p_depth;

	while (depth >= 0) {
		if (depth == path->p_depth) {
			ex_start = path[depth].p_ext;
			if (!ex_start)
				return -EFSCORRUPTED;

			ex_last = EXT_LAST_EXTENT(path[depth].p_hdr);

			err = ext4_access_path(handle, inode, path + depth);
			if (err)
				goto out;

			if (ex_start == EXT_FIRST_EXTENT(path[depth].p_hdr))
				update = true;

			while (ex_start <= ex_last) {
				if (SHIFT == SHIFT_LEFT) {
					le32_add_cpu(&ex_start->ee_block,
						-shift);
					/* Try to merge to the left. */
					if ((ex_start >
					    EXT_FIRST_EXTENT(path[depth].p_hdr))
					    &&
					    ext4_ext_try_to_merge_right(inode,
					    path, ex_start - 1))
						ex_last--;
					else
						ex_start++;
				} else {
					le32_add_cpu(&ex_last->ee_block, shift);
					ext4_ext_try_to_merge_right(inode, path,
						ex_last);
					ex_last--;
				}
			}
			err = ext4_ext_dirty(handle, inode, path + depth);
			if (err)
				goto out;

			if (--depth < 0 || !update)
				break;
		}

		/* Update index too */
		err = ext4_access_path(handle, inode, path + depth);
		if (err)
			goto out;

		if (SHIFT == SHIFT_LEFT)
			le32_add_cpu(&path[depth].p_idx->ei_block, -shift);
		else
			le32_add_cpu(&path[depth].p_idx->ei_block, shift);
		err = ext4_ext_dirty(handle, inode, path + depth);
		if (err)
			goto out;

		/* we are done if current index is not a starting index */
		if (path[depth].p_idx != EXT_FIRST_INDEX(path[depth].p_hdr))
			break;

		depth--;
	}

out:
	return err;
}

/*
 * ext4_ext_shift_extents:
 * All the extents which lies in the range from @start to the last allocated
 * block for the @inode are shifted either towards left or right (depending
 * upon @SHIFT) by @shift blocks.
 * On success, 0 is returned, error otherwise.
 */
static int
ext4_ext_shift_extents(struct inode *inode, handle_t *handle,
		       ext4_lblk_t start, ext4_lblk_t shift,
		       enum SHIFT_DIRECTION SHIFT)
{
	struct ext4_ext_path *path;
	int ret = 0, depth;
	struct ext4_extent *extent;
	ext4_lblk_t stop, *iterator, ex_start, ex_end;

	/* Let path point to the last extent */
	path = ext4_find_extent(inode, EXT_MAX_BLOCKS - 1, NULL,
				EXT4_EX_NOCACHE);
	if (IS_ERR(path))
		return PTR_ERR(path);

	depth = path->p_depth;
	extent = path[depth].p_ext;
	if (!extent)
		goto out;

	stop = le32_to_cpu(extent->ee_block);

       /*
	* For left shifts, make sure the hole on the left is big enough to
	* accommodate the shift.  For right shifts, make sure the last extent
	* won't be shifted beyond EXT_MAX_BLOCKS.
	*/
	if (SHIFT == SHIFT_LEFT) {
		path = ext4_find_extent(inode, start - 1, &path,
					EXT4_EX_NOCACHE);
		if (IS_ERR(path))
			return PTR_ERR(path);
		depth = path->p_depth;
		extent =  path[depth].p_ext;
		if (extent) {
			ex_start = le32_to_cpu(extent->ee_block);
			ex_end = le32_to_cpu(extent->ee_block) +
				ext4_ext_get_actual_len(extent);
		} else {
			ex_start = 0;
			ex_end = 0;
		}

		if ((start == ex_start && shift > ex_start) ||
		    (shift > start - ex_end)) {
			ret = -EINVAL;
			goto out;
		}
	} else {
		if (shift > EXT_MAX_BLOCKS -
		    (stop + ext4_ext_get_actual_len(extent))) {
			ret = -EINVAL;
			goto out;
		}
	}

	/*
	 * In case of left shift, iterator points to start and it is increased
	 * till we reach stop. In case of right shift, iterator points to stop
	 * and it is decreased till we reach start.
	 */
	if (SHIFT == SHIFT_LEFT)
		iterator = &start;
	else
		iterator = &stop;

	/*
	 * Its safe to start updating extents.  Start and stop are unsigned, so
	 * in case of right shift if extent with 0 block is reached, iterator
	 * becomes NULL to indicate the end of the loop.
	 */
	while (iterator && start <= stop) {
		path = ext4_find_extent(inode, *iterator, &path,
					EXT4_EX_NOCACHE);
		if (IS_ERR(path))
			return PTR_ERR(path);
		depth = path->p_depth;
		extent = path[depth].p_ext;
		if (!extent) {
			EXT4_ERROR_INODE(inode, "unexpected hole at %lu",
					 (unsigned long) *iterator);
			return -EFSCORRUPTED;
		}
		if (SHIFT == SHIFT_LEFT && *iterator >
		    le32_to_cpu(extent->ee_block)) {
			/* Hole, move to the next extent */
			if (extent < EXT_LAST_EXTENT(path[depth].p_hdr)) {
				path[depth].p_ext++;
			} else {
				*iterator = ext4_ext_next_allocated_block(path);
				continue;
			}
		}

		if (SHIFT == SHIFT_LEFT) {
			extent = EXT_LAST_EXTENT(path[depth].p_hdr);
			*iterator = le32_to_cpu(extent->ee_block) +
					ext4_ext_get_actual_len(extent);
		} else {
			extent = EXT_FIRST_EXTENT(path[depth].p_hdr);
			if (le32_to_cpu(extent->ee_block) > 0)
				*iterator = le32_to_cpu(extent->ee_block) - 1;
			else
				/* Beginning is reached, end of the loop */
				iterator = NULL;
			/* Update path extent in case we need to stop */
			while (le32_to_cpu(extent->ee_block) < start)
				extent++;
			path[depth].p_ext = extent;
		}
		ret = ext4_ext_shift_path_extents(path, shift, inode,
				handle, SHIFT);
		if (ret)
			break;
	}
out:
	ext4_ext_drop_refs(path);
	kfree(path);
	return ret;
}

/*
 * ext4_collapse_range:
 * This implements the fallocate's collapse range functionality for ext4
 * Returns: 0 and non-zero on error.
 */
static int ext4_collapse_range(struct inode *inode, loff_t offset, loff_t len)
{
	struct super_block *sb = inode->i_sb;
	ext4_lblk_t punch_start, punch_stop;
	handle_t *handle;
	unsigned int credits;
	loff_t new_size, ioffset;
	int ret;

	/*
	 * We need to test this early because xfstests assumes that a
	 * collapse range of (0, 1) will return EOPNOTSUPP if the file
	 * system does not support collapse range.
	 */
	if (!ext4_test_inode_flag(inode, EXT4_INODE_EXTENTS))
		return -EOPNOTSUPP;

	/* Collapse range works only on fs cluster size aligned regions. */
	if (!IS_ALIGNED(offset | len, EXT4_CLUSTER_SIZE(sb)))
		return -EINVAL;

	trace_ext4_collapse_range(inode, offset, len);

	punch_start = offset >> EXT4_BLOCK_SIZE_BITS(sb);
	punch_stop = (offset + len) >> EXT4_BLOCK_SIZE_BITS(sb);

	/* Call ext4_force_commit to flush all data in case of data=journal. */
	if (ext4_should_journal_data(inode)) {
		ret = ext4_force_commit(inode->i_sb);
		if (ret)
			return ret;
	}

	inode_lock(inode);
	/*
	 * There is no need to overlap collapse range with EOF, in which case
	 * it is effectively a truncate operation
	 */
	if (offset + len >= inode->i_size) {
		ret = -EINVAL;
		goto out_mutex;
	}

	/* Currently just for extent based files */
	if (!ext4_test_inode_flag(inode, EXT4_INODE_EXTENTS)) {
		ret = -EOPNOTSUPP;
		goto out_mutex;
	}

	/* Wait for existing dio to complete */
	inode_dio_wait(inode);

	/*
	 * Prevent page faults from reinstantiating pages we have released from
	 * page cache.
	 */
	down_write(&EXT4_I(inode)->i_mmap_sem);

	ret = ext4_break_layouts(inode);
	if (ret)
		goto out_mmap;

	/*
	 * Need to round down offset to be aligned with page size boundary
	 * for page size > block size.
	 */
	ioffset = round_down(offset, PAGE_SIZE);
	/*
	 * Write tail of the last page before removed range since it will get
	 * removed from the page cache below.
	 */
	ret = filemap_write_and_wait_range(inode->i_mapping, ioffset, offset);
	if (ret)
		goto out_mmap;
	/*
	 * Write data that will be shifted to preserve them when discarding
	 * page cache below. We are also protected from pages becoming dirty
	 * by i_mmap_sem.
	 */
	ret = filemap_write_and_wait_range(inode->i_mapping, offset + len,
					   LLONG_MAX);
	if (ret)
		goto out_mmap;
	truncate_pagecache(inode, ioffset);

	credits = ext4_writepage_trans_blocks(inode);
	handle = ext4_journal_start(inode, EXT4_HT_TRUNCATE, credits);
	if (IS_ERR(handle)) {
		ret = PTR_ERR(handle);
		goto out_mmap;
	}
	ext4_fc_start_ineligible(sb, EXT4_FC_REASON_FALLOC_RANGE);

	down_write(&EXT4_I(inode)->i_data_sem);
	ext4_discard_preallocations(inode, 0);

	ret = ext4_es_remove_extent(inode, punch_start,
				    EXT_MAX_BLOCKS - punch_start);
	if (ret) {
		up_write(&EXT4_I(inode)->i_data_sem);
		goto out_stop;
	}

	ret = ext4_ext_remove_space(inode, punch_start, punch_stop - 1);
	if (ret) {
		up_write(&EXT4_I(inode)->i_data_sem);
		goto out_stop;
	}
	ext4_discard_preallocations(inode, 0);

	ret = ext4_ext_shift_extents(inode, handle, punch_stop,
				     punch_stop - punch_start, SHIFT_LEFT);
	if (ret) {
		up_write(&EXT4_I(inode)->i_data_sem);
		goto out_stop;
	}

	new_size = inode->i_size - len;
	i_size_write(inode, new_size);
	EXT4_I(inode)->i_disksize = new_size;

	up_write(&EXT4_I(inode)->i_data_sem);
	if (IS_SYNC(inode))
		ext4_handle_sync(handle);
	inode->i_mtime = inode->i_ctime = current_time(inode);
	ret = ext4_mark_inode_dirty(handle, inode);
	ext4_update_inode_fsync_trans(handle, inode, 1);

out_stop:
	ext4_journal_stop(handle);
	ext4_fc_stop_ineligible(sb);
out_mmap:
	up_write(&EXT4_I(inode)->i_mmap_sem);
out_mutex:
	inode_unlock(inode);
	return ret;
}

/*
 * ext4_insert_range:
 * This function implements the FALLOC_FL_INSERT_RANGE flag of fallocate.
 * The data blocks starting from @offset to the EOF are shifted by @len
 * towards right to create a hole in the @inode. Inode size is increased
 * by len bytes.
 * Returns 0 on success, error otherwise.
 */
static int ext4_insert_range(struct inode *inode, loff_t offset, loff_t len)
{
	struct super_block *sb = inode->i_sb;
	handle_t *handle;
	struct ext4_ext_path *path;
	struct ext4_extent *extent;
	ext4_lblk_t offset_lblk, len_lblk, ee_start_lblk = 0;
	unsigned int credits, ee_len;
	int ret = 0, depth, split_flag = 0;
	loff_t ioffset;

	/*
	 * We need to test this early because xfstests assumes that an
	 * insert range of (0, 1) will return EOPNOTSUPP if the file
	 * system does not support insert range.
	 */
	if (!ext4_test_inode_flag(inode, EXT4_INODE_EXTENTS))
		return -EOPNOTSUPP;

	/* Insert range works only on fs cluster size aligned regions. */
	if (!IS_ALIGNED(offset | len, EXT4_CLUSTER_SIZE(sb)))
		return -EINVAL;

	trace_ext4_insert_range(inode, offset, len);

	offset_lblk = offset >> EXT4_BLOCK_SIZE_BITS(sb);
	len_lblk = len >> EXT4_BLOCK_SIZE_BITS(sb);

	/* Call ext4_force_commit to flush all data in case of data=journal */
	if (ext4_should_journal_data(inode)) {
		ret = ext4_force_commit(inode->i_sb);
		if (ret)
			return ret;
	}

	inode_lock(inode);
	/* Currently just for extent based files */
	if (!ext4_test_inode_flag(inode, EXT4_INODE_EXTENTS)) {
		ret = -EOPNOTSUPP;
		goto out_mutex;
	}

	/* Check whether the maximum file size would be exceeded */
	if (len > inode->i_sb->s_maxbytes - inode->i_size) {
		ret = -EFBIG;
		goto out_mutex;
	}

	/* Offset must be less than i_size */
	if (offset >= inode->i_size) {
		ret = -EINVAL;
		goto out_mutex;
	}

	/* Wait for existing dio to complete */
	inode_dio_wait(inode);

	/*
	 * Prevent page faults from reinstantiating pages we have released from
	 * page cache.
	 */
	down_write(&EXT4_I(inode)->i_mmap_sem);

	ret = ext4_break_layouts(inode);
	if (ret)
		goto out_mmap;

	/*
	 * Need to round down to align start offset to page size boundary
	 * for page size > block size.
	 */
	ioffset = round_down(offset, PAGE_SIZE);
	/* Write out all dirty pages */
	ret = filemap_write_and_wait_range(inode->i_mapping, ioffset,
			LLONG_MAX);
	if (ret)
		goto out_mmap;
	truncate_pagecache(inode, ioffset);

	credits = ext4_writepage_trans_blocks(inode);
	handle = ext4_journal_start(inode, EXT4_HT_TRUNCATE, credits);
	if (IS_ERR(handle)) {
		ret = PTR_ERR(handle);
		goto out_mmap;
	}
	ext4_fc_start_ineligible(sb, EXT4_FC_REASON_FALLOC_RANGE);

	/* Expand file to avoid data loss if there is error while shifting */
	inode->i_size += len;
	EXT4_I(inode)->i_disksize += len;
	inode->i_mtime = inode->i_ctime = current_time(inode);
	ret = ext4_mark_inode_dirty(handle, inode);
	if (ret)
		goto out_stop;

	down_write(&EXT4_I(inode)->i_data_sem);
	ext4_discard_preallocations(inode, 0);

	path = ext4_find_extent(inode, offset_lblk, NULL, 0);
	if (IS_ERR(path)) {
		up_write(&EXT4_I(inode)->i_data_sem);
		goto out_stop;
	}

	depth = ext_depth(inode);
	extent = path[depth].p_ext;
	if (extent) {
		ee_start_lblk = le32_to_cpu(extent->ee_block);
		ee_len = ext4_ext_get_actual_len(extent);

		/*
		 * If offset_lblk is not the starting block of extent, split
		 * the extent @offset_lblk
		 */
		if ((offset_lblk > ee_start_lblk) &&
				(offset_lblk < (ee_start_lblk + ee_len))) {
			if (ext4_ext_is_unwritten(extent))
				split_flag = EXT4_EXT_MARK_UNWRIT1 |
					EXT4_EXT_MARK_UNWRIT2;
			ret = ext4_split_extent_at(handle, inode, &path,
					offset_lblk, split_flag,
					EXT4_EX_NOCACHE |
					EXT4_GET_BLOCKS_PRE_IO |
					EXT4_GET_BLOCKS_METADATA_NOFAIL);
		}

		ext4_ext_drop_refs(path);
		kfree(path);
		if (ret < 0) {
			up_write(&EXT4_I(inode)->i_data_sem);
			goto out_stop;
		}
	} else {
		ext4_ext_drop_refs(path);
		kfree(path);
	}

	ret = ext4_es_remove_extent(inode, offset_lblk,
			EXT_MAX_BLOCKS - offset_lblk);
	if (ret) {
		up_write(&EXT4_I(inode)->i_data_sem);
		goto out_stop;
	}

	/*
	 * if offset_lblk lies in a hole which is at start of file, use
	 * ee_start_lblk to shift extents
	 */
	ret = ext4_ext_shift_extents(inode, handle,
		ee_start_lblk > offset_lblk ? ee_start_lblk : offset_lblk,
		len_lblk, SHIFT_RIGHT);

	up_write(&EXT4_I(inode)->i_data_sem);
	if (IS_SYNC(inode))
		ext4_handle_sync(handle);
	if (ret >= 0)
		ext4_update_inode_fsync_trans(handle, inode, 1);

out_stop:
	ext4_journal_stop(handle);
	ext4_fc_stop_ineligible(sb);
out_mmap:
	up_write(&EXT4_I(inode)->i_mmap_sem);
out_mutex:
	inode_unlock(inode);
	return ret;
}

/**
 * ext4_swap_extents() - Swap extents between two inodes
 * @handle: handle for this transaction
 * @inode1:	First inode
 * @inode2:	Second inode
 * @lblk1:	Start block for first inode
 * @lblk2:	Start block for second inode
 * @count:	Number of blocks to swap
 * @unwritten: Mark second inode's extents as unwritten after swap
 * @erp:	Pointer to save error value
 *
 * This helper routine does exactly what is promise "swap extents". All other
 * stuff such as page-cache locking consistency, bh mapping consistency or
 * extent's data copying must be performed by caller.
 * Locking:
 * 		i_mutex is held for both inodes
 * 		i_data_sem is locked for write for both inodes
 * Assumptions:
 *		All pages from requested range are locked for both inodes
 */
int
ext4_swap_extents(handle_t *handle, struct inode *inode1,
		  struct inode *inode2, ext4_lblk_t lblk1, ext4_lblk_t lblk2,
		  ext4_lblk_t count, int unwritten, int *erp)
{
	struct ext4_ext_path *path1 = NULL;
	struct ext4_ext_path *path2 = NULL;
	int replaced_count = 0;

	BUG_ON(!rwsem_is_locked(&EXT4_I(inode1)->i_data_sem));
	BUG_ON(!rwsem_is_locked(&EXT4_I(inode2)->i_data_sem));
	BUG_ON(!inode_is_locked(inode1));
	BUG_ON(!inode_is_locked(inode2));

	*erp = ext4_es_remove_extent(inode1, lblk1, count);
	if (unlikely(*erp))
		return 0;
	*erp = ext4_es_remove_extent(inode2, lblk2, count);
	if (unlikely(*erp))
		return 0;

	while (count) {
		struct ext4_extent *ex1, *ex2, tmp_ex;
		ext4_lblk_t e1_blk, e2_blk;
		int e1_len, e2_len, len;
		int split = 0;

		path1 = ext4_find_extent(inode1, lblk1, NULL, EXT4_EX_NOCACHE);
		if (IS_ERR(path1)) {
			*erp = PTR_ERR(path1);
			path1 = NULL;
		finish:
			count = 0;
			goto repeat;
		}
		path2 = ext4_find_extent(inode2, lblk2, NULL, EXT4_EX_NOCACHE);
		if (IS_ERR(path2)) {
			*erp = PTR_ERR(path2);
			path2 = NULL;
			goto finish;
		}
		ex1 = path1[path1->p_depth].p_ext;
		ex2 = path2[path2->p_depth].p_ext;
		/* Do we have something to swap ? */
		if (unlikely(!ex2 || !ex1))
			goto finish;

		e1_blk = le32_to_cpu(ex1->ee_block);
		e2_blk = le32_to_cpu(ex2->ee_block);
		e1_len = ext4_ext_get_actual_len(ex1);
		e2_len = ext4_ext_get_actual_len(ex2);

		/* Hole handling */
		if (!in_range(lblk1, e1_blk, e1_len) ||
		    !in_range(lblk2, e2_blk, e2_len)) {
			ext4_lblk_t next1, next2;

			/* if hole after extent, then go to next extent */
			next1 = ext4_ext_next_allocated_block(path1);
			next2 = ext4_ext_next_allocated_block(path2);
			/* If hole before extent, then shift to that extent */
			if (e1_blk > lblk1)
				next1 = e1_blk;
			if (e2_blk > lblk2)
				next2 = e2_blk;
			/* Do we have something to swap */
			if (next1 == EXT_MAX_BLOCKS || next2 == EXT_MAX_BLOCKS)
				goto finish;
			/* Move to the rightest boundary */
			len = next1 - lblk1;
			if (len < next2 - lblk2)
				len = next2 - lblk2;
			if (len > count)
				len = count;
			lblk1 += len;
			lblk2 += len;
			count -= len;
			goto repeat;
		}

		/* Prepare left boundary */
		if (e1_blk < lblk1) {
			split = 1;
			*erp = ext4_force_split_extent_at(handle, inode1,
						&path1, lblk1, 0);
			if (unlikely(*erp))
				goto finish;
		}
		if (e2_blk < lblk2) {
			split = 1;
			*erp = ext4_force_split_extent_at(handle, inode2,
						&path2,  lblk2, 0);
			if (unlikely(*erp))
				goto finish;
		}
		/* ext4_split_extent_at() may result in leaf extent split,
		 * path must to be revalidated. */
		if (split)
			goto repeat;

		/* Prepare right boundary */
		len = count;
		if (len > e1_blk + e1_len - lblk1)
			len = e1_blk + e1_len - lblk1;
		if (len > e2_blk + e2_len - lblk2)
			len = e2_blk + e2_len - lblk2;

		if (len != e1_len) {
			split = 1;
			*erp = ext4_force_split_extent_at(handle, inode1,
						&path1, lblk1 + len, 0);
			if (unlikely(*erp))
				goto finish;
		}
		if (len != e2_len) {
			split = 1;
			*erp = ext4_force_split_extent_at(handle, inode2,
						&path2, lblk2 + len, 0);
			if (*erp)
				goto finish;
		}
		/* ext4_split_extent_at() may result in leaf extent split,
		 * path must to be revalidated. */
		if (split)
			goto repeat;

		BUG_ON(e2_len != e1_len);
		*erp = ext4_ext_get_access(handle, inode1, path1 + path1->p_depth);
		if (unlikely(*erp))
			goto finish;
		*erp = ext4_ext_get_access(handle, inode2, path2 + path2->p_depth);
		if (unlikely(*erp))
			goto finish;

		/* Both extents are fully inside boundaries. Swap it now */
		tmp_ex = *ex1;
		ext4_ext_store_pblock(ex1, ext4_ext_pblock(ex2));
		ext4_ext_store_pblock(ex2, ext4_ext_pblock(&tmp_ex));
		ex1->ee_len = cpu_to_le16(e2_len);
		ex2->ee_len = cpu_to_le16(e1_len);
		if (unwritten)
			ext4_ext_mark_unwritten(ex2);
		if (ext4_ext_is_unwritten(&tmp_ex))
			ext4_ext_mark_unwritten(ex1);

		ext4_ext_try_to_merge(handle, inode2, path2, ex2);
		ext4_ext_try_to_merge(handle, inode1, path1, ex1);
		*erp = ext4_ext_dirty(handle, inode2, path2 +
				      path2->p_depth);
		if (unlikely(*erp))
			goto finish;
		*erp = ext4_ext_dirty(handle, inode1, path1 +
				      path1->p_depth);
		/*
		 * Looks scarry ah..? second inode already points to new blocks,
		 * and it was successfully dirtied. But luckily error may happen
		 * only due to journal error, so full transaction will be
		 * aborted anyway.
		 */
		if (unlikely(*erp))
			goto finish;
		lblk1 += len;
		lblk2 += len;
		replaced_count += len;
		count -= len;

	repeat:
		ext4_ext_drop_refs(path1);
		kfree(path1);
		ext4_ext_drop_refs(path2);
		kfree(path2);
		path1 = path2 = NULL;
	}
	return replaced_count;
}

/*
 * ext4_clu_mapped - determine whether any block in a logical cluster has
 *                   been mapped to a physical cluster
 *
 * @inode - file containing the logical cluster
 * @lclu - logical cluster of interest
 *
 * Returns 1 if any block in the logical cluster is mapped, signifying
 * that a physical cluster has been allocated for it.  Otherwise,
 * returns 0.  Can also return negative error codes.  Derived from
 * ext4_ext_map_blocks().
 */
int ext4_clu_mapped(struct inode *inode, ext4_lblk_t lclu)
{
	struct ext4_sb_info *sbi = EXT4_SB(inode->i_sb);
	struct ext4_ext_path *path;
	int depth, mapped = 0, err = 0;
	struct ext4_extent *extent;
	ext4_lblk_t first_lblk, first_lclu, last_lclu;

	/* search for the extent closest to the first block in the cluster */
	path = ext4_find_extent(inode, EXT4_C2B(sbi, lclu), NULL, 0);
	if (IS_ERR(path)) {
		err = PTR_ERR(path);
		path = NULL;
		goto out;
	}

	depth = ext_depth(inode);

	/*
	 * A consistent leaf must not be empty.  This situation is possible,
	 * though, _during_ tree modification, and it's why an assert can't
	 * be put in ext4_find_extent().
	 */
	if (unlikely(path[depth].p_ext == NULL && depth != 0)) {
		EXT4_ERROR_INODE(inode,
		    "bad extent address - lblock: %lu, depth: %d, pblock: %lld",
				 (unsigned long) EXT4_C2B(sbi, lclu),
				 depth, path[depth].p_block);
		err = -EFSCORRUPTED;
		goto out;
	}

	extent = path[depth].p_ext;

	/* can't be mapped if the extent tree is empty */
	if (extent == NULL)
		goto out;

	first_lblk = le32_to_cpu(extent->ee_block);
	first_lclu = EXT4_B2C(sbi, first_lblk);

	/*
	 * Three possible outcomes at this point - found extent spanning
	 * the target cluster, to the left of the target cluster, or to the
	 * right of the target cluster.  The first two cases are handled here.
	 * The last case indicates the target cluster is not mapped.
	 */
	if (lclu >= first_lclu) {
		last_lclu = EXT4_B2C(sbi, first_lblk +
				     ext4_ext_get_actual_len(extent) - 1);
		if (lclu <= last_lclu) {
			mapped = 1;
		} else {
			first_lblk = ext4_ext_next_allocated_block(path);
			first_lclu = EXT4_B2C(sbi, first_lblk);
			if (lclu == first_lclu)
				mapped = 1;
		}
	}

out:
	ext4_ext_drop_refs(path);
	kfree(path);

	return err ? err : mapped;
}

/*
 * Updates physical block address and unwritten status of extent
 * starting at lblk start and of len. If such an extent doesn't exist,
 * this function splits the extent tree appropriately to create an
 * extent like this.  This function is called in the fast commit
 * replay path.  Returns 0 on success and error on failure.
 */
int ext4_ext_replay_update_ex(struct inode *inode, ext4_lblk_t start,
			      int len, int unwritten, ext4_fsblk_t pblk)
{
	struct ext4_ext_path *path = NULL, *ppath;
	struct ext4_extent *ex;
	int ret;

	path = ext4_find_extent(inode, start, NULL, 0);
	if (IS_ERR(path))
		return PTR_ERR(path);
	ex = path[path->p_depth].p_ext;
	if (!ex) {
		ret = -EFSCORRUPTED;
		goto out;
	}

	if (le32_to_cpu(ex->ee_block) != start ||
		ext4_ext_get_actual_len(ex) != len) {
		/* We need to split this extent to match our extent first */
		ppath = path;
		down_write(&EXT4_I(inode)->i_data_sem);
		ret = ext4_force_split_extent_at(NULL, inode, &ppath, start, 1);
		up_write(&EXT4_I(inode)->i_data_sem);
		if (ret)
			goto out;
		kfree(path);
		path = ext4_find_extent(inode, start, NULL, 0);
		if (IS_ERR(path))
			return -1;
		ppath = path;
		ex = path[path->p_depth].p_ext;
		WARN_ON(le32_to_cpu(ex->ee_block) != start);
		if (ext4_ext_get_actual_len(ex) != len) {
			down_write(&EXT4_I(inode)->i_data_sem);
			ret = ext4_force_split_extent_at(NULL, inode, &ppath,
							 start + len, 1);
			up_write(&EXT4_I(inode)->i_data_sem);
			if (ret)
				goto out;
			kfree(path);
			path = ext4_find_extent(inode, start, NULL, 0);
			if (IS_ERR(path))
				return -EINVAL;
			ex = path[path->p_depth].p_ext;
		}
	}
	if (unwritten)
		ext4_ext_mark_unwritten(ex);
	else
		ext4_ext_mark_initialized(ex);
	ext4_ext_store_pblock(ex, pblk);
	down_write(&EXT4_I(inode)->i_data_sem);
	ret = ext4_ext_dirty(NULL, inode, &path[path->p_depth]);
	up_write(&EXT4_I(inode)->i_data_sem);
out:
	ext4_ext_drop_refs(path);
	kfree(path);
	ext4_mark_inode_dirty(NULL, inode);
	return ret;
}

/* Try to shrink the extent tree */
void ext4_ext_replay_shrink_inode(struct inode *inode, ext4_lblk_t end)
{
	struct ext4_ext_path *path = NULL;
	struct ext4_extent *ex;
	ext4_lblk_t old_cur, cur = 0;

	while (cur < end) {
		path = ext4_find_extent(inode, cur, NULL, 0);
		if (IS_ERR(path))
			return;
		ex = path[path->p_depth].p_ext;
		if (!ex) {
			ext4_ext_drop_refs(path);
			kfree(path);
			ext4_mark_inode_dirty(NULL, inode);
			return;
		}
		old_cur = cur;
		cur = le32_to_cpu(ex->ee_block) + ext4_ext_get_actual_len(ex);
		if (cur <= old_cur)
			cur = old_cur + 1;
		ext4_ext_try_to_merge(NULL, inode, path, ex);
		down_write(&EXT4_I(inode)->i_data_sem);
		ext4_ext_dirty(NULL, inode, &path[path->p_depth]);
		up_write(&EXT4_I(inode)->i_data_sem);
		ext4_mark_inode_dirty(NULL, inode);
		ext4_ext_drop_refs(path);
		kfree(path);
	}
}

/* Check if *cur is a hole and if it is, skip it */
static void skip_hole(struct inode *inode, ext4_lblk_t *cur)
{
	int ret;
	struct ext4_map_blocks map;

	map.m_lblk = *cur;
	map.m_len = ((inode->i_size) >> inode->i_sb->s_blocksize_bits) - *cur;

	ret = ext4_map_blocks(NULL, inode, &map, 0);
	if (ret != 0)
		return;
	*cur = *cur + map.m_len;
}

/* Count number of blocks used by this inode and update i_blocks */
int ext4_ext_replay_set_iblocks(struct inode *inode)
{
	struct ext4_ext_path *path = NULL, *path2 = NULL;
	struct ext4_extent *ex;
	ext4_lblk_t cur = 0, end;
	int numblks = 0, i, ret = 0;
	ext4_fsblk_t cmp1, cmp2;
	struct ext4_map_blocks map;

	/* Determin the size of the file first */
	path = ext4_find_extent(inode, EXT_MAX_BLOCKS - 1, NULL,
					EXT4_EX_NOCACHE);
	if (IS_ERR(path))
		return PTR_ERR(path);
	ex = path[path->p_depth].p_ext;
	if (!ex) {
		ext4_ext_drop_refs(path);
		kfree(path);
		goto out;
	}
	end = le32_to_cpu(ex->ee_block) + ext4_ext_get_actual_len(ex);
	ext4_ext_drop_refs(path);
	kfree(path);

	/* Count the number of data blocks */
	cur = 0;
	while (cur < end) {
		map.m_lblk = cur;
		map.m_len = end - cur;
		ret = ext4_map_blocks(NULL, inode, &map, 0);
		if (ret < 0)
			break;
		if (ret > 0)
			numblks += ret;
		cur = cur + map.m_len;
	}

	/*
	 * Count the number of extent tree blocks. We do it by looking up
	 * two successive extents and determining the difference between
	 * their paths. When path is different for 2 successive extents
	 * we compare the blocks in the path at each level and increment
	 * iblocks by total number of differences found.
	 */
	cur = 0;
	skip_hole(inode, &cur);
	path = ext4_find_extent(inode, cur, NULL, 0);
	if (IS_ERR(path))
		goto out;
	numblks += path->p_depth;
	ext4_ext_drop_refs(path);
	kfree(path);
	while (cur < end) {
		path = ext4_find_extent(inode, cur, NULL, 0);
		if (IS_ERR(path))
			break;
		ex = path[path->p_depth].p_ext;
		if (!ex) {
			ext4_ext_drop_refs(path);
			kfree(path);
			return 0;
		}
		cur = max(cur + 1, le32_to_cpu(ex->ee_block) +
					ext4_ext_get_actual_len(ex));
		skip_hole(inode, &cur);

		path2 = ext4_find_extent(inode, cur, NULL, 0);
		if (IS_ERR(path2)) {
			ext4_ext_drop_refs(path);
			kfree(path);
			break;
		}
		for (i = 0; i <= max(path->p_depth, path2->p_depth); i++) {
			cmp1 = cmp2 = 0;
			if (i <= path->p_depth)
				cmp1 = path[i].p_bh ?
					path[i].p_bh->b_blocknr : 0;
			if (i <= path2->p_depth)
				cmp2 = path2[i].p_bh ?
					path2[i].p_bh->b_blocknr : 0;
			if (cmp1 != cmp2 && cmp2 != 0)
				numblks++;
		}
		ext4_ext_drop_refs(path);
		ext4_ext_drop_refs(path2);
		kfree(path);
		kfree(path2);
	}

out:
	inode->i_blocks = numblks << (inode->i_sb->s_blocksize_bits - 9);
	ext4_mark_inode_dirty(NULL, inode);
	return 0;
}

int ext4_ext_clear_bb(struct inode *inode)
{
	struct ext4_ext_path *path = NULL;
	struct ext4_extent *ex;
	ext4_lblk_t cur = 0, end;
	int j, ret = 0;
	struct ext4_map_blocks map;

	/* Determin the size of the file first */
	path = ext4_find_extent(inode, EXT_MAX_BLOCKS - 1, NULL,
					EXT4_EX_NOCACHE);
	if (IS_ERR(path))
		return PTR_ERR(path);
	ex = path[path->p_depth].p_ext;
	if (!ex) {
		ext4_ext_drop_refs(path);
		kfree(path);
		return 0;
	}
	end = le32_to_cpu(ex->ee_block) + ext4_ext_get_actual_len(ex);
	ext4_ext_drop_refs(path);
	kfree(path);

	cur = 0;
	while (cur < end) {
		map.m_lblk = cur;
		map.m_len = end - cur;
		ret = ext4_map_blocks(NULL, inode, &map, 0);
		if (ret < 0)
			break;
		if (ret > 0) {
			path = ext4_find_extent(inode, map.m_lblk, NULL, 0);
			if (!IS_ERR_OR_NULL(path)) {
				for (j = 0; j < path->p_depth; j++) {

					ext4_mb_mark_bb(inode->i_sb,
							path[j].p_block, 1, 0);
				}
				ext4_ext_drop_refs(path);
				kfree(path);
			}
			ext4_mb_mark_bb(inode->i_sb, map.m_pblk, map.m_len, 0);
		}
		cur = cur + map.m_len;
	}

	return 0;
}<|MERGE_RESOLUTION|>--- conflicted
+++ resolved
@@ -4382,11 +4382,7 @@
 {
 	struct inode *inode = file_inode(file);
 	handle_t *handle;
-<<<<<<< HEAD
-	int ret, ret2 = 0, ret3 = 0;
-=======
 	int ret = 0, ret2 = 0, ret3 = 0;
->>>>>>> 7aef27f0
 	int retries = 0;
 	int depth = 0;
 	struct ext4_map_blocks map;
