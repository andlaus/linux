// SPDX-License-Identifier: GPL-2.0
/*
 * arch/arm64/kvm/fpsimd.c: Guest/host FPSIMD context coordination helpers
 *
 * Copyright 2018 Arm Limited
 * Author: Dave Martin <Dave.Martin@arm.com>
 */
#include <linux/irqflags.h>
#include <linux/sched.h>
#include <linux/kvm_host.h>
#include <asm/fpsimd.h>
#include <asm/kvm_asm.h>
#include <asm/kvm_hyp.h>
#include <asm/kvm_mmu.h>
#include <asm/sysreg.h>

/*
 * Called on entry to KVM_RUN unless this vcpu previously ran at least
 * once and the most recent prior KVM_RUN for this vcpu was called from
 * the same task as current (highly likely).
 *
 * This is guaranteed to execute before kvm_arch_vcpu_load_fp(vcpu),
 * such that on entering hyp the relevant parts of current are already
 * mapped.
 */
int kvm_arch_vcpu_run_map_fp(struct kvm_vcpu *vcpu)
{
	int ret;

	struct user_fpsimd_state *fpsimd = &current->thread.uw.fpsimd_state;

	/* Make sure the host task fpsimd state is visible to hyp: */
	ret = create_hyp_mappings(fpsimd, fpsimd + 1, PAGE_HYP);
	if (ret)
		goto error;

<<<<<<< HEAD
	vcpu->arch.host_thread_info = kern_hyp_va(ti);
=======
	if (vcpu->arch.sve_state) {
		void *sve_end;

		sve_end = vcpu->arch.sve_state + vcpu_sve_state_size(vcpu);

		ret = create_hyp_mappings(vcpu->arch.sve_state, sve_end,
					  PAGE_HYP);
		if (ret)
			goto error;
	}

>>>>>>> 31aa126d
	vcpu->arch.host_fpsimd_state = kern_hyp_va(fpsimd);
error:
	return ret;
}

/*
 * Prepare vcpu for saving the host's FPSIMD state and loading the guest's.
 * The actual loading is done by the FPSIMD access trap taken to hyp.
 *
 * Here, we just set the correct metadata to indicate that the FPSIMD
 * state in the cpu regs (if any) belongs to current on the host.
 */
void kvm_arch_vcpu_load_fp(struct kvm_vcpu *vcpu)
{
	BUG_ON(!current->mm);
	BUG_ON(test_thread_flag(TIF_SVE));

	vcpu->arch.flags &= ~KVM_ARM64_FP_ENABLED;
	vcpu->arch.flags |= KVM_ARM64_FP_HOST;

	if (read_sysreg(cpacr_el1) & CPACR_EL1_ZEN_EL0EN)
		vcpu->arch.flags |= KVM_ARM64_HOST_SVE_ENABLED;
}

void kvm_arch_vcpu_ctxflush_fp(struct kvm_vcpu *vcpu)
{
	if (test_thread_flag(TIF_FOREIGN_FPSTATE))
		vcpu->arch.flags |= KVM_ARM64_FP_FOREIGN_FPSTATE;
	else
		vcpu->arch.flags &= ~KVM_ARM64_FP_FOREIGN_FPSTATE;
}

/*
 * If the guest FPSIMD state was loaded, update the host's context
 * tracking data mark the CPU FPSIMD regs as dirty and belonging to vcpu
 * so that they will be written back if the kernel clobbers them due to
 * kernel-mode NEON before re-entry into the guest.
 */
void kvm_arch_vcpu_ctxsync_fp(struct kvm_vcpu *vcpu)
{
	WARN_ON_ONCE(!irqs_disabled());

	if (vcpu->arch.flags & KVM_ARM64_FP_ENABLED) {
		fpsimd_bind_state_to_cpu(&vcpu->arch.ctxt.fp_regs,
					 vcpu->arch.sve_state,
					 vcpu->arch.sve_max_vl);

		clear_thread_flag(TIF_FOREIGN_FPSTATE);
		update_thread_flag(TIF_SVE, vcpu_has_sve(vcpu));
	}
}

/*
 * Write back the vcpu FPSIMD regs if they are dirty, and invalidate the
 * cpu FPSIMD regs so that they can't be spuriously reused if this vcpu
 * disappears and another task or vcpu appears that recycles the same
 * struct fpsimd_state.
 */
void kvm_arch_vcpu_put_fp(struct kvm_vcpu *vcpu)
{
	unsigned long flags;

	local_irq_save(flags);

	if (vcpu->arch.flags & KVM_ARM64_FP_ENABLED) {
		if (vcpu_has_sve(vcpu)) {
			__vcpu_sys_reg(vcpu, ZCR_EL1) = read_sysreg_el1(SYS_ZCR);

			/* Restore the VL that was saved when bound to the CPU */
			if (!has_vhe())
				sve_cond_update_zcr_vq(vcpu_sve_max_vq(vcpu) - 1,
						       SYS_ZCR_EL1);
		}

		fpsimd_save_and_flush_cpu_state();
	} else if (has_vhe() && system_supports_sve()) {
		/*
		 * The FPSIMD/SVE state in the CPU has not been touched, and we
		 * have SVE (and VHE): CPACR_EL1 (alias CPTR_EL2) has been
		 * reset to CPACR_EL1_DEFAULT by the Hyp code, disabling SVE
		 * for EL0.  To avoid spurious traps, restore the trap state
		 * seen by kvm_arch_vcpu_load_fp():
		 */
		if (vcpu->arch.flags & KVM_ARM64_HOST_SVE_ENABLED)
			sysreg_clear_set(CPACR_EL1, 0, CPACR_EL1_ZEN_EL0EN);
		else
			sysreg_clear_set(CPACR_EL1, CPACR_EL1_ZEN_EL0EN, 0);
	}

	update_thread_flag(TIF_SVE, 0);

	local_irq_restore(flags);
}<|MERGE_RESOLUTION|>--- conflicted
+++ resolved
@@ -31,26 +31,9 @@
 
 	/* Make sure the host task fpsimd state is visible to hyp: */
 	ret = create_hyp_mappings(fpsimd, fpsimd + 1, PAGE_HYP);
-	if (ret)
-		goto error;
+	if (!ret)
+		vcpu->arch.host_fpsimd_state = kern_hyp_va(fpsimd);
 
-<<<<<<< HEAD
-	vcpu->arch.host_thread_info = kern_hyp_va(ti);
-=======
-	if (vcpu->arch.sve_state) {
-		void *sve_end;
-
-		sve_end = vcpu->arch.sve_state + vcpu_sve_state_size(vcpu);
-
-		ret = create_hyp_mappings(vcpu->arch.sve_state, sve_end,
-					  PAGE_HYP);
-		if (ret)
-			goto error;
-	}
-
->>>>>>> 31aa126d
-	vcpu->arch.host_fpsimd_state = kern_hyp_va(fpsimd);
-error:
 	return ret;
 }
 
