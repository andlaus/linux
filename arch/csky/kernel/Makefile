--- conflicted
+++ resolved
@@ -3,11 +3,7 @@
 
 obj-y += entry.o atomic.o signal.o traps.o irq.o time.o vdso.o
 obj-y += power.o syscall.o syscall_table.o setup.o
-<<<<<<< HEAD
-obj-y += process.o cpu-probe.o ptrace.o dumpstack.o
-=======
 obj-y += process.o cpu-probe.o ptrace.o stacktrace.o
->>>>>>> 358c7c61
 obj-y += probes/
 
 obj-$(CONFIG_MODULES)			+= module.o
