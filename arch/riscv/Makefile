--- conflicted
+++ resolved
@@ -85,9 +85,6 @@
 vdso_install:
 	$(Q)$(MAKE) $(build)=arch/riscv/kernel/vdso $@
 
-<<<<<<< HEAD
-all: vmlinux
-=======
 all: Image.gz
 
 Image: vmlinux
@@ -97,5 +94,4 @@
 	$(Q)$(MAKE) $(build)=$(boot) $(boot)/$@
 
 zinstall install:
-	$(Q)$(MAKE) $(build)=$(boot) $@
->>>>>>> a7a850db
+	$(Q)$(MAKE) $(build)=$(boot) $@