--- conflicted
+++ resolved
@@ -370,10 +370,7 @@
 446	common	landlock_restrict_self	sys_landlock_restrict_self
 447	common	memfd_secret		sys_memfd_secret
 448	common	process_mrelease	sys_process_mrelease
-<<<<<<< HEAD
-=======
 449	common	futex_waitv		sys_futex_waitv
->>>>>>> df0cc57e
 
 #
 # Due to a historical design error, certain syscalls are numbered differently
