--- conflicted
+++ resolved
@@ -1190,18 +1190,12 @@
 	 * we don't want to enable interrupts, because then we'll end
 	 * up in an awkward situation in which IRQs are on but NMIs
 	 * are off.
-<<<<<<< HEAD
-	 */
-
-	SWAPGS
-=======
 	 *
 	 * We also must not push anything to the stack before switching
 	 * stacks lest we corrupt the "NMI executing" variable.
 	 */
 
 	SWAPGS_UNSAFE_STACK
->>>>>>> 9f30a04d
 	cld
 	movq	%rsp, %rdx
 	movq	PER_CPU_VAR(cpu_current_top_of_stack), %rsp
@@ -1237,7 +1231,6 @@
 	movq	$-1, %rsi
 	call	do_nmi
 
-<<<<<<< HEAD
 	/*
 	 * Return back to user mode.  We must *not* do the normal exit
 	 * work, because we don't want to enable interrupts.  Fortunately,
@@ -1308,78 +1301,6 @@
 1:
 
 	/*
-=======
-	/*
-	 * Return back to user mode.  We must *not* do the normal exit
-	 * work, because we don't want to enable interrupts.  Fortunately,
-	 * do_nmi doesn't modify pt_regs.
-	 */
-	SWAPGS
-	jmp	restore_c_regs_and_iret
-
-.Lnmi_from_kernel:
-	/*
-	 * Here's what our stack frame will look like:
-	 * +---------------------------------------------------------+
-	 * | original SS                                             |
-	 * | original Return RSP                                     |
-	 * | original RFLAGS                                         |
-	 * | original CS                                             |
-	 * | original RIP                                            |
-	 * +---------------------------------------------------------+
-	 * | temp storage for rdx                                    |
-	 * +---------------------------------------------------------+
-	 * | "NMI executing" variable                                |
-	 * +---------------------------------------------------------+
-	 * | iret SS          } Copied from "outermost" frame        |
-	 * | iret Return RSP  } on each loop iteration; overwritten  |
-	 * | iret RFLAGS      } by a nested NMI to force another     |
-	 * | iret CS          } iteration if needed.                 |
-	 * | iret RIP         }                                      |
-	 * +---------------------------------------------------------+
-	 * | outermost SS          } initialized in first_nmi;       |
-	 * | outermost Return RSP  } will not be changed before      |
-	 * | outermost RFLAGS      } NMI processing is done.         |
-	 * | outermost CS          } Copied to "iret" frame on each  |
-	 * | outermost RIP         } iteration.                      |
-	 * +---------------------------------------------------------+
-	 * | pt_regs                                                 |
-	 * +---------------------------------------------------------+
-	 *
-	 * The "original" frame is used by hardware.  Before re-enabling
-	 * NMIs, we need to be done with it, and we need to leave enough
-	 * space for the asm code here.
-	 *
-	 * We return by executing IRET while RSP points to the "iret" frame.
-	 * That will either return for real or it will loop back into NMI
-	 * processing.
-	 *
-	 * The "outermost" frame is copied to the "iret" frame on each
-	 * iteration of the loop, so each iteration starts with the "iret"
-	 * frame pointing to the final return target.
-	 */
-
-	/*
-	 * Determine whether we're a nested NMI.
-	 *
-	 * If we interrupted kernel code between repeat_nmi and
-	 * end_repeat_nmi, then we are a nested NMI.  We must not
-	 * modify the "iret" frame because it's being written by
-	 * the outer NMI.  That's okay; the outer NMI handler is
-	 * about to about to call do_nmi anyway, so we can just
-	 * resume the outer NMI.
-	 */
-
-	movq	$repeat_nmi, %rdx
-	cmpq	8(%rsp), %rdx
-	ja	1f
-	movq	$end_repeat_nmi, %rdx
-	cmpq	8(%rsp), %rdx
-	ja	nested_nmi_out
-1:
-
-	/*
->>>>>>> 9f30a04d
 	 * Now check "NMI executing".  If it's set, then we're nested.
 	 * This will not detect if we interrupted an outer NMI just
 	 * before IRET.
