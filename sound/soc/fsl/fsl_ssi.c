/*
 * Freescale SSI ALSA SoC Digital Audio Interface (DAI) driver
 *
 * Author: Timur Tabi <timur@freescale.com>
 *
 * Copyright 2007-2010 Freescale Semiconductor, Inc.
 *
 * This file is licensed under the terms of the GNU General Public License
 * version 2.  This program is licensed "as is" without any warranty of any
 * kind, whether express or implied.
 *
 *
 * Some notes why imx-pcm-fiq is used instead of DMA on some boards:
 *
 * The i.MX SSI core has some nasty limitations in AC97 mode. While most
 * sane processor vendors have a FIFO per AC97 slot, the i.MX has only
 * one FIFO which combines all valid receive slots. We cannot even select
 * which slots we want to receive. The WM9712 with which this driver
 * was developed with always sends GPIO status data in slot 12 which
 * we receive in our (PCM-) data stream. The only chance we have is to
 * manually skip this data in the FIQ handler. With sampling rates different
 * from 48000Hz not every frame has valid receive data, so the ratio
 * between pcm data and GPIO status data changes. Our FIQ handler is not
 * able to handle this, hence this driver only works with 48000Hz sampling
 * rate.
 * Reading and writing AC97 registers is another challenge. The core
 * provides us status bits when the read register is updated with *another*
 * value. When we read the same register two times (and the register still
 * contains the same value) these status bits are not set. We work
 * around this by not polling these bits but only wait a fixed delay.
 */

#include <linux/init.h>
#include <linux/io.h>
#include <linux/module.h>
#include <linux/interrupt.h>
#include <linux/clk.h>
#include <linux/device.h>
#include <linux/delay.h>
#include <linux/slab.h>
#include <linux/of_address.h>
#include <linux/of_irq.h>
#include <linux/of_platform.h>

#include <sound/core.h>
#include <sound/pcm.h>
#include <sound/pcm_params.h>
#include <sound/initval.h>
#include <sound/soc.h>
#include <sound/dmaengine_pcm.h>

#include "fsl_ssi.h"
#include "imx-pcm.h"

#ifdef PPC
#define read_ssi(addr)			 in_be32(addr)
#define write_ssi(val, addr)		 out_be32(addr, val)
#define write_ssi_mask(addr, clear, set) clrsetbits_be32(addr, clear, set)
#else
#define read_ssi(addr)			 readl(addr)
#define write_ssi(val, addr)		 writel(val, addr)
/*
 * FIXME: Proper locking should be added at write_ssi_mask caller level
 * to ensure this register read/modify/write sequence is race free.
 */
static inline void write_ssi_mask(u32 __iomem *addr, u32 clear, u32 set)
{
	u32 val = readl(addr);
	val = (val & ~clear) | set;
	writel(val, addr);
}
#endif

/**
 * FSLSSI_I2S_RATES: sample rates supported by the I2S
 *
 * This driver currently only supports the SSI running in I2S slave mode,
 * which means the codec determines the sample rate.  Therefore, we tell
 * ALSA that we support all rates and let the codec driver decide what rates
 * are really supported.
 */
#define FSLSSI_I2S_RATES (SNDRV_PCM_RATE_5512 | SNDRV_PCM_RATE_8000_192000 | \
			  SNDRV_PCM_RATE_CONTINUOUS)

/**
 * FSLSSI_I2S_FORMATS: audio formats supported by the SSI
 *
 * This driver currently only supports the SSI running in I2S slave mode.
 *
 * The SSI has a limitation in that the samples must be in the same byte
 * order as the host CPU.  This is because when multiple bytes are written
 * to the STX register, the bytes and bits must be written in the same
 * order.  The STX is a shift register, so all the bits need to be aligned
 * (bit-endianness must match byte-endianness).  Processors typically write
 * the bits within a byte in the same order that the bytes of a word are
 * written in.  So if the host CPU is big-endian, then only big-endian
 * samples will be written to STX properly.
 */
#ifdef __BIG_ENDIAN
#define FSLSSI_I2S_FORMATS (SNDRV_PCM_FMTBIT_S8 | SNDRV_PCM_FMTBIT_S16_BE | \
	 SNDRV_PCM_FMTBIT_S18_3BE | SNDRV_PCM_FMTBIT_S20_3BE | \
	 SNDRV_PCM_FMTBIT_S24_3BE | SNDRV_PCM_FMTBIT_S24_BE)
#else
#define FSLSSI_I2S_FORMATS (SNDRV_PCM_FMTBIT_S8 | SNDRV_PCM_FMTBIT_S16_LE | \
	 SNDRV_PCM_FMTBIT_S18_3LE | SNDRV_PCM_FMTBIT_S20_3LE | \
	 SNDRV_PCM_FMTBIT_S24_3LE | SNDRV_PCM_FMTBIT_S24_LE)
#endif

/* SIER bitflag of interrupts to enable */
#define SIER_FLAGS (CCSR_SSI_SIER_TFRC_EN | CCSR_SSI_SIER_TDMAE | \
		    CCSR_SSI_SIER_TIE | CCSR_SSI_SIER_TUE0_EN | \
		    CCSR_SSI_SIER_TUE1_EN | CCSR_SSI_SIER_RFRC_EN | \
		    CCSR_SSI_SIER_RDMAE | CCSR_SSI_SIER_RIE | \
		    CCSR_SSI_SIER_ROE0_EN | CCSR_SSI_SIER_ROE1_EN)

/**
 * fsl_ssi_private: per-SSI private data
 *
 * @ssi: pointer to the SSI's registers
 * @ssi_phys: physical address of the SSI registers
 * @irq: IRQ of this SSI
 * @first_stream: pointer to the stream that was opened first
 * @second_stream: pointer to second stream
 * @playback: the number of playback streams opened
 * @capture: the number of capture streams opened
 * @cpu_dai: the CPU DAI for this device
 * @dev_attr: the sysfs device attribute structure
 * @stats: SSI statistics
 * @name: name for this device
 */
struct fsl_ssi_private {
	struct ccsr_ssi __iomem *ssi;
	dma_addr_t ssi_phys;
	unsigned int irq;
	struct snd_pcm_substream *first_stream;
	struct snd_pcm_substream *second_stream;
	unsigned int fifo_depth;
	struct snd_soc_dai_driver cpu_dai_drv;
	struct device_attribute dev_attr;
	struct platform_device *pdev;

	bool new_binding;
	bool ssi_on_imx;
	bool imx_ac97;
	bool use_dma;
	struct clk *clk;
	struct snd_dmaengine_dai_dma_data dma_params_tx;
	struct snd_dmaengine_dai_dma_data dma_params_rx;
	struct imx_dma_data filter_data_tx;
	struct imx_dma_data filter_data_rx;
	struct imx_pcm_fiq_params fiq_params;

	struct {
		unsigned int rfrc;
		unsigned int tfrc;
		unsigned int cmdau;
		unsigned int cmddu;
		unsigned int rxt;
		unsigned int rdr1;
		unsigned int rdr0;
		unsigned int tde1;
		unsigned int tde0;
		unsigned int roe1;
		unsigned int roe0;
		unsigned int tue1;
		unsigned int tue0;
		unsigned int tfs;
		unsigned int rfs;
		unsigned int tls;
		unsigned int rls;
		unsigned int rff1;
		unsigned int rff0;
		unsigned int tfe1;
		unsigned int tfe0;
	} stats;

	char name[1];
};

/**
 * fsl_ssi_isr: SSI interrupt handler
 *
 * Although it's possible to use the interrupt handler to send and receive
 * data to/from the SSI, we use the DMA instead.  Programming is more
 * complicated, but the performance is much better.
 *
 * This interrupt handler is used only to gather statistics.
 *
 * @irq: IRQ of the SSI device
 * @dev_id: pointer to the ssi_private structure for this SSI device
 */
static irqreturn_t fsl_ssi_isr(int irq, void *dev_id)
{
	struct fsl_ssi_private *ssi_private = dev_id;
	struct ccsr_ssi __iomem *ssi = ssi_private->ssi;
	irqreturn_t ret = IRQ_NONE;
	__be32 sisr;
	__be32 sisr2 = 0;

	/* We got an interrupt, so read the status register to see what we
	   were interrupted for.  We mask it with the Interrupt Enable register
	   so that we only check for events that we're interested in.
	 */
	sisr = read_ssi(&ssi->sisr) & SIER_FLAGS;

	if (sisr & CCSR_SSI_SISR_RFRC) {
		ssi_private->stats.rfrc++;
		sisr2 |= CCSR_SSI_SISR_RFRC;
		ret = IRQ_HANDLED;
	}

	if (sisr & CCSR_SSI_SISR_TFRC) {
		ssi_private->stats.tfrc++;
		sisr2 |= CCSR_SSI_SISR_TFRC;
		ret = IRQ_HANDLED;
	}

	if (sisr & CCSR_SSI_SISR_CMDAU) {
		ssi_private->stats.cmdau++;
		ret = IRQ_HANDLED;
	}

	if (sisr & CCSR_SSI_SISR_CMDDU) {
		ssi_private->stats.cmddu++;
		ret = IRQ_HANDLED;
	}

	if (sisr & CCSR_SSI_SISR_RXT) {
		ssi_private->stats.rxt++;
		ret = IRQ_HANDLED;
	}

	if (sisr & CCSR_SSI_SISR_RDR1) {
		ssi_private->stats.rdr1++;
		ret = IRQ_HANDLED;
	}

	if (sisr & CCSR_SSI_SISR_RDR0) {
		ssi_private->stats.rdr0++;
		ret = IRQ_HANDLED;
	}

	if (sisr & CCSR_SSI_SISR_TDE1) {
		ssi_private->stats.tde1++;
		ret = IRQ_HANDLED;
	}

	if (sisr & CCSR_SSI_SISR_TDE0) {
		ssi_private->stats.tde0++;
		ret = IRQ_HANDLED;
	}

	if (sisr & CCSR_SSI_SISR_ROE1) {
		ssi_private->stats.roe1++;
		sisr2 |= CCSR_SSI_SISR_ROE1;
		ret = IRQ_HANDLED;
	}

	if (sisr & CCSR_SSI_SISR_ROE0) {
		ssi_private->stats.roe0++;
		sisr2 |= CCSR_SSI_SISR_ROE0;
		ret = IRQ_HANDLED;
	}

	if (sisr & CCSR_SSI_SISR_TUE1) {
		ssi_private->stats.tue1++;
		sisr2 |= CCSR_SSI_SISR_TUE1;
		ret = IRQ_HANDLED;
	}

	if (sisr & CCSR_SSI_SISR_TUE0) {
		ssi_private->stats.tue0++;
		sisr2 |= CCSR_SSI_SISR_TUE0;
		ret = IRQ_HANDLED;
	}

	if (sisr & CCSR_SSI_SISR_TFS) {
		ssi_private->stats.tfs++;
		ret = IRQ_HANDLED;
	}

	if (sisr & CCSR_SSI_SISR_RFS) {
		ssi_private->stats.rfs++;
		ret = IRQ_HANDLED;
	}

	if (sisr & CCSR_SSI_SISR_TLS) {
		ssi_private->stats.tls++;
		ret = IRQ_HANDLED;
	}

	if (sisr & CCSR_SSI_SISR_RLS) {
		ssi_private->stats.rls++;
		ret = IRQ_HANDLED;
	}

	if (sisr & CCSR_SSI_SISR_RFF1) {
		ssi_private->stats.rff1++;
		ret = IRQ_HANDLED;
	}

	if (sisr & CCSR_SSI_SISR_RFF0) {
		ssi_private->stats.rff0++;
		ret = IRQ_HANDLED;
	}

	if (sisr & CCSR_SSI_SISR_TFE1) {
		ssi_private->stats.tfe1++;
		ret = IRQ_HANDLED;
	}

	if (sisr & CCSR_SSI_SISR_TFE0) {
		ssi_private->stats.tfe0++;
		ret = IRQ_HANDLED;
	}

	/* Clear the bits that we set */
	if (sisr2)
		write_ssi(sisr2, &ssi->sisr);

	return ret;
}

static int fsl_ssi_setup(struct fsl_ssi_private *ssi_private)
{
	struct ccsr_ssi __iomem *ssi = ssi_private->ssi;
	u8 i2s_mode;
	u8 wm;
	int synchronous = ssi_private->cpu_dai_drv.symmetric_rates;

	if (ssi_private->imx_ac97)
		i2s_mode = CCSR_SSI_SCR_I2S_MODE_NORMAL | CCSR_SSI_SCR_NET;
	else
		i2s_mode = CCSR_SSI_SCR_I2S_MODE_SLAVE;

	/*
	 * Section 16.5 of the MPC8610 reference manual says that the SSI needs
	 * to be disabled before updating the registers we set here.
	 */
	write_ssi_mask(&ssi->scr, CCSR_SSI_SCR_SSIEN, 0);

	/*
	 * Program the SSI into I2S Slave Non-Network Synchronous mode. Also
	 * enable the transmit and receive FIFO.
	 *
	 * FIXME: Little-endian samples require a different shift dir
	 */
	write_ssi_mask(&ssi->scr,
		CCSR_SSI_SCR_I2S_MODE_MASK | CCSR_SSI_SCR_SYN,
		CCSR_SSI_SCR_TFR_CLK_DIS |
		i2s_mode |
		(synchronous ? CCSR_SSI_SCR_SYN : 0));

	write_ssi(CCSR_SSI_STCR_TXBIT0 | CCSR_SSI_STCR_TFEN0 |
		 CCSR_SSI_STCR_TFSI | CCSR_SSI_STCR_TEFS |
		 CCSR_SSI_STCR_TSCKP, &ssi->stcr);

	write_ssi(CCSR_SSI_SRCR_RXBIT0 | CCSR_SSI_SRCR_RFEN0 |
		 CCSR_SSI_SRCR_RFSI | CCSR_SSI_SRCR_REFS |
		 CCSR_SSI_SRCR_RSCKP, &ssi->srcr);
	/*
	 * The DC and PM bits are only used if the SSI is the clock master.
	 */

	/*
	 * Set the watermark for transmit FIFI 0 and receive FIFO 0. We don't
	 * use FIFO 1. We program the transmit water to signal a DMA transfer
	 * if there are only two (or fewer) elements left in the FIFO. Two
	 * elements equals one frame (left channel, right channel). This value,
	 * however, depends on the depth of the transmit buffer.
	 *
	 * We set the watermark on the same level as the DMA burstsize.  For
	 * fiq it is probably better to use the biggest possible watermark
	 * size.
	 */
	if (ssi_private->use_dma)
		wm = ssi_private->fifo_depth - 2;
	else
		wm = ssi_private->fifo_depth;

	write_ssi(CCSR_SSI_SFCSR_TFWM0(wm) | CCSR_SSI_SFCSR_RFWM0(wm) |
		CCSR_SSI_SFCSR_TFWM1(wm) | CCSR_SSI_SFCSR_RFWM1(wm),
		&ssi->sfcsr);

	/*
	 * For ac97 interrupts are enabled with the startup of the substream
	 * because it is also running without an active substream. Normally SSI
	 * is only enabled when there is a substream.
	 */
	if (ssi_private->imx_ac97) {
		/*
		 * Setup the clock control register
		 */
		write_ssi(CCSR_SSI_SxCCR_WL(17) | CCSR_SSI_SxCCR_DC(13),
				&ssi->stccr);
		write_ssi(CCSR_SSI_SxCCR_WL(17) | CCSR_SSI_SxCCR_DC(13),
				&ssi->srccr);

		/*
		 * Enable AC97 mode and startup the SSI
		 */
		write_ssi(CCSR_SSI_SACNT_AC97EN | CCSR_SSI_SACNT_FV,
				&ssi->sacnt);
		write_ssi(0xff, &ssi->saccdis);
		write_ssi(0x300, &ssi->saccen);

		/*
		 * Enable SSI, Transmit and Receive
		 */
		write_ssi_mask(&ssi->scr, 0, CCSR_SSI_SCR_SSIEN |
				CCSR_SSI_SCR_TE | CCSR_SSI_SCR_RE);

		write_ssi(CCSR_SSI_SOR_WAIT(3), &ssi->sor);
	}

	return 0;
}


/**
 * fsl_ssi_startup: create a new substream
 *
 * This is the first function called when a stream is opened.
 *
 * If this is the first stream open, then grab the IRQ and program most of
 * the SSI registers.
 */
static int fsl_ssi_startup(struct snd_pcm_substream *substream,
			   struct snd_soc_dai *dai)
{
	struct snd_soc_pcm_runtime *rtd = substream->private_data;
	struct fsl_ssi_private *ssi_private =
		snd_soc_dai_get_drvdata(rtd->cpu_dai);
	int synchronous = ssi_private->cpu_dai_drv.symmetric_rates;

	/*
	 * If this is the first stream opened, then request the IRQ
	 * and initialize the SSI registers.
	 */
	if (!ssi_private->first_stream) {
		ssi_private->first_stream = substream;

		/*
		 * fsl_ssi_setup was already called by ac97_init earlier if
		 * the driver is in ac97 mode.
		 */
		if (!ssi_private->imx_ac97)
			fsl_ssi_setup(ssi_private);
	} else {
		if (synchronous) {
			struct snd_pcm_runtime *first_runtime =
				ssi_private->first_stream->runtime;
			/*
			 * This is the second stream open, and we're in
			 * synchronous mode, so we need to impose sample
			 * sample size constraints. This is because STCCR is
			 * used for playback and capture in synchronous mode,
			 * so there's no way to specify different word
			 * lengths.
			 *
			 * Note that this can cause a race condition if the
			 * second stream is opened before the first stream is
			 * fully initialized.  We provide some protection by
			 * checking to make sure the first stream is
			 * initialized, but it's not perfect.  ALSA sometimes
			 * re-initializes the driver with a different sample
			 * rate or size.  If the second stream is opened
			 * before the first stream has received its final
			 * parameters, then the second stream may be
			 * constrained to the wrong sample rate or size.
			 */
			if (first_runtime->sample_bits) {
				snd_pcm_hw_constraint_minmax(substream->runtime,
						SNDRV_PCM_HW_PARAM_SAMPLE_BITS,
				first_runtime->sample_bits,
				first_runtime->sample_bits);
			}
		}

		ssi_private->second_stream = substream;
	}

	return 0;
}

/**
 * fsl_ssi_hw_params - program the sample size
 *
 * Most of the SSI registers have been programmed in the startup function,
 * but the word length must be programmed here.  Unfortunately, programming
 * the SxCCR.WL bits requires the SSI to be temporarily disabled.  This can
 * cause a problem with supporting simultaneous playback and capture.  If
 * the SSI is already playing a stream, then that stream may be temporarily
 * stopped when you start capture.
 *
 * Note: The SxCCR.DC and SxCCR.PM bits are only used if the SSI is the
 * clock master.
 */
static int fsl_ssi_hw_params(struct snd_pcm_substream *substream,
	struct snd_pcm_hw_params *hw_params, struct snd_soc_dai *cpu_dai)
{
	struct fsl_ssi_private *ssi_private = snd_soc_dai_get_drvdata(cpu_dai);
	struct ccsr_ssi __iomem *ssi = ssi_private->ssi;
	unsigned int sample_size =
		snd_pcm_format_width(params_format(hw_params));
	u32 wl = CCSR_SSI_SxCCR_WL(sample_size);
	int enabled = read_ssi(&ssi->scr) & CCSR_SSI_SCR_SSIEN;

	/*
	 * If we're in synchronous mode, and the SSI is already enabled,
	 * then STCCR is already set properly.
	 */
	if (enabled && ssi_private->cpu_dai_drv.symmetric_rates)
		return 0;

	/*
	 * FIXME: The documentation says that SxCCR[WL] should not be
	 * modified while the SSI is enabled.  The only time this can
	 * happen is if we're trying to do simultaneous playback and
	 * capture in asynchronous mode.  Unfortunately, I have been enable
	 * to get that to work at all on the P1022DS.  Therefore, we don't
	 * bother to disable/enable the SSI when setting SxCCR[WL], because
	 * the SSI will stop anyway.  Maybe one day, this will get fixed.
	 */

	/* In synchronous mode, the SSI uses STCCR for capture */
	if ((substream->stream == SNDRV_PCM_STREAM_PLAYBACK) ||
	    ssi_private->cpu_dai_drv.symmetric_rates)
		write_ssi_mask(&ssi->stccr, CCSR_SSI_SxCCR_WL_MASK, wl);
	else
		write_ssi_mask(&ssi->srccr, CCSR_SSI_SxCCR_WL_MASK, wl);

	return 0;
}

/**
 * fsl_ssi_trigger: start and stop the DMA transfer.
 *
 * This function is called by ALSA to start, stop, pause, and resume the DMA
 * transfer of data.
 *
 * The DMA channel is in external master start and pause mode, which
 * means the SSI completely controls the flow of data.
 */
static int fsl_ssi_trigger(struct snd_pcm_substream *substream, int cmd,
			   struct snd_soc_dai *dai)
{
	struct snd_soc_pcm_runtime *rtd = substream->private_data;
	struct fsl_ssi_private *ssi_private = snd_soc_dai_get_drvdata(rtd->cpu_dai);
	struct ccsr_ssi __iomem *ssi = ssi_private->ssi;
	unsigned int sier_bits;

	/*
	 *  Enable only the interrupts and DMA requests
	 *  that are needed for the channel. As the fiq
	 *  is polling for this bits, we have to ensure
	 *  that this are aligned with the preallocated
	 *  buffers
	 */

	if (substream->stream == SNDRV_PCM_STREAM_PLAYBACK) {
		if (ssi_private->use_dma)
			sier_bits = SIER_FLAGS;
		else
			sier_bits = CCSR_SSI_SIER_TIE | CCSR_SSI_SIER_TFE0_EN;
	} else {
		if (ssi_private->use_dma)
			sier_bits = SIER_FLAGS;
		else
			sier_bits = CCSR_SSI_SIER_RIE | CCSR_SSI_SIER_RFF0_EN;
	}

	switch (cmd) {
	case SNDRV_PCM_TRIGGER_START:
	case SNDRV_PCM_TRIGGER_PAUSE_RELEASE:
		if (substream->stream == SNDRV_PCM_STREAM_PLAYBACK)
			write_ssi_mask(&ssi->scr, 0,
				CCSR_SSI_SCR_SSIEN | CCSR_SSI_SCR_TE);
		else
			write_ssi_mask(&ssi->scr, 0,
				CCSR_SSI_SCR_SSIEN | CCSR_SSI_SCR_RE);
		break;

	case SNDRV_PCM_TRIGGER_STOP:
	case SNDRV_PCM_TRIGGER_PAUSE_PUSH:
		if (substream->stream == SNDRV_PCM_STREAM_PLAYBACK)
			write_ssi_mask(&ssi->scr, CCSR_SSI_SCR_TE, 0);
		else
			write_ssi_mask(&ssi->scr, CCSR_SSI_SCR_RE, 0);

		if (!ssi_private->imx_ac97 && (read_ssi(&ssi->scr) &
					(CCSR_SSI_SCR_TE | CCSR_SSI_SCR_RE)) == 0)
			write_ssi_mask(&ssi->scr, CCSR_SSI_SCR_SSIEN, 0);
		break;

	default:
		return -EINVAL;
	}

	write_ssi(sier_bits, &ssi->sier);

	return 0;
}

/**
 * fsl_ssi_shutdown: shutdown the SSI
 *
 * Shutdown the SSI if there are no other substreams open.
 */
static void fsl_ssi_shutdown(struct snd_pcm_substream *substream,
			     struct snd_soc_dai *dai)
{
	struct snd_soc_pcm_runtime *rtd = substream->private_data;
	struct fsl_ssi_private *ssi_private = snd_soc_dai_get_drvdata(rtd->cpu_dai);

	if (ssi_private->first_stream == substream)
		ssi_private->first_stream = ssi_private->second_stream;

	ssi_private->second_stream = NULL;
}

static int fsl_ssi_dai_probe(struct snd_soc_dai *dai)
{
	struct fsl_ssi_private *ssi_private = snd_soc_dai_get_drvdata(dai);

	if (ssi_private->ssi_on_imx && ssi_private->use_dma) {
		dai->playback_dma_data = &ssi_private->dma_params_tx;
		dai->capture_dma_data = &ssi_private->dma_params_rx;
	}

	return 0;
}

static const struct snd_soc_dai_ops fsl_ssi_dai_ops = {
	.startup	= fsl_ssi_startup,
	.hw_params	= fsl_ssi_hw_params,
	.shutdown	= fsl_ssi_shutdown,
	.trigger	= fsl_ssi_trigger,
};

/* Template for the CPU dai driver structure */
static struct snd_soc_dai_driver fsl_ssi_dai_template = {
	.probe = fsl_ssi_dai_probe,
	.playback = {
		/* The SSI does not support monaural audio. */
		.channels_min = 2,
		.channels_max = 2,
		.rates = FSLSSI_I2S_RATES,
		.formats = FSLSSI_I2S_FORMATS,
	},
	.capture = {
		.channels_min = 2,
		.channels_max = 2,
		.rates = FSLSSI_I2S_RATES,
		.formats = FSLSSI_I2S_FORMATS,
	},
	.ops = &fsl_ssi_dai_ops,
};

static const struct snd_soc_component_driver fsl_ssi_component = {
	.name		= "fsl-ssi",
};

/**
 * fsl_ssi_ac97_trigger: start and stop the AC97 receive/transmit.
 *
 * This function is called by ALSA to start, stop, pause, and resume the
 * transfer of data.
 */
static int fsl_ssi_ac97_trigger(struct snd_pcm_substream *substream, int cmd,
			   struct snd_soc_dai *dai)
{
	struct snd_soc_pcm_runtime *rtd = substream->private_data;
	struct fsl_ssi_private *ssi_private = snd_soc_dai_get_drvdata(
			rtd->cpu_dai);
	struct ccsr_ssi __iomem *ssi = ssi_private->ssi;

	switch (cmd) {
	case SNDRV_PCM_TRIGGER_START:
	case SNDRV_PCM_TRIGGER_PAUSE_RELEASE:
		if (substream->stream == SNDRV_PCM_STREAM_PLAYBACK)
			write_ssi_mask(&ssi->sier, 0, CCSR_SSI_SIER_TIE |
					CCSR_SSI_SIER_TFE0_EN);
		else
			write_ssi_mask(&ssi->sier, 0, CCSR_SSI_SIER_RIE |
					CCSR_SSI_SIER_RFF0_EN);
		break;

	case SNDRV_PCM_TRIGGER_STOP:
	case SNDRV_PCM_TRIGGER_PAUSE_PUSH:
		if (substream->stream == SNDRV_PCM_STREAM_PLAYBACK)
			write_ssi_mask(&ssi->sier, CCSR_SSI_SIER_TIE |
					CCSR_SSI_SIER_TFE0_EN, 0);
		else
			write_ssi_mask(&ssi->sier, CCSR_SSI_SIER_RIE |
					CCSR_SSI_SIER_RFF0_EN, 0);
		break;

	default:
		return -EINVAL;
	}

	if (substream->stream == SNDRV_PCM_STREAM_PLAYBACK)
		write_ssi(CCSR_SSI_SOR_TX_CLR, &ssi->sor);
	else
		write_ssi(CCSR_SSI_SOR_RX_CLR, &ssi->sor);

	return 0;
}

static const struct snd_soc_dai_ops fsl_ssi_ac97_dai_ops = {
	.startup	= fsl_ssi_startup,
	.shutdown	= fsl_ssi_shutdown,
	.trigger	= fsl_ssi_ac97_trigger,
};

static struct snd_soc_dai_driver fsl_ssi_ac97_dai = {
	.ac97_control = 1,
	.playback = {
		.stream_name = "AC97 Playback",
		.channels_min = 2,
		.channels_max = 2,
		.rates = SNDRV_PCM_RATE_8000_48000,
		.formats = SNDRV_PCM_FMTBIT_S16_LE,
	},
	.capture = {
		.stream_name = "AC97 Capture",
		.channels_min = 2,
		.channels_max = 2,
		.rates = SNDRV_PCM_RATE_48000,
		.formats = SNDRV_PCM_FMTBIT_S16_LE,
	},
	.ops = &fsl_ssi_ac97_dai_ops,
};


static struct fsl_ssi_private *fsl_ac97_data;

static void fsl_ssi_ac97_init(void)
{
	fsl_ssi_setup(fsl_ac97_data);
}

static void fsl_ssi_ac97_write(struct snd_ac97 *ac97, unsigned short reg,
		unsigned short val)
{
	struct ccsr_ssi *ssi = fsl_ac97_data->ssi;
	unsigned int lreg;
	unsigned int lval;

	if (reg > 0x7f)
		return;


	lreg = reg <<  12;
	write_ssi(lreg, &ssi->sacadd);

	lval = val << 4;
	write_ssi(lval , &ssi->sacdat);

	write_ssi_mask(&ssi->sacnt, CCSR_SSI_SACNT_RDWR_MASK,
			CCSR_SSI_SACNT_WR);
	udelay(100);
}

static unsigned short fsl_ssi_ac97_read(struct snd_ac97 *ac97,
		unsigned short reg)
{
	struct ccsr_ssi *ssi = fsl_ac97_data->ssi;

	unsigned short val = -1;
	unsigned int lreg;

	lreg = (reg & 0x7f) <<  12;
	write_ssi(lreg, &ssi->sacadd);
	write_ssi_mask(&ssi->sacnt, CCSR_SSI_SACNT_RDWR_MASK,
			CCSR_SSI_SACNT_RD);

	udelay(100);

	val = (read_ssi(&ssi->sacdat) >> 4) & 0xffff;

	return val;
}

static struct snd_ac97_bus_ops fsl_ssi_ac97_ops = {
	.read		= fsl_ssi_ac97_read,
	.write		= fsl_ssi_ac97_write,
};

/* Show the statistics of a flag only if its interrupt is enabled.  The
 * compiler will optimze this code to a no-op if the interrupt is not
 * enabled.
 */
#define SIER_SHOW(flag, name) \
	do { \
		if (SIER_FLAGS & CCSR_SSI_SIER_##flag) \
			length += sprintf(buf + length, #name "=%u\n", \
				ssi_private->stats.name); \
	} while (0)


/**
 * fsl_sysfs_ssi_show: display SSI statistics
 *
 * Display the statistics for the current SSI device.  To avoid confusion,
 * we only show those counts that are enabled.
 */
static ssize_t fsl_sysfs_ssi_show(struct device *dev,
	struct device_attribute *attr, char *buf)
{
	struct fsl_ssi_private *ssi_private =
		container_of(attr, struct fsl_ssi_private, dev_attr);
	ssize_t length = 0;

	SIER_SHOW(RFRC_EN, rfrc);
	SIER_SHOW(TFRC_EN, tfrc);
	SIER_SHOW(CMDAU_EN, cmdau);
	SIER_SHOW(CMDDU_EN, cmddu);
	SIER_SHOW(RXT_EN, rxt);
	SIER_SHOW(RDR1_EN, rdr1);
	SIER_SHOW(RDR0_EN, rdr0);
	SIER_SHOW(TDE1_EN, tde1);
	SIER_SHOW(TDE0_EN, tde0);
	SIER_SHOW(ROE1_EN, roe1);
	SIER_SHOW(ROE0_EN, roe0);
	SIER_SHOW(TUE1_EN, tue1);
	SIER_SHOW(TUE0_EN, tue0);
	SIER_SHOW(TFS_EN, tfs);
	SIER_SHOW(RFS_EN, rfs);
	SIER_SHOW(TLS_EN, tls);
	SIER_SHOW(RLS_EN, rls);
	SIER_SHOW(RFF1_EN, rff1);
	SIER_SHOW(RFF0_EN, rff0);
	SIER_SHOW(TFE1_EN, tfe1);
	SIER_SHOW(TFE0_EN, tfe0);

	return length;
}

/**
 * Make every character in a string lower-case
 */
static void make_lowercase(char *s)
{
	char *p = s;
	char c;

	while ((c = *p)) {
		if ((c >= 'A') && (c <= 'Z'))
			*p = c + ('a' - 'A');
		p++;
	}
}

static int fsl_ssi_probe(struct platform_device *pdev)
{
	struct fsl_ssi_private *ssi_private;
	int ret = 0;
	struct device_attribute *dev_attr = NULL;
	struct device_node *np = pdev->dev.of_node;
	const char *p, *sprop;
	const uint32_t *iprop;
	struct resource res;
	char name[64];
	bool shared;
	bool ac97 = false;

	/* SSIs that are not connected on the board should have a
	 *      status = "disabled"
	 * property in their device tree nodes.
	 */
	if (!of_device_is_available(np))
		return -ENODEV;

	/* We only support the SSI in "I2S Slave" mode */
	sprop = of_get_property(np, "fsl,mode", NULL);
	if (!sprop) {
		dev_err(&pdev->dev, "fsl,mode property is necessary\n");
		return -EINVAL;
	}
	if (!strcmp(sprop, "ac97-slave")) {
		ac97 = true;
	} else if (strcmp(sprop, "i2s-slave")) {
		dev_notice(&pdev->dev, "mode %s is unsupported\n", sprop);
		return -ENODEV;
	}

	/* The DAI name is the last part of the full name of the node. */
	p = strrchr(np->full_name, '/') + 1;
	ssi_private = devm_kzalloc(&pdev->dev, sizeof(*ssi_private) + strlen(p),
			      GFP_KERNEL);
	if (!ssi_private) {
		dev_err(&pdev->dev, "could not allocate DAI object\n");
		return -ENOMEM;
	}

	strcpy(ssi_private->name, p);

	ssi_private->use_dma = !of_property_read_bool(np,
			"fsl,fiq-stream-filter");

	if (ac97) {
		memcpy(&ssi_private->cpu_dai_drv, &fsl_ssi_ac97_dai,
				sizeof(fsl_ssi_ac97_dai));

		fsl_ac97_data = ssi_private;
		ssi_private->imx_ac97 = true;

		snd_soc_set_ac97_ops_of_reset(&fsl_ssi_ac97_ops, pdev);
	} else {
		/* Initialize this copy of the CPU DAI driver structure */
		memcpy(&ssi_private->cpu_dai_drv, &fsl_ssi_dai_template,
		       sizeof(fsl_ssi_dai_template));
	}
	ssi_private->cpu_dai_drv.name = ssi_private->name;

	/* Get the addresses and IRQ */
	ret = of_address_to_resource(np, 0, &res);
	if (ret) {
		dev_err(&pdev->dev, "could not determine device resources\n");
		return ret;
	}
	ssi_private->ssi = of_iomap(np, 0);
	if (!ssi_private->ssi) {
		dev_err(&pdev->dev, "could not map device resources\n");
		return -ENOMEM;
	}
	ssi_private->ssi_phys = res.start;

	ssi_private->irq = irq_of_parse_and_map(np, 0);
<<<<<<< HEAD
	if (ssi_private->irq == 0) {
=======
	if (!ssi_private->irq) {
>>>>>>> 63e6d43b
		dev_err(&pdev->dev, "no irq for node %s\n", np->full_name);
		return -ENXIO;
	}

	/* Are the RX and the TX clocks locked? */
	if (!of_find_property(np, "fsl,ssi-asynchronous", NULL))
		ssi_private->cpu_dai_drv.symmetric_rates = 1;

	/* Determine the FIFO depth. */
	iprop = of_get_property(np, "fsl,fifo-depth", NULL);
	if (iprop)
		ssi_private->fifo_depth = be32_to_cpup(iprop);
	else
                /* Older 8610 DTs didn't have the fifo-depth property */
		ssi_private->fifo_depth = 8;

	if (of_device_is_compatible(pdev->dev.of_node, "fsl,imx21-ssi")) {
		u32 dma_events[2];
		ssi_private->ssi_on_imx = true;

		ssi_private->clk = devm_clk_get(&pdev->dev, NULL);
		if (IS_ERR(ssi_private->clk)) {
			ret = PTR_ERR(ssi_private->clk);
			dev_err(&pdev->dev, "could not get clock: %d\n", ret);
			goto error_irqmap;
		}
		ret = clk_prepare_enable(ssi_private->clk);
		if (ret) {
			dev_err(&pdev->dev, "clk_prepare_enable failed: %d\n",
				ret);
			goto error_irqmap;
		}

		/*
		 * We have burstsize be "fifo_depth - 2" to match the SSI
		 * watermark setting in fsl_ssi_startup().
		 */
		ssi_private->dma_params_tx.maxburst =
			ssi_private->fifo_depth - 2;
		ssi_private->dma_params_rx.maxburst =
			ssi_private->fifo_depth - 2;
		ssi_private->dma_params_tx.addr =
			ssi_private->ssi_phys + offsetof(struct ccsr_ssi, stx0);
		ssi_private->dma_params_rx.addr =
			ssi_private->ssi_phys + offsetof(struct ccsr_ssi, srx0);
		ssi_private->dma_params_tx.filter_data =
			&ssi_private->filter_data_tx;
		ssi_private->dma_params_rx.filter_data =
			&ssi_private->filter_data_rx;
		if (!of_property_read_bool(pdev->dev.of_node, "dmas") &&
				ssi_private->use_dma) {
			/*
			 * FIXME: This is a temporary solution until all
			 * necessary dma drivers support the generic dma
			 * bindings.
			 */
			ret = of_property_read_u32_array(pdev->dev.of_node,
					"fsl,ssi-dma-events", dma_events, 2);
			if (ret && ssi_private->use_dma) {
				dev_err(&pdev->dev, "could not get dma events but fsl-ssi is configured to use DMA\n");
				goto error_clk;
			}
		}

		shared = of_device_is_compatible(of_get_parent(np),
			    "fsl,spba-bus");

		imx_pcm_dma_params_init_data(&ssi_private->filter_data_tx,
			dma_events[0], shared ? IMX_DMATYPE_SSI_SP : IMX_DMATYPE_SSI);
		imx_pcm_dma_params_init_data(&ssi_private->filter_data_rx,
			dma_events[1], shared ? IMX_DMATYPE_SSI_SP : IMX_DMATYPE_SSI);
	} else if (ssi_private->use_dma) {
		/* The 'name' should not have any slashes in it. */
		ret = devm_request_irq(&pdev->dev, ssi_private->irq,
					fsl_ssi_isr, 0, ssi_private->name,
					ssi_private);
		if (ret < 0) {
			dev_err(&pdev->dev, "could not claim irq %u\n",
					ssi_private->irq);
			goto error_irqmap;
		}
	}

	/* Initialize the the device_attribute structure */
	dev_attr = &ssi_private->dev_attr;
	sysfs_attr_init(&dev_attr->attr);
	dev_attr->attr.name = "statistics";
	dev_attr->attr.mode = S_IRUGO;
	dev_attr->show = fsl_sysfs_ssi_show;

	ret = device_create_file(&pdev->dev, dev_attr);
	if (ret) {
		dev_err(&pdev->dev, "could not create sysfs %s file\n",
			ssi_private->dev_attr.attr.name);
		goto error_clk;
	}

	/* Register with ASoC */
	dev_set_drvdata(&pdev->dev, ssi_private);

	ret = snd_soc_register_component(&pdev->dev, &fsl_ssi_component,
					 &ssi_private->cpu_dai_drv, 1);
	if (ret) {
		dev_err(&pdev->dev, "failed to register DAI: %d\n", ret);
		goto error_dev;
	}

	if (ssi_private->ssi_on_imx) {
		if (!ssi_private->use_dma) {

			/*
			 * Some boards use an incompatible codec. To get it
			 * working, we are using imx-fiq-pcm-audio, that
			 * can handle those codecs. DMA is not possible in this
			 * situation.
			 */

			ssi_private->fiq_params.irq = ssi_private->irq;
			ssi_private->fiq_params.base = ssi_private->ssi;
			ssi_private->fiq_params.dma_params_rx =
				&ssi_private->dma_params_rx;
			ssi_private->fiq_params.dma_params_tx =
				&ssi_private->dma_params_tx;

			ret = imx_pcm_fiq_init(pdev, &ssi_private->fiq_params);
			if (ret)
				goto error_dev;
		} else {
			ret = imx_pcm_dma_init(pdev);
			if (ret)
				goto error_dev;
		}
	}

	/*
	 * If codec-handle property is missing from SSI node, we assume
	 * that the machine driver uses new binding which does not require
	 * SSI driver to trigger machine driver's probe.
	 */
	if (!of_get_property(np, "codec-handle", NULL)) {
		ssi_private->new_binding = true;
		goto done;
	}

	/* Trigger the machine driver's probe function.  The platform driver
	 * name of the machine driver is taken from /compatible property of the
	 * device tree.  We also pass the address of the CPU DAI driver
	 * structure.
	 */
	sprop = of_get_property(of_find_node_by_path("/"), "compatible", NULL);
	/* Sometimes the compatible name has a "fsl," prefix, so we strip it. */
	p = strrchr(sprop, ',');
	if (p)
		sprop = p + 1;
	snprintf(name, sizeof(name), "snd-soc-%s", sprop);
	make_lowercase(name);

	ssi_private->pdev =
		platform_device_register_data(&pdev->dev, name, 0, NULL, 0);
	if (IS_ERR(ssi_private->pdev)) {
		ret = PTR_ERR(ssi_private->pdev);
		dev_err(&pdev->dev, "failed to register platform: %d\n", ret);
		goto error_dai;
	}

done:
	if (ssi_private->imx_ac97)
		fsl_ssi_ac97_init();

	return 0;

error_dai:
	if (ssi_private->ssi_on_imx)
		imx_pcm_dma_exit(pdev);
	snd_soc_unregister_component(&pdev->dev);

error_dev:
	device_remove_file(&pdev->dev, dev_attr);

error_clk:
	if (ssi_private->ssi_on_imx)
		clk_disable_unprepare(ssi_private->clk);

error_irqmap:
	irq_dispose_mapping(ssi_private->irq);

	return ret;
}

static int fsl_ssi_remove(struct platform_device *pdev)
{
	struct fsl_ssi_private *ssi_private = dev_get_drvdata(&pdev->dev);

	if (!ssi_private->new_binding)
		platform_device_unregister(ssi_private->pdev);
	if (ssi_private->ssi_on_imx)
		imx_pcm_dma_exit(pdev);
	snd_soc_unregister_component(&pdev->dev);
	device_remove_file(&pdev->dev, &ssi_private->dev_attr);
	if (ssi_private->ssi_on_imx)
		clk_disable_unprepare(ssi_private->clk);
	irq_dispose_mapping(ssi_private->irq);

	return 0;
}

static const struct of_device_id fsl_ssi_ids[] = {
	{ .compatible = "fsl,mpc8610-ssi", },
	{ .compatible = "fsl,imx21-ssi", },
	{}
};
MODULE_DEVICE_TABLE(of, fsl_ssi_ids);

static struct platform_driver fsl_ssi_driver = {
	.driver = {
		.name = "fsl-ssi-dai",
		.owner = THIS_MODULE,
		.of_match_table = fsl_ssi_ids,
	},
	.probe = fsl_ssi_probe,
	.remove = fsl_ssi_remove,
};

module_platform_driver(fsl_ssi_driver);

MODULE_ALIAS("platform:fsl-ssi-dai");
MODULE_AUTHOR("Timur Tabi <timur@freescale.com>");
MODULE_DESCRIPTION("Freescale Synchronous Serial Interface (SSI) ASoC Driver");
MODULE_LICENSE("GPL v2");<|MERGE_RESOLUTION|>--- conflicted
+++ resolved
@@ -929,11 +929,7 @@
 	ssi_private->ssi_phys = res.start;
 
 	ssi_private->irq = irq_of_parse_and_map(np, 0);
-<<<<<<< HEAD
-	if (ssi_private->irq == 0) {
-=======
 	if (!ssi_private->irq) {
->>>>>>> 63e6d43b
 		dev_err(&pdev->dev, "no irq for node %s\n", np->full_name);
 		return -ENXIO;
 	}
