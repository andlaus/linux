--- conflicted
+++ resolved
@@ -40,8 +40,6 @@
 #include "ttm_module.h"
 
 /**
-<<<<<<< HEAD
-=======
  * DOC: TTM
  *
  * TTM is a memory manager for accelerator devices with dedicated memory.
@@ -54,7 +52,6 @@
  */
 
 /**
->>>>>>> df0cc57e
  * ttm_prot_from_caching - Modify the page protection according to the
  * ttm cacing mode
  * @caching: The ttm caching mode
