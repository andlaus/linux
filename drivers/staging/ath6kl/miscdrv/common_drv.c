--- conflicted
+++ resolved
@@ -680,122 +680,6 @@
     return status;
 }
 
-<<<<<<< HEAD
-
-static int prepare_ar6002(struct hif_device *hifDevice, u32 TargetVersion)
-{
-    int status = 0;
-
-    /* placeholder */
-
-    return status;
-}
-
-static int prepare_ar6003(struct hif_device *hifDevice, u32 TargetVersion)
-{
-    int status = 0;
-
-    /* placeholder */
-
-    return status;
-}
-
-/* this function assumes the caller has already initialized the BMI APIs */
-int ar6000_prepare_target(struct hif_device *hifDevice,
-                               u32 TargetType,
-                               u32 TargetVersion)
-{
-    if (TargetType == TARGET_TYPE_AR6002) {
-            /* do any preparations for AR6002 devices */
-        return prepare_ar6002(hifDevice,TargetVersion);
-    } else if (TargetType == TARGET_TYPE_AR6003) {
-        return prepare_ar6003(hifDevice,TargetVersion);
-    }
-
-    return 0;
-}
-
-#if defined(CONFIG_AR6002_REV1_FORCE_HOST)
-/*
- * Call this function just before the call to BMIInit
- * in order to force* AR6002 rev 1.x firmware to detect a Host.
- * THIS IS FOR USE ONLY WITH AR6002 REV 1.x.
- * TBDXXX: Remove this function when REV 1.x is desupported.
- */
-int
-ar6002_REV1_reset_force_host (struct hif_device *hifDevice)
-{
-    s32 i;
-    struct forceROM_s {
-        u32 addr;
-        u32 data;
-    };
-    struct forceROM_s *ForceROM;
-    s32 szForceROM;
-    int status = 0;
-    u32 address;
-    u32 data;
-
-    /* Force AR6002 REV1.x to recognize Host presence.
-     *
-     * Note: Use RAM at 0x52df80..0x52dfa0 with ROM Remap entry 0
-     * so that this workaround functions with AR6002.war1.sh.  We
-     * could fold that entire workaround into this one, but it's not
-     * worth the effort at this point.  This workaround cannot be
-     * merged into the other workaround because this must be done
-     * before BMI.
-     */
-
-    static struct forceROM_s ForceROM_NEW[] = {
-        {0x52df80, 0x20f31c07},
-        {0x52df84, 0x92374420},
-        {0x52df88, 0x1d120c03},
-        {0x52df8c, 0xff8216f0},
-        {0x52df90, 0xf01d120c},
-        {0x52df94, 0x81004136},
-        {0x52df98, 0xbc9100bd},
-        {0x52df9c, 0x00bba100},
-
-        {0x00008000|MC_TCAM_TARGET_ADDRESS, 0x0012dfe0}, /* Use remap entry 0 */
-        {0x00008000|MC_TCAM_COMPARE_ADDRESS, 0x000e2380},
-        {0x00008000|MC_TCAM_MASK_ADDRESS, 0x00000000},
-        {0x00008000|MC_TCAM_VALID_ADDRESS, 0x00000001},
-
-        {0x00018000|(LOCAL_COUNT_ADDRESS+0x10), 0}, /* clear BMI credit counter */
-
-        {0x00004000|AR6002_RESET_CONTROL_ADDRESS, RESET_CONTROL_WARM_RST_MASK},
-    };
-
-    address = 0x004ed4b0; /* REV1 target software ID is stored here */
-    status = ar6000_ReadRegDiag(hifDevice, &address, &data);
-    if (status || (data != AR6002_VERSION_REV1)) {
-        return A_ERROR; /* Not AR6002 REV1 */
-    }
-
-    ForceROM = ForceROM_NEW;
-    szForceROM = sizeof(ForceROM_NEW)/sizeof(*ForceROM);
-
-    ATH_DEBUG_PRINTF (DBG_MISC_DRV, ATH_DEBUG_TRC, ("Force Target to recognize Host....\n"));
-    for (i = 0; i < szForceROM; i++)
-    {
-        if (ar6000_WriteRegDiag(hifDevice,
-                                &ForceROM[i].addr,
-                                &ForceROM[i].data) != 0)
-        {
-            ATH_DEBUG_PRINTF (DBG_MISC_DRV, ATH_DEBUG_TRC, ("Cannot force Target to recognize Host!\n"));
-            return A_ERROR;
-        }
-    }
-
-    A_MDELAY(1000);
-
-    return 0;
-}
-
-#endif /* CONFIG_AR6002_REV1_FORCE_HOST */
-
-=======
->>>>>>> d762f438
 void DebugDumpBytes(u8 *buffer, u16 length, char *pDescription)
 {
     char stream[60];
