/*
 * sca3000.c -- support VTI sca3000 series accelerometers
 *              via SPI
 *
 * Copyright (c) 2007 Jonathan Cameron <jic23@cam.ac.uk>
 *
 * Partly based upon tle62x0.c
 *
 * This program is free software; you can redistribute it and/or modify
 * it under the terms of the GNU General Public License version 2 as
 * published by the Free Software Foundation.
 *
 * Initial mode is direct measurement.
 *
 * Untested things
 *
 * Temperature reading (the e05 I'm testing with doesn't have a sensor)
 *
 * Free fall detection mode - supported but untested as I'm not droping my
 * dubious wire rig far enough to test it.
 *
 * Unsupported as yet
 *
 * Time stamping of data from ring. Various ideas on how to do this but none
 * are remotely simple. Suggestions welcome.
 *
 * Individual enabling disabling of channels going into ring buffer
 *
 * Overflow handling (this is signaled for all but 8 bit ring buffer mode.)
 *
 * Motion detector using AND combinations of signals.
 *
 * Note: Be very careful about not touching an register bytes marked
 * as reserved on the data sheet. They really mean it as changing convents of
 * some will cause the device to lock up.
 *
 * Known issues - on rare occasions the interrupts lock up. Not sure why as yet.
 * Can probably alleviate this by reading the interrupt register on start, but
 * that is really just brushing the problem under the carpet.
 */
#define SCA3000_WRITE_REG(a) (((a) << 2) | 0x02)
#define SCA3000_READ_REG(a) ((a) << 2)

#define SCA3000_REG_ADDR_REVID			0x00
#define SCA3000_REVID_MAJOR_MASK		0xf0
#define SCA3000_REVID_MINOR_MASK		0x0f

#define SCA3000_REG_ADDR_STATUS			0x02
#define SCA3000_LOCKED				0x20
#define SCA3000_EEPROM_CS_ERROR			0x02
#define SCA3000_SPI_FRAME_ERROR			0x01

/* All reads done using register decrement so no need to directly access LSBs */
#define SCA3000_REG_ADDR_X_MSB			0x05
#define SCA3000_REG_ADDR_Y_MSB			0x07
#define SCA3000_REG_ADDR_Z_MSB			0x09

#define SCA3000_REG_ADDR_RING_OUT		0x0f

/* Temp read untested - the e05 doesn't have the sensor */
#define SCA3000_REG_ADDR_TEMP_MSB		0x13

#define SCA3000_REG_ADDR_MODE			0x14
#define SCA3000_MODE_PROT_MASK			0x28

#define SCA3000_RING_BUF_ENABLE			0x80
#define SCA3000_RING_BUF_8BIT			0x40
/* Free fall detection triggers an interrupt if the acceleration
 * is below a threshold for equivalent of 25cm drop
 */
#define SCA3000_FREE_FALL_DETECT		0x10
#define SCA3000_MEAS_MODE_NORMAL		0x00
#define SCA3000_MEAS_MODE_OP_1			0x01
#define SCA3000_MEAS_MODE_OP_2			0x02

/* In motion detection mode the accelerations are band pass filtered
 * (aprox 1 - 25Hz) and then a programmable threshold used to trigger
 * and interrupt.
 */
#define SCA3000_MEAS_MODE_MOT_DET		0x03

#define SCA3000_REG_ADDR_BUF_COUNT		0x15

#define SCA3000_REG_ADDR_INT_STATUS		0x16

#define SCA3000_INT_STATUS_THREE_QUARTERS	0x80
#define SCA3000_INT_STATUS_HALF			0x40

#define SCA3000_INT_STATUS_FREE_FALL		0x08
#define SCA3000_INT_STATUS_Y_TRIGGER		0x04
#define SCA3000_INT_STATUS_X_TRIGGER		0x02
#define SCA3000_INT_STATUS_Z_TRIGGER		0x01

/* Used to allow access to multiplexed registers */
#define SCA3000_REG_ADDR_CTRL_SEL		0x18
/* Only available for SCA3000-D03 and SCA3000-D01 */
#define SCA3000_REG_CTRL_SEL_I2C_DISABLE	0x01
#define SCA3000_REG_CTRL_SEL_MD_CTRL		0x02
#define SCA3000_REG_CTRL_SEL_MD_Y_TH		0x03
#define SCA3000_REG_CTRL_SEL_MD_X_TH		0x04
#define SCA3000_REG_CTRL_SEL_MD_Z_TH		0x05
/* BE VERY CAREFUL WITH THIS, IF 3 BITS ARE NOT SET the device
   will not function */
#define SCA3000_REG_CTRL_SEL_OUT_CTRL		0x0B
#define SCA3000_OUT_CTRL_PROT_MASK		0xE0
#define SCA3000_OUT_CTRL_BUF_X_EN		0x10
#define SCA3000_OUT_CTRL_BUF_Y_EN		0x08
#define SCA3000_OUT_CTRL_BUF_Z_EN		0x04
#define SCA3000_OUT_CTRL_BUF_DIV_4		0x02
#define SCA3000_OUT_CTRL_BUF_DIV_2		0x01

/* Control which motion detector interrupts are on.
 * For now only OR combinations are supported.x
 */
#define SCA3000_MD_CTRL_PROT_MASK		0xC0
#define SCA3000_MD_CTRL_OR_Y			0x01
#define SCA3000_MD_CTRL_OR_X			0x02
#define SCA3000_MD_CTRL_OR_Z			0x04
/* Currently unsupported */
#define SCA3000_MD_CTRL_AND_Y			0x08
#define SCA3000_MD_CTRL_AND_X			0x10
#define SAC3000_MD_CTRL_AND_Z			0x20

/* Some control registers of complex access methods requiring this register to
 * be used to remove a lock.
 */
#define SCA3000_REG_ADDR_UNLOCK			0x1e

#define SCA3000_REG_ADDR_INT_MASK		0x21
#define SCA3000_INT_MASK_PROT_MASK		0x1C

#define SCA3000_INT_MASK_RING_THREE_QUARTER	0x80
#define SCA3000_INT_MASK_RING_HALF		0x40

#define SCA3000_INT_MASK_ALL_INTS		0x02
#define SCA3000_INT_MASK_ACTIVE_HIGH		0x01
#define SCA3000_INT_MASK_ACTIVE_LOW		0x00

/* Values of mulipexed registers (write to ctrl_data after select) */
#define SCA3000_REG_ADDR_CTRL_DATA		0x22

/* Measurement modes available on some sca3000 series chips. Code assumes others
 * may become available in the future.
 *
 * Bypass - Bypass the low-pass filter in the signal channel so as to increase
 *          signal bandwidth.
 *
 * Narrow - Narrow low-pass filtering of the signal channel and half output
 *          data rate by decimation.
 *
 * Wide - Widen low-pass filtering of signal channel to increase bandwidth
 */
#define SCA3000_OP_MODE_BYPASS			0x01
#define SCA3000_OP_MODE_NARROW			0x02
#define SCA3000_OP_MODE_WIDE			0x04
#define SCA3000_MAX_TX 6
#define SCA3000_MAX_RX 2

/**
 * struct sca3000_state - device instance state information
 * @us:			the associated spi device
 * @info:			chip variant information
 * @indio_dev:			device information used by the IIO core
 * @interrupt_handler_ws:	event interrupt handler for all events
 * @last_timestamp:		the timestamp of the last event
 * @mo_det_use_count:		reference counter for the motion detection unit
 * @lock:			lock used to protect elements of sca3000_state
 *				and the underlying device state.
 * @bpse:			number of bits per scan element
 * @tx:			dma-able transmit buffer
 * @rx:			dma-able receive buffer
 **/
struct sca3000_state {
	struct spi_device		*us;
	const struct sca3000_chip_info	*info;
	struct iio_dev			*indio_dev;
	struct work_struct		interrupt_handler_ws;
	s64				last_timestamp;
	int				mo_det_use_count;
	struct mutex			lock;
	int				bpse;
	/* Can these share a cacheline ? */
	u8				rx[2] ____cacheline_aligned;
	u8				tx[6] ____cacheline_aligned;
};

/**
 * struct sca3000_chip_info - model dependent parameters
<<<<<<< HEAD
 * @name: 			model identification
 * @scale:			string containing floating point scale factor
=======
 * @scale:			scale * 10^-6
>>>>>>> d762f438
 * @temp_output:		some devices have temperature sensors.
 * @measurement_mode_freq:	normal mode sampling frequency
 * @option_mode_1:		first optional mode. Not all models have one
 * @option_mode_1_freq:		option mode 1 sampling frequency
 * @option_mode_2:		second optional mode. Not all chips have one
 * @option_mode_2_freq:		option mode 2 sampling frequency
 *
 * This structure is used to hold information about the functionality of a given
 * sca3000 variant.
 **/
struct sca3000_chip_info {
	unsigned int		scale;
	bool			temp_output;
	int			measurement_mode_freq;
	int			option_mode_1;
	int			option_mode_1_freq;
	int			option_mode_2;
	int			option_mode_2_freq;
	int			mot_det_mult_xz[6];
	int			mot_det_mult_y[7];
};

<<<<<<< HEAD
/**
 * sca3000_read_data() read a series of values from the device
 * @dev:		device
 * @reg_address_high:	start address (decremented read)
 * @rx:			pointer where received data is placed. Callee
 *			responsible for freeing this.
 * @len:		number of bytes to read
 *
 * The main lock must be held.
 **/
int sca3000_read_data(struct sca3000_state *st,
		      u8 reg_address_high,
		      u8 **rx_p,
		      int len);
=======
int sca3000_read_data_short(struct sca3000_state *st,
			    u8 reg_address_high,
			    int len);
>>>>>>> d762f438

/**
 * sca3000_write_reg() write a single register
 * @address:	address of register on chip
 * @val:	value to be written to register
 *
 * The main lock must be held.
 **/
int sca3000_write_reg(struct sca3000_state *st, u8 address, u8 val);

#ifdef CONFIG_IIO_RING_BUFFER
/**
 * sca3000_register_ring_funcs() setup the ring state change functions
 **/
void sca3000_register_ring_funcs(struct iio_dev *indio_dev);

/**
 * sca3000_configure_ring() - allocate and configure ring buffer
 * @indio_dev: iio-core device whose ring is to be configured
 *
 * The hardware ring buffer needs far fewer ring buffer functions than
 * a software one as a lot of things are handled automatically.
 * This function also tells the iio core that our device supports a
 * hardware ring buffer mode.
 **/
int sca3000_configure_ring(struct iio_dev *indio_dev);

/**
 * sca3000_unconfigure_ring() - deallocate the ring buffer
 * @indio_dev: iio-core device whose ring we are freeing
 **/
void sca3000_unconfigure_ring(struct iio_dev *indio_dev);

/**
 * sca3000_ring_int_process() handles ring related event pushing and escalation
 * @val:	the event code
 **/
void sca3000_ring_int_process(u8 val, struct iio_ring_buffer *ring);

#else
static inline void sca3000_register_ring_funcs(struct iio_dev *indio_dev)
{
}

static inline
int sca3000_register_ring_access_and_init(struct iio_dev *indio_dev)
{
	return 0;
}

static inline void sca3000_ring_int_process(u8 val, void *ring)
{
}

#endif
<|MERGE_RESOLUTION|>--- conflicted
+++ resolved
@@ -186,12 +186,7 @@
 
 /**
  * struct sca3000_chip_info - model dependent parameters
-<<<<<<< HEAD
- * @name: 			model identification
- * @scale:			string containing floating point scale factor
-=======
  * @scale:			scale * 10^-6
->>>>>>> d762f438
  * @temp_output:		some devices have temperature sensors.
  * @measurement_mode_freq:	normal mode sampling frequency
  * @option_mode_1:		first optional mode. Not all models have one
@@ -214,26 +209,9 @@
 	int			mot_det_mult_y[7];
 };
 
-<<<<<<< HEAD
-/**
- * sca3000_read_data() read a series of values from the device
- * @dev:		device
- * @reg_address_high:	start address (decremented read)
- * @rx:			pointer where received data is placed. Callee
- *			responsible for freeing this.
- * @len:		number of bytes to read
- *
- * The main lock must be held.
- **/
-int sca3000_read_data(struct sca3000_state *st,
-		      u8 reg_address_high,
-		      u8 **rx_p,
-		      int len);
-=======
 int sca3000_read_data_short(struct sca3000_state *st,
 			    u8 reg_address_high,
 			    int len);
->>>>>>> d762f438
 
 /**
  * sca3000_write_reg() write a single register
