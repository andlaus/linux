--- conflicted
+++ resolved
@@ -51,47 +51,20 @@
 	return 0;
 }
 
-<<<<<<< HEAD
-static int
-mlxsw_m_port_get_phys_port_name(struct net_device *dev, char *name, size_t len)
-{
-	struct mlxsw_m_port *mlxsw_m_port = netdev_priv(dev);
-	struct mlxsw_core *core = mlxsw_m_port->mlxsw_m->core;
-	u8 local_port = mlxsw_m_port->local_port;
-
-	return mlxsw_core_port_get_phys_port_name(core, local_port, name, len);
-}
-
-static int mlxsw_m_port_get_port_parent_id(struct net_device *dev,
-					   struct netdev_phys_item_id *ppid)
-=======
 static struct devlink_port *
 mlxsw_m_port_get_devlink_port(struct net_device *dev)
->>>>>>> 0ecfebd2
 {
 	struct mlxsw_m_port *mlxsw_m_port = netdev_priv(dev);
 	struct mlxsw_m *mlxsw_m = mlxsw_m_port->mlxsw_m;
 
-<<<<<<< HEAD
-	ppid->id_len = sizeof(mlxsw_m->base_mac);
-	memcpy(&ppid->id, &mlxsw_m->base_mac, ppid->id_len);
-
-	return 0;
-=======
 	return mlxsw_core_port_devlink_port_get(mlxsw_m->core,
 						mlxsw_m_port->local_port);
->>>>>>> 0ecfebd2
 }
 
 static const struct net_device_ops mlxsw_m_port_netdev_ops = {
 	.ndo_open		= mlxsw_m_port_dummy_open_stop,
 	.ndo_stop		= mlxsw_m_port_dummy_open_stop,
-<<<<<<< HEAD
-	.ndo_get_phys_port_name	= mlxsw_m_port_get_phys_port_name,
-	.ndo_get_port_parent_id	= mlxsw_m_port_get_port_parent_id,
-=======
 	.ndo_get_devlink_port	= mlxsw_m_port_get_devlink_port,
->>>>>>> 0ecfebd2
 };
 
 static int mlxsw_m_get_module_info(struct net_device *netdev,
@@ -164,14 +137,10 @@
 	struct net_device *dev;
 	int err;
 
-<<<<<<< HEAD
-	err = mlxsw_core_port_init(mlxsw_m->core, local_port);
-=======
 	err = mlxsw_core_port_init(mlxsw_m->core, local_port,
 				   module + 1, false, 0,
 				   mlxsw_m->base_mac,
 				   sizeof(mlxsw_m->base_mac));
->>>>>>> 0ecfebd2
 	if (err) {
 		dev_err(mlxsw_m->bus_info->dev, "Port %d: Failed to init core port\n",
 			local_port);
@@ -211,11 +180,7 @@
 	}
 
 	mlxsw_core_port_eth_set(mlxsw_m->core, mlxsw_m_port->local_port,
-<<<<<<< HEAD
-				mlxsw_m_port, dev, module + 1, false, 0);
-=======
 				mlxsw_m_port, dev);
->>>>>>> 0ecfebd2
 
 	return 0;
 
