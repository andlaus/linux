--- conflicted
+++ resolved
@@ -820,17 +820,6 @@
 	else
 		blk_size = queue_logical_block_size(q);
 
-<<<<<<< HEAD
-	if (blk_size < SECTOR_SIZE || blk_size > PAGE_SIZE) {
-		dev_err(&vdev->dev,
-			"block size is changed unexpectedly, now is %u\n",
-			blk_size);
-		err = -EINVAL;
-		goto out_cleanup_disk;
-	}
-
-=======
->>>>>>> 6195eb15
 	/* Use topology information if available */
 	err = virtio_cread_feature(vdev, VIRTIO_BLK_F_TOPOLOGY,
 				   struct virtio_blk_config, physical_block_exp,
