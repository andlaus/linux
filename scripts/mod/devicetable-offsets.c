--- conflicted
+++ resolved
@@ -225,13 +225,11 @@
 	DEVID_FIELD(typec_device_id, svid);
 	DEVID_FIELD(typec_device_id, mode);
 
-<<<<<<< HEAD
 	DEVID(tee_client_device_id);
 	DEVID_FIELD(tee_client_device_id, uuid);
-=======
+
 	DEVID(wmi_device_id);
 	DEVID_FIELD(wmi_device_id, guid_string);
->>>>>>> 9c22cc02
 
 	return 0;
 }